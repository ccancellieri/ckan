--- conflicted
+++ resolved
@@ -20,13 +20,8 @@
 flask==1.1.1              # via -r requirements.in, flask-babel, flask-multistatic
 idna==2.10                # via requests
 itsdangerous==1.1.0       # via flask
-<<<<<<< HEAD
 jinja2==2.11.3            # via -r requirements.in, flask, flask-babel
-lxml==4.6.2               # via feedgen
-=======
-jinja2==2.10.1            # via -r requirements.in, flask, flask-babel
 lxml==4.6.3               # via feedgen
->>>>>>> 08a8c319
 mako==1.1.4               # via alembic
 markdown==3.3.3           # via -r requirements.in
 markupsafe==1.1.1         # via jinja2, mako
