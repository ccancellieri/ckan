try:
    from setuptools import setup, find_packages
except ImportError:
    from ez_setup import use_setuptools
    use_setuptools()
    from setuptools import setup, find_packages

from ckan import (__version__, __description__, __long_description__,
                  __license__)

entry_points = {
    'nose.plugins.0.10': [
        'main = ckan.ckan_nose_plugin:CkanNose',
    ],
    'paste.app_factory': [
        'main = ckan.config.middleware:make_app',
    ],
    'paste.app_install': [
        'main = ckan.config.install:CKANInstaller',
    ],
    'paste.paster_command': [
        'db = ckan.lib.cli:ManageDb',
        'create-test-data = ckan.lib.cli:CreateTestDataCommand',
        'sysadmin = ckan.lib.cli:Sysadmin',
        'user = ckan.lib.cli:UserCmd',
        'dataset = ckan.lib.cli:DatasetCmd',
        'search-index = ckan.lib.cli:SearchIndexCommand',
        'ratings = ckan.lib.cli:Ratings',
        'notify = ckan.lib.cli:Notification',
        'celeryd = ckan.lib.cli:Celery',
        'rdf-export = ckan.lib.cli:RDFExport',
        'tracking = ckan.lib.cli:Tracking',
        'plugin-info = ckan.lib.cli:PluginInfo',
        'profile = ckan.lib.cli:Profile',
        'color = ckan.lib.cli:CreateColorSchemeCommand',
        'check-po-files = ckan.i18n.check_po_files:CheckPoFiles',
        'trans = ckan.lib.cli:TranslationsCommand',
        'minify = ckan.lib.cli:MinifyCommand',
        'less = ckan.lib.cli:LessCommand',
        'datastore = ckanext.datastore.commands:SetupDatastoreCommand',
        'front-end-build = ckan.lib.cli:FrontEndBuildCommand',
    ],
    'console_scripts': [
        'ckan-admin = bin.ckan_admin:Command',
    ],
    'paste.paster_create_template': [
        'ckanext = ckan.pastertemplates:CkanextTemplate',
    ],
    'ckan.forms': [
        'standard = ckan.forms.package:get_standard_fieldset',
        'package = ckan.forms.package:get_standard_fieldset',
        'group = ckan.forms.group:get_group_fieldset',
        'package_group = ckan.forms.group:get_package_group_fieldset',
    ],
    'ckan.search': [
        'sql = ckan.lib.search.sql:SqlSearchBackend',
        'solr = ckan.lib.search.solr_backend:SolrSearchBackend',
    ],
    'ckan.plugins': [
        'synchronous_search = ckan.lib.search:SynchronousSearchPlugin',
        'stats = ckanext.stats.plugin:StatsPlugin',
        'publisher_form = ckanext.publisher_form.forms:PublisherForm',
        'publisher_dataset_form = ckanext.publisher_form.forms:PublisherDatasetForm',
        'multilingual_dataset = ckanext.multilingual.plugin:MultilingualDataset',
        'multilingual_group = ckanext.multilingual.plugin:MultilingualGroup',
        'multilingual_tag = ckanext.multilingual.plugin:MultilingualTag',
        'organizations = ckanext.organizations.forms:OrganizationForm',
        'organizations_dataset = ckanext.organizations.forms:OrganizationDatasetForm',
        'datastore = ckanext.datastore.plugin:DatastorePlugin',
        'datapusher=ckanext.datapusher.plugin:DatapusherPlugin',
        'test_tag_vocab_plugin = ckanext.test_tag_vocab_plugin:MockVocabTagsPlugin',
        'resource_proxy = ckanext.resourceproxy.plugin:ResourceProxy',
        'text_preview = ckanext.textpreview.plugin:TextPreview',
        'pdf_preview = ckanext.pdfpreview.plugin:PdfPreview',
        'recline_preview = ckanext.reclinepreview.plugin:ReclinePreview',
        'example_itemplatehelpers = ckanext.example_itemplatehelpers.plugin:ExampleITemplateHelpersPlugin',
        'example_idatasetform = ckanext.example_idatasetform.plugin:ExampleIDatasetFormPlugin',
        'example_iauthfunctions_v1 = ckanext.example_iauthfunctions.plugin_v1:ExampleIAuthFunctionsPlugin',
        'example_iauthfunctions_v2 = ckanext.example_iauthfunctions.plugin_v2:ExampleIAuthFunctionsPlugin',
        'example_iauthfunctions_v3 = ckanext.example_iauthfunctions.plugin_v3:ExampleIAuthFunctionsPlugin',
        'example_iauthfunctions_v4 = ckanext.example_iauthfunctions.plugin_v4:ExampleIAuthFunctionsPlugin',
        'example_iauthfunctions_v5_custom_config_setting = ckanext.example_iauthfunctions.plugin_v5_custom_config_setting:ExampleIAuthFunctionsPlugin',
        'example_theme_v01_empty_extension = ckanext.example_theme.v01_empty_extension.plugin:ExampleThemePlugin',
        'example_theme_v02_empty_template = ckanext.example_theme.v02_empty_template.plugin:ExampleThemePlugin',
        'example_theme_v03_jinja = ckanext.example_theme.v03_jinja.plugin:ExampleThemePlugin',
        'example_theme_v04_ckan_extends = ckanext.example_theme.v04_ckan_extends.plugin:ExampleThemePlugin',
        'example_theme_v05_block = ckanext.example_theme.v05_block.plugin:ExampleThemePlugin',
        'example_theme_v06_super = ckanext.example_theme.v06_super.plugin:ExampleThemePlugin',
        'example_theme_v07_helper_function = ckanext.example_theme.v07_helper_function.plugin:ExampleThemePlugin',
        'example_theme_v08_custom_helper_function = ckanext.example_theme.v08_custom_helper_function.plugin:ExampleThemePlugin',
        'example_theme_v09_snippet = ckanext.example_theme.v09_snippet.plugin:ExampleThemePlugin',
        'example_theme_v10_custom_snippet = ckanext.example_theme.v10_custom_snippet.plugin:ExampleThemePlugin',
        'example_theme_v11_HTML_and_CSS = ckanext.example_theme.v11_HTML_and_CSS.plugin:ExampleThemePlugin',
        'example_theme_v12_extra_public_dir = ckanext.example_theme.v12_extra_public_dir.plugin:ExampleThemePlugin',
        'example_theme_v13_custom_css = ckanext.example_theme.v13_custom_css.plugin:ExampleThemePlugin',
        'example_theme_v14_more_custom_css = ckanext.example_theme.v14_more_custom_css.plugin:ExampleThemePlugin',
        'example_theme_v15_fanstatic = ckanext.example_theme.v15_fanstatic.plugin:ExampleThemePlugin',
        'example_theme_v16_initialize_a_javascript_module = ckanext.example_theme.v16_initialize_a_javascript_module.plugin:ExampleThemePlugin',
        'example_theme_custom_config_setting = ckanext.example_theme.custom_config_setting.plugin:ExampleThemePlugin',
    ],
    'ckan.system_plugins': [
        'domain_object_mods = ckan.model.modification:DomainObjectModificationExtension',
    ],
    'ckan.test_plugins': [
        'routes_plugin = tests.ckantestplugins:RoutesPlugin',
        'mapper_plugin = tests.ckantestplugins:MapperPlugin',
        'session_plugin = tests.ckantestplugins:SessionPlugin',
        'mapper_plugin2 = tests.ckantestplugins:MapperPlugin2',
        'authorizer_plugin = tests.ckantestplugins:AuthorizerPlugin',
        'test_observer_plugin = tests.ckantestplugins:PluginObserverPlugin',
        'action_plugin = tests.ckantestplugins:ActionPlugin',
        'auth_plugin = tests.ckantestplugins:AuthPlugin',
        'test_group_plugin = tests.ckantestplugins:MockGroupControllerPlugin',
        'test_package_controller_plugin = tests.ckantestplugins:MockPackageControllerPlugin',
        'test_resource_preview = tests.ckantestplugins:MockResourcePreviewExtension',
        'test_json_resource_preview = tests.ckantestplugins:JsonMockResourcePreviewExtension',
    ],
    'babel.extractors': [
        'ckan = ckan.lib.extract:extract_ckan',
    ],
}

setup(
    name='ckan',
    version=__version__,
    author='Open Knowledge Foundation',
    author_email='info@okfn.org',
    license=__license__,
    url='http://ckan.org/',
    description=__description__,
    keywords='data packaging component tool server',
    long_description=__long_description__,
    zip_safe=False,
    packages=find_packages(exclude=['ez_setup']),
    namespace_packages=['ckanext', 'ckanext.stats'],
    include_package_data=True,
    package_data={'ckan': [
        'i18n/*/LC_MESSAGES/*.mo',
        'migration/migrate.cfg',
        'migration/README',
        'migration/tests/test_dumps/*',
        'migration/versions/*',
    ]},
    message_extractors={
        'ckan': [
            ('**.py', 'python', None),
            ('**.js', 'javascript', None),
            ('templates/importer/**', 'ignore', None),
            ('templates/**.html', 'ckan', None),
            ('templates_legacy/**.html', 'ckan', None),
            ('ckan/templates/home/language.js', 'genshi', {
                'template_class': 'genshi.template:TextTemplate'
            }),
            ('templates/**.txt', 'genshi', {
                'template_class': 'genshi.template:TextTemplate'
            }),
            ('templates_legacy/**.txt', 'genshi', {
                'template_class': 'genshi.template:TextTemplate'
            }),
            ('public/**', 'ignore', None),
        ],
        'ckanext': [
            ('**.py', 'python', None),
            ('**.html', 'ckan', None),
            ('multilingual/solr/*.txt', 'ignore', None),
            ('**.txt', 'genshi', {
                'template_class': 'genshi.template:TextTemplate'
            }),
        ]
    },
<<<<<<< HEAD
    entry_points="""
    [nose.plugins.0.10]
    main = ckan.ckan_nose_plugin:CkanNose

    [paste.app_factory]
    main = ckan.config.middleware:make_app

    [paste.app_install]
    main = ckan.config.install:CKANInstaller

    [paste.paster_command]
    db = ckan.lib.cli:ManageDb
    create-test-data = ckan.lib.cli:CreateTestDataCommand
    sysadmin = ckan.lib.cli:Sysadmin
    user = ckan.lib.cli:UserCmd
    dataset = ckan.lib.cli:DatasetCmd
    search-index = ckan.lib.cli:SearchIndexCommand
    ratings = ckan.lib.cli:Ratings
    notify = ckan.lib.cli:Notification
    celeryd = ckan.lib.cli:Celery
    rdf-export = ckan.lib.cli:RDFExport
    tracking = ckan.lib.cli:Tracking
    plugin-info = ckan.lib.cli:PluginInfo
    profile = ckan.lib.cli:Profile
    color = ckan.lib.cli:CreateColorSchemeCommand
    check-po-files = ckan.i18n.check_po_files:CheckPoFiles
    trans = ckan.lib.cli:TranslationsCommand
    minify = ckan.lib.cli:MinifyCommand
    less = ckan.lib.cli:LessCommand
    datastore = ckanext.datastore.commands:SetupDatastoreCommand
    front-end-build = ckan.lib.cli:FrontEndBuildCommand
    views = ckan.lib.cli:ViewsCommand


    [console_scripts]
    ckan-admin = bin.ckan_admin:Command

    [paste.paster_create_template]
    ckanext=ckan.pastertemplates:CkanextTemplate

    [ckan.forms]
    standard = ckan.forms.package:get_standard_fieldset
    package = ckan.forms.package:get_standard_fieldset
    group = ckan.forms.group:get_group_fieldset
    package_group = ckan.forms.group:get_package_group_fieldset

    [ckan.search]
    sql = ckan.lib.search.sql:SqlSearchBackend
    solr = ckan.lib.search.solr_backend:SolrSearchBackend

    [ckan.plugins]
    synchronous_search = ckan.lib.search:SynchronousSearchPlugin
    stats=ckanext.stats.plugin:StatsPlugin
    publisher_form=ckanext.publisher_form.forms:PublisherForm
    publisher_dataset_form=ckanext.publisher_form.forms:PublisherDatasetForm
    multilingual_dataset=ckanext.multilingual.plugin:MultilingualDataset
    multilingual_group=ckanext.multilingual.plugin:MultilingualGroup
    multilingual_tag=ckanext.multilingual.plugin:MultilingualTag
    organizations=ckanext.organizations.forms:OrganizationForm
    organizations_dataset=ckanext.organizations.forms:OrganizationDatasetForm
    datastore=ckanext.datastore.plugin:DatastorePlugin
    datapusher=ckanext.datapusher.plugin:DatapusherPlugin
    test_tag_vocab_plugin=ckanext.test_tag_vocab_plugin:MockVocabTagsPlugin
    resource_proxy=ckanext.resourceproxy.plugin:ResourceProxy
    text_preview=ckanext.textpreview.plugin:TextPreview
    pdf_preview=ckanext.pdfpreview.plugin:PdfPreview
    recline_grid=ckanext.reclinepreview.plugin:ReclineGrid
    recline_graph=ckanext.reclinepreview.plugin:ReclineGraph
    recline_map=ckanext.reclinepreview.plugin:ReclineMap
    example_itemplatehelpers=ckanext.example_itemplatehelpers.plugin:ExampleITemplateHelpersPlugin
    example_idatasetform=ckanext.example_idatasetform.plugin:ExampleIDatasetFormPlugin
    example_iauthfunctions_v1=ckanext.example_iauthfunctions.plugin_v1:ExampleIAuthFunctionsPlugin
    example_iauthfunctions_v2=ckanext.example_iauthfunctions.plugin_v2:ExampleIAuthFunctionsPlugin
    example_iauthfunctions_v3=ckanext.example_iauthfunctions.plugin_v3:ExampleIAuthFunctionsPlugin
    example_iauthfunctions=ckanext.example_iauthfunctions.plugin:ExampleIAuthFunctionsPlugin

    [ckan.system_plugins]
    domain_object_mods = ckan.model.modification:DomainObjectModificationExtension
    image_view = ckanext.imageview.plugin:ImageView
    webpage_view = ckanext.webpageview.plugin:WebPageView

    [ckan.test_plugins]
    routes_plugin=tests.ckantestplugins:RoutesPlugin
    mapper_plugin=tests.ckantestplugins:MapperPlugin
    session_plugin=tests.ckantestplugins:SessionPlugin
    mapper_plugin2=tests.ckantestplugins:MapperPlugin2
    authorizer_plugin=tests.ckantestplugins:AuthorizerPlugin
    test_observer_plugin=tests.ckantestplugins:PluginObserverPlugin
    action_plugin=tests.ckantestplugins:ActionPlugin
    auth_plugin=tests.ckantestplugins:AuthPlugin
    test_group_plugin=tests.ckantestplugins:MockGroupControllerPlugin
    test_package_controller_plugin=tests.ckantestplugins:MockPackageControllerPlugin
    test_resource_preview=tests.ckantestplugins:MockResourcePreviewExtension
    test_json_resource_preview=tests.ckantestplugins:JsonMockResourcePreviewExtension

    [babel.extractors]
    ckan = ckan.lib.extract:extract_ckan
    """,
=======
    entry_points=entry_points,
>>>>>>> 2f2dba87
    # setup.py test command needs a TestSuite so does not work with py.test
    # test_suite = 'nose.collector',
    # tests_require=[ 'py >= 0.8.0-alpha2' ]
)<|MERGE_RESOLUTION|>--- conflicted
+++ resolved
@@ -39,6 +39,7 @@
         'less = ckan.lib.cli:LessCommand',
         'datastore = ckanext.datastore.commands:SetupDatastoreCommand',
         'front-end-build = ckan.lib.cli:FrontEndBuildCommand',
+        'views = ckan.lib.cli:ViewsCommand',
     ],
     'console_scripts': [
         'ckan-admin = bin.ckan_admin:Command',
@@ -72,7 +73,9 @@
         'resource_proxy = ckanext.resourceproxy.plugin:ResourceProxy',
         'text_preview = ckanext.textpreview.plugin:TextPreview',
         'pdf_preview = ckanext.pdfpreview.plugin:PdfPreview',
-        'recline_preview = ckanext.reclinepreview.plugin:ReclinePreview',
+        'recline_grid=ckanext.reclinepreview.plugin:ReclineGrid',
+        'recline_graph=ckanext.reclinepreview.plugin:ReclineGraph',
+        'recline_map=ckanext.reclinepreview.plugin:ReclineMap',
         'example_itemplatehelpers = ckanext.example_itemplatehelpers.plugin:ExampleITemplateHelpersPlugin',
         'example_idatasetform = ckanext.example_idatasetform.plugin:ExampleIDatasetFormPlugin',
         'example_iauthfunctions_v1 = ckanext.example_iauthfunctions.plugin_v1:ExampleIAuthFunctionsPlugin',
@@ -100,6 +103,8 @@
     ],
     'ckan.system_plugins': [
         'domain_object_mods = ckan.model.modification:DomainObjectModificationExtension',
+        'image_view = ckanext.imageview.plugin:ImageView',
+        'webpage_view = ckanext.webpageview.plugin:WebPageView',
     ],
     'ckan.test_plugins': [
         'routes_plugin = tests.ckantestplugins:RoutesPlugin',
@@ -168,108 +173,7 @@
             }),
         ]
     },
-<<<<<<< HEAD
-    entry_points="""
-    [nose.plugins.0.10]
-    main = ckan.ckan_nose_plugin:CkanNose
-
-    [paste.app_factory]
-    main = ckan.config.middleware:make_app
-
-    [paste.app_install]
-    main = ckan.config.install:CKANInstaller
-
-    [paste.paster_command]
-    db = ckan.lib.cli:ManageDb
-    create-test-data = ckan.lib.cli:CreateTestDataCommand
-    sysadmin = ckan.lib.cli:Sysadmin
-    user = ckan.lib.cli:UserCmd
-    dataset = ckan.lib.cli:DatasetCmd
-    search-index = ckan.lib.cli:SearchIndexCommand
-    ratings = ckan.lib.cli:Ratings
-    notify = ckan.lib.cli:Notification
-    celeryd = ckan.lib.cli:Celery
-    rdf-export = ckan.lib.cli:RDFExport
-    tracking = ckan.lib.cli:Tracking
-    plugin-info = ckan.lib.cli:PluginInfo
-    profile = ckan.lib.cli:Profile
-    color = ckan.lib.cli:CreateColorSchemeCommand
-    check-po-files = ckan.i18n.check_po_files:CheckPoFiles
-    trans = ckan.lib.cli:TranslationsCommand
-    minify = ckan.lib.cli:MinifyCommand
-    less = ckan.lib.cli:LessCommand
-    datastore = ckanext.datastore.commands:SetupDatastoreCommand
-    front-end-build = ckan.lib.cli:FrontEndBuildCommand
-    views = ckan.lib.cli:ViewsCommand
-
-
-    [console_scripts]
-    ckan-admin = bin.ckan_admin:Command
-
-    [paste.paster_create_template]
-    ckanext=ckan.pastertemplates:CkanextTemplate
-
-    [ckan.forms]
-    standard = ckan.forms.package:get_standard_fieldset
-    package = ckan.forms.package:get_standard_fieldset
-    group = ckan.forms.group:get_group_fieldset
-    package_group = ckan.forms.group:get_package_group_fieldset
-
-    [ckan.search]
-    sql = ckan.lib.search.sql:SqlSearchBackend
-    solr = ckan.lib.search.solr_backend:SolrSearchBackend
-
-    [ckan.plugins]
-    synchronous_search = ckan.lib.search:SynchronousSearchPlugin
-    stats=ckanext.stats.plugin:StatsPlugin
-    publisher_form=ckanext.publisher_form.forms:PublisherForm
-    publisher_dataset_form=ckanext.publisher_form.forms:PublisherDatasetForm
-    multilingual_dataset=ckanext.multilingual.plugin:MultilingualDataset
-    multilingual_group=ckanext.multilingual.plugin:MultilingualGroup
-    multilingual_tag=ckanext.multilingual.plugin:MultilingualTag
-    organizations=ckanext.organizations.forms:OrganizationForm
-    organizations_dataset=ckanext.organizations.forms:OrganizationDatasetForm
-    datastore=ckanext.datastore.plugin:DatastorePlugin
-    datapusher=ckanext.datapusher.plugin:DatapusherPlugin
-    test_tag_vocab_plugin=ckanext.test_tag_vocab_plugin:MockVocabTagsPlugin
-    resource_proxy=ckanext.resourceproxy.plugin:ResourceProxy
-    text_preview=ckanext.textpreview.plugin:TextPreview
-    pdf_preview=ckanext.pdfpreview.plugin:PdfPreview
-    recline_grid=ckanext.reclinepreview.plugin:ReclineGrid
-    recline_graph=ckanext.reclinepreview.plugin:ReclineGraph
-    recline_map=ckanext.reclinepreview.plugin:ReclineMap
-    example_itemplatehelpers=ckanext.example_itemplatehelpers.plugin:ExampleITemplateHelpersPlugin
-    example_idatasetform=ckanext.example_idatasetform.plugin:ExampleIDatasetFormPlugin
-    example_iauthfunctions_v1=ckanext.example_iauthfunctions.plugin_v1:ExampleIAuthFunctionsPlugin
-    example_iauthfunctions_v2=ckanext.example_iauthfunctions.plugin_v2:ExampleIAuthFunctionsPlugin
-    example_iauthfunctions_v3=ckanext.example_iauthfunctions.plugin_v3:ExampleIAuthFunctionsPlugin
-    example_iauthfunctions=ckanext.example_iauthfunctions.plugin:ExampleIAuthFunctionsPlugin
-
-    [ckan.system_plugins]
-    domain_object_mods = ckan.model.modification:DomainObjectModificationExtension
-    image_view = ckanext.imageview.plugin:ImageView
-    webpage_view = ckanext.webpageview.plugin:WebPageView
-
-    [ckan.test_plugins]
-    routes_plugin=tests.ckantestplugins:RoutesPlugin
-    mapper_plugin=tests.ckantestplugins:MapperPlugin
-    session_plugin=tests.ckantestplugins:SessionPlugin
-    mapper_plugin2=tests.ckantestplugins:MapperPlugin2
-    authorizer_plugin=tests.ckantestplugins:AuthorizerPlugin
-    test_observer_plugin=tests.ckantestplugins:PluginObserverPlugin
-    action_plugin=tests.ckantestplugins:ActionPlugin
-    auth_plugin=tests.ckantestplugins:AuthPlugin
-    test_group_plugin=tests.ckantestplugins:MockGroupControllerPlugin
-    test_package_controller_plugin=tests.ckantestplugins:MockPackageControllerPlugin
-    test_resource_preview=tests.ckantestplugins:MockResourcePreviewExtension
-    test_json_resource_preview=tests.ckantestplugins:JsonMockResourcePreviewExtension
-
-    [babel.extractors]
-    ckan = ckan.lib.extract:extract_ckan
-    """,
-=======
     entry_points=entry_points,
->>>>>>> 2f2dba87
     # setup.py test command needs a TestSuite so does not work with py.test
     # test_suite = 'nose.collector',
     # tests_require=[ 'py >= 0.8.0-alpha2' ]
