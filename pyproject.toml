--- conflicted
+++ resolved
@@ -33,9 +33,7 @@
 
 [tool.black]
 line-length = 79
-<<<<<<< HEAD
 include = '\.pyi?$'
-=======
 
 [tool.pytest.ini_options]
 filterwarnings = [
@@ -49,5 +47,4 @@
 ]
 
 testpaths = ["ckan", "ckanext"]
-addopts = "--strict-markers  --pdbcls=IPython.terminal.debugger:TerminalPdb"
->>>>>>> 76427cf9
+addopts = "--strict-markers  --pdbcls=IPython.terminal.debugger:TerminalPdb"