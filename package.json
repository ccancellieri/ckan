{
  "name": "ckan",
  "version": "1.0.0",
  "description": "CKAN: The Open Source Data Portal Software ==========================================",
  "dependencies": {
    "@highlightjs/cdn-assets": "^10.7.3",
    "blueimp-file-upload": "^10.31.0",
    "bootstrap-sass": "^3.4.1",
    "font-awesome": "^4.7.0",
    "gulp": "^4.0.2",
    "gulp-if": "^3.0.0",
    "gulp-rename": "^2.0.0",
    "gulp-sass": "^5.0.0",
    "gulp-sourcemaps": "^2.6.5",
    "jquery": "^3.6.0",
    "moment": "^2.29.1",
<<<<<<< HEAD
    "pyright": "^1.1.147",
    "qs": "^6.10.1"
=======
    "qs": "^6.10.1",
    "sass": "^1.35.2"
>>>>>>> 220fafd9
  },
  "devDependencies": {
    "axe-core": "^4.3.0",
    "cypress": "^6.9.1",
    "cypress-axe": "^0.12.2"
  },
  "scripts": {
    "test": "echo \"Error: no test specified\" && exit 1",
    "watch": "gulp watch",
    "build": "gulp build",
    "postinstall": "gulp updateVendorLibs"
  },
  "repository": {
    "type": "git",
    "url": "git+https://github.com/ckan/ckan.git"
  },
  "keywords": [],
  "author": "",
  "license": "ISC",
  "bugs": {
    "url": "https://github.com/ckan/ckan/issues"
  },
  "homepage": "https://github.com/ckan/ckan#readme"
}<|MERGE_RESOLUTION|>--- conflicted
+++ resolved
@@ -14,13 +14,9 @@
     "gulp-sourcemaps": "^2.6.5",
     "jquery": "^3.6.0",
     "moment": "^2.29.1",
-<<<<<<< HEAD
     "pyright": "^1.1.147",
-    "qs": "^6.10.1"
-=======
     "qs": "^6.10.1",
     "sass": "^1.35.2"
->>>>>>> 220fafd9
   },
   "devDependencies": {
     "axe-core": "^4.3.0",
