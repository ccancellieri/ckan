"""Routes configuration

The more specific and detailed routes should be defined first so they
may take precedent over the more generic routes. For more information
refer to the routes manual at http://routes.groovie.org/docs/
"""
from pylons import config
from routes import Mapper
from ckan.plugins import PluginImplementations, IRoutes

routing_plugins = PluginImplementations(IRoutes)

def make_map():
    """Create, configure and return the routes Mapper"""
    map = Mapper(directory=config['pylons.paths']['controllers'],
                 always_scan=config['debug'])
    map.minimization = False

    # The ErrorController route (handles 404/500 error pages); it should
    # likely stay at the top, ensuring it can always be resolved.
    map.connect('/error/{action}', controller='error')
    map.connect('/error/{action}/{id}', controller='error')

    # CUSTOM ROUTES HERE
    for plugin in routing_plugins:
        map = plugin.before_map(map)
        
    map.connect('home', '/', controller='home', action='index')
    map.connect('guide', config.get('guide_url', 'http://wiki.okfn.org/ckan/doc/'), _static=True)
    map.connect('license', '/license', controller='home', action='license')
    map.connect('/language.js', controller='home', action='language')
    map.connect('/locale', controller='home', action='locale')
    map.connect('about', '/about', controller='home', action='about')

    # CKAN API versioned.
    map.connect('/api/{ver:1|2}', controller='api', action='get_api')

    map.connect('/api/{ver:1|2}/search/:register', controller='api', action='search')
    map.connect('/api/{ver:1|2}/tag_counts', controller='api', action='tag_counts')

    map.connect('/api/{ver:1|2}/rest', controller='api', action='index')

    map.connect('/api/{ver:1|2}/rest/:register', controller='api', action='list',
        conditions=dict(method=['GET']))
    map.connect('/api/{ver:1|2}/rest/:register', controller='api', action='create',
        conditions=dict(method=['POST']))
    map.connect('/api/{ver:1|2}/rest/:register/:id', controller='api', action='show',
        conditions=dict(method=['GET']))
    map.connect('/api/{ver:1|2}/rest/:register/:id', controller='api', action='update',
        conditions=dict(method=['PUT']))
    map.connect('/api/{ver:1|2}/rest/:register/:id', controller='api', action='update',
        conditions=dict(method=['POST']))
    map.connect('/api/{ver:1|2}/rest/:register/:id', controller='api', action='delete',
        conditions=dict(method=['DELETE']))
    map.connect('/api/{ver:1|2}/rest/:register/:id/:subregister',
        controller='api', action='list',
        conditions=dict(method=['GET']))
    map.connect('/api/{ver:1|2}/rest/:register/:id/:subregister/:id2',
        controller='api', action='create',
        conditions=dict(method=['POST']))
    map.connect('/api/{ver:1|2}/rest/:register/:id/:subregister/:id2',
        controller='api', action='show',
        conditions=dict(method=['GET']))
    map.connect('/api/{ver:1|2}/rest/:register/:id/:subregister/:id2',
        controller='api', action='update',
        conditions=dict(method=['PUT']))
    map.connect('/api/{ver:1|2}/rest/:register/:id/:subregister/:id2',
        controller='api', action='delete',
        conditions=dict(method=['DELETE']))
    map.connect('/api/{ver:1|2}/qos/throughput/',
        controller='api', action='throughput',
        conditions=dict(method=['GET']))

    # CKAN API unversioned.
    map.connect('/api', controller='api', action='get_api')

    map.connect('/api/search/:register', controller='api', action='search')
    map.connect('/api/tag_counts', controller='api', action='tag_counts')
    
    map.connect('/api/rest', controller='api', action='index')

    map.connect('/api/rest/:register', controller='api', action='list',
        conditions=dict(method=['GET']))
    map.connect('/api/rest/:register', controller='api', action='create',
        conditions=dict(method=['POST']))
    map.connect('/api/rest/:register/:id', controller='api', action='show',
        conditions=dict(method=['GET']))
    map.connect('/api/rest/:register/:id', controller='api', action='update',
        conditions=dict(method=['PUT']))
    map.connect('/api/rest/:register/:id', controller='api', action='update',
        conditions=dict(method=['POST']))
    map.connect('/api/rest/:register/:id', controller='api', action='delete',
        conditions=dict(method=['DELETE']))
    map.connect('/api/rest/:register/:id/:subregister',
        controller='api', action='list',
        conditions=dict(method=['GET']))
    map.connect('/api/rest/:register/:id/:subregister/:id2',
        controller='api', action='create',
        conditions=dict(method=['POST']))
    map.connect('/api/rest/:register/:id/:subregister/:id2',
        controller='api', action='show',
        conditions=dict(method=['GET']))
    map.connect('/api/rest/:register/:id/:subregister/:id2',
        controller='api', action='update',
        conditions=dict(method=['PUT']))
    map.connect('/api/rest/:register/:id/:subregister/:id2',
        controller='api', action='delete',
        conditions=dict(method=['DELETE']))
    map.connect('/api/qos/throughput/',
        controller='api', action='throughput',
        conditions=dict(method=['GET']))


    map.connect('/api/2/util/user/autocomplete', controller='api',
        action='user_autocomplete')
    map.connect('/api/2/util/package/create_slug', controller='api', action='create_slug',
                conditions=dict(method=['GET']))
    map.connect('/api/2/util/tag/autocomplete', controller='api', action='tag_autocomplete',
                conditions=dict(method=['GET']))
<<<<<<< HEAD
    map.connect('/api/2/rest/package', controller='apiv2/package', action='create',
                conditions=dict(method=['POST']))
    map.connect('/api/2/rest/package/:id', controller='apiv2/package', action='show',
                conditions=dict(method=['GET']))
    map.connect('/api/2/rest/package/:id', controller='apiv2/package', action='update',
                conditions=dict(method=['POST']))
    map.connect('/api/2/rest/package/:id', controller='apiv2/package', action='update',
                conditions=dict(method=['PUT']))
    map.connect('/api/2/rest/package/:id', controller='apiv2/package', action='delete',
                conditions=dict(method=['DELETE']))

    map.connect('/api/2/rest/:register', controller='rest2', action='list',
        conditions=dict(method=['GET']))
    map.connect('/api/2/rest/:register', controller='rest2', action='create',
        conditions=dict(method=['POST']))
    map.connect('/api/2/rest/:register/:id', controller='rest2', action='show',
        conditions=dict(method=['GET']))
    map.connect('/api/2/rest/:register/:id', controller='rest2', action='update',
        conditions=dict(method=['PUT']))
    map.connect('/api/2/rest/:register/:id', controller='rest2', action='update',
        conditions=dict(method=['POST']))
    map.connect('/api/2/rest/:register/:id', controller='rest2', action='delete',
        conditions=dict(method=['DELETE']))
    map.connect('/api/2/rest/:register/:id/:subregister',
        controller='rest2', action='list',
        conditions=dict(method=['GET']))
    map.connect('/api/2/rest/:register/:id/:subregister/:id2',
        controller='rest2', action='create',
        conditions=dict(method=['POST']))
    map.connect('/api/2/rest/:register/:id/:subregister/:id2',
        controller='rest2', action='show',
        conditions=dict(method=['GET']))
    map.connect('/api/2/rest/:register/:id/:subregister/:id2',
        controller='rest2', action='update',
        conditions=dict(method=['PUT']))
    map.connect('/api/2/rest/:register/:id/:subregister/:id2',
        controller='rest2', action='delete',
        conditions=dict(method=['DELETE']))
    map.connect('/api/2/qos/throughput/',
        controller='rest', action='throughput',
        conditions=dict(method=['GET']))

    map.connect('/api/2/util/user/autocomplete', controller='apiv2/user',
            action='autocomplete')
    map.connect('/api/2/util/authorizationgroup/autocomplete', controller='apiv2/authorization_group',
            action='autocomplete')

=======
>>>>>>> 9b339def

    ###########
    ## /END API
    ###########

    map.redirect("/packages", "/package")
    map.redirect("/packages/{url:.*}", "/package/{url}")
    map.connect('/package', controller='package', action='search')
    map.connect('/package/', controller='package', action='search')
    map.connect('/package/search', controller='package', action='search')
    map.connect('/package/list', controller='package', action='search')
    map.connect('/package/new', controller='package', action='new')
    map.connect('/package/new_title_to_slug', controller='package', action='new_title_to_slug')
    map.connect('/package/autocomplete', controller='package', action='autocomplete')
    map.connect('/package/:id', controller='package', action='read')
    map.redirect("/groups", "/group")
    map.redirect("/groups/{url:.*}", "/group/{url}")
    map.connect('/group/', controller='group', action='index')
    map.connect('/group/list', controller='group', action='list')
    map.connect('/group/new', controller='group', action='new')
    map.connect('/group/:id', controller='group', action='read')
    map.redirect("/authorizationgroups", "/authorizationgroup")
    map.redirect("/authorizationgroups/{url:.*}", "/authorizationgroup/{url}")
    map.connect('/authorizationgroup', controller='authorization_group', action='index')
    map.connect('/authorizationgroup/list', controller='authorization_group', action='list')
    map.connect('/authorizationgroup/new', controller='authorization_group', action='new')
    map.connect('/authorizationgroup/edit/:id', controller='authorization_group', action='edit')
    map.connect('/authorizationgroup/authz/:id', controller='authorization_group', action='authz')
    map.connect('/authorizationgroup/:id', controller='authorization_group', action='read')
    map.redirect("/tags", "/tag")
    map.redirect("/tags/{url:.*}", "/tag/{url}")
    map.redirect("/tag/read/{url:.*}", "/tag/{url}", _redirect_code='301 Moved Permanently')
    map.connect('/tag/', controller='tag', action='index')
    map.connect('/tag/:id', controller='tag', action='read')
    map.redirect("/users/{url:.*}", "/user/{url}")
    map.connect('/user/edit', controller='user', action='edit')
    # Note: openid users have slashes in their ids, so need the wildcard
    # in the route.
    map.connect('/user/edit/{id:.*}', controller='user', action='edit')
    map.connect('/user/register', controller='user', action='register')
    map.connect('/user/login', controller='user', action='login')
    map.connect('/user/logged_in', controller='user', action='logged_in')
    map.connect('/user/logged_out', controller='user', action='logged_out')
    map.connect('/user/apikey', controller='user', action='apikey')
    map.connect('/user/me', controller='user', action='me')
    map.connect('/user/{id:.*}', controller='user', action='read')
    map.connect('/{controller}', action='index')
    map.connect('/:controller/{action}')
    map.connect('/{controller}/{action}/{id}')
    
    for plugin in routing_plugins:
        map = plugin.after_map(map)
    
    map.redirect('/*(url)/', '/{url}',
                 _redirect_code='301 Moved Permanently')
    map.connect('/*url', controller='template', action='view')

    return map<|MERGE_RESOLUTION|>--- conflicted
+++ resolved
@@ -117,56 +117,14 @@
                 conditions=dict(method=['GET']))
     map.connect('/api/2/util/tag/autocomplete', controller='api', action='tag_autocomplete',
                 conditions=dict(method=['GET']))
-<<<<<<< HEAD
-    map.connect('/api/2/rest/package', controller='apiv2/package', action='create',
-                conditions=dict(method=['POST']))
-    map.connect('/api/2/rest/package/:id', controller='apiv2/package', action='show',
-                conditions=dict(method=['GET']))
-    map.connect('/api/2/rest/package/:id', controller='apiv2/package', action='update',
-                conditions=dict(method=['POST']))
-    map.connect('/api/2/rest/package/:id', controller='apiv2/package', action='update',
-                conditions=dict(method=['PUT']))
-    map.connect('/api/2/rest/package/:id', controller='apiv2/package', action='delete',
-                conditions=dict(method=['DELETE']))
 
-    map.connect('/api/2/rest/:register', controller='rest2', action='list',
-        conditions=dict(method=['GET']))
-    map.connect('/api/2/rest/:register', controller='rest2', action='create',
-        conditions=dict(method=['POST']))
-    map.connect('/api/2/rest/:register/:id', controller='rest2', action='show',
-        conditions=dict(method=['GET']))
-    map.connect('/api/2/rest/:register/:id', controller='rest2', action='update',
-        conditions=dict(method=['PUT']))
-    map.connect('/api/2/rest/:register/:id', controller='rest2', action='update',
-        conditions=dict(method=['POST']))
-    map.connect('/api/2/rest/:register/:id', controller='rest2', action='delete',
-        conditions=dict(method=['DELETE']))
-    map.connect('/api/2/rest/:register/:id/:subregister',
-        controller='rest2', action='list',
-        conditions=dict(method=['GET']))
-    map.connect('/api/2/rest/:register/:id/:subregister/:id2',
-        controller='rest2', action='create',
-        conditions=dict(method=['POST']))
-    map.connect('/api/2/rest/:register/:id/:subregister/:id2',
-        controller='rest2', action='show',
-        conditions=dict(method=['GET']))
-    map.connect('/api/2/rest/:register/:id/:subregister/:id2',
-        controller='rest2', action='update',
-        conditions=dict(method=['PUT']))
-    map.connect('/api/2/rest/:register/:id/:subregister/:id2',
-        controller='rest2', action='delete',
-        conditions=dict(method=['DELETE']))
-    map.connect('/api/2/qos/throughput/',
-        controller='rest', action='throughput',
-        conditions=dict(method=['GET']))
+    map.connect('/api/2/util/authorizationgroup/autocomplete', controller='api', action='authorizationgroup_autocomplete')
 
-    map.connect('/api/2/util/user/autocomplete', controller='apiv2/user',
-            action='autocomplete')
-    map.connect('/api/2/util/authorizationgroup/autocomplete', controller='apiv2/authorization_group',
-            action='autocomplete')
 
-=======
->>>>>>> 9b339def
+
+
+
+
 
     ###########
     ## /END API
