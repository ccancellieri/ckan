# encoding: utf-8

"""Additional middleware used by the Flask app stack."""
import hashlib

import six
from six.moves.urllib.parse import unquote, urlparse

import sqlalchemy as sa

from ckan.common import config
<<<<<<< HEAD


class RootPathMiddleware(object):
    '''
    Prevents the SCRIPT_NAME server variable conflicting with the ckan.root_url
    config. The routes package uses the SCRIPT_NAME variable and appends to the
    path and ckan addes the root url causing a duplication of the root path.

    This is a middleware to ensure that even redirects use this logic.
    '''
    def __init__(self, app, config):
        self.app = app

    def __call__(self, environ, start_response):
        # Prevents the variable interfering with the root_path logic
        if 'SCRIPT_NAME' in environ:
            environ['SCRIPT_NAME'] = ''

        return self.app(environ, start_response)


class CloseWSGIInputMiddleware(object):
    '''
    webob.request.Request has habit to create FakeCGIBody. This leads(
    during file upload) to creating temporary files that are not closed.
    For long lived processes this means that for each upload you will
    spend the same amount of temporary space as size of uploaded
    file additionally, until server restart(this will automatically
    close temporary files).

    This middleware is supposed to close such files after each request.
    '''
    def __init__(self, app, config):
        self.app = app

    def __call__(self, environ, start_response):
        wsgi_input = environ['wsgi.input']
        if isinstance(wsgi_input, FakeCGIBody):
            for _, item in wsgi_input.vars.items():
                if not isinstance(item, cgi.FieldStorage):
                    continue
                fp = getattr(item, 'fp', None)
                if fp is not None:
                    fp.close()
        return self.app(environ, start_response)
=======
>>>>>>> d43ce9bf


class TrackingMiddleware(object):

    def __init__(self, app, config):
        self.app = app
        self.engine = sa.create_engine(config.get('sqlalchemy.url'))

    def __call__(self, environ, start_response):
        path = environ['PATH_INFO']
        method = environ.get('REQUEST_METHOD')
        if path == '/_tracking' and method == 'POST':
            # do the tracking
            # get the post data
            payload = six.ensure_str(environ['wsgi.input'].read())
            parts = payload.split('&')
            data = {}
            for part in parts:
                k, v = part.split('=')
                data[k] = unquote(v)
            start_response('200 OK', [('Content-Type', 'text/html')])
            # we want a unique anonomized key for each user so that we do
            # not count multiple clicks from the same user.
            key = ''.join([
                environ['HTTP_USER_AGENT'],
                environ['REMOTE_ADDR'],
                environ.get('HTTP_ACCEPT_LANGUAGE', ''),
                environ.get('HTTP_ACCEPT_ENCODING', ''),
            ])
            key = hashlib.md5(six.ensure_binary(key)).hexdigest()
            # store key/data here
            sql = '''INSERT INTO tracking_raw
                     (user_key, url, tracking_type)
                     VALUES (%s, %s, %s)'''
            self.engine.execute(sql, key, data.get('url'), data.get('type'))
            return []
        return self.app(environ, start_response)


class HostHeaderMiddleware(object):
    '''
        Prevent the `Host` header from the incoming request to be used
        in the `Location` header of a redirect.
    '''
    def __init__(self, app):
        self.app = app

    def __call__(self, environ, start_response):
        path_info = environ[u'PATH_INFO']
        if path_info in ['/login_generic', '/user/login',
                         '/user/logout', '/user/logged_in',
                         '/user/logged_out']:
            site_url = config.get('ckan.site_url')
            parts = urlparse(site_url)
            environ['HTTP_HOST'] = str(parts.netloc)
        return self.app(environ, start_response)<|MERGE_RESOLUTION|>--- conflicted
+++ resolved
@@ -9,54 +9,6 @@
 import sqlalchemy as sa
 
 from ckan.common import config
-<<<<<<< HEAD
-
-
-class RootPathMiddleware(object):
-    '''
-    Prevents the SCRIPT_NAME server variable conflicting with the ckan.root_url
-    config. The routes package uses the SCRIPT_NAME variable and appends to the
-    path and ckan addes the root url causing a duplication of the root path.
-
-    This is a middleware to ensure that even redirects use this logic.
-    '''
-    def __init__(self, app, config):
-        self.app = app
-
-    def __call__(self, environ, start_response):
-        # Prevents the variable interfering with the root_path logic
-        if 'SCRIPT_NAME' in environ:
-            environ['SCRIPT_NAME'] = ''
-
-        return self.app(environ, start_response)
-
-
-class CloseWSGIInputMiddleware(object):
-    '''
-    webob.request.Request has habit to create FakeCGIBody. This leads(
-    during file upload) to creating temporary files that are not closed.
-    For long lived processes this means that for each upload you will
-    spend the same amount of temporary space as size of uploaded
-    file additionally, until server restart(this will automatically
-    close temporary files).
-
-    This middleware is supposed to close such files after each request.
-    '''
-    def __init__(self, app, config):
-        self.app = app
-
-    def __call__(self, environ, start_response):
-        wsgi_input = environ['wsgi.input']
-        if isinstance(wsgi_input, FakeCGIBody):
-            for _, item in wsgi_input.vars.items():
-                if not isinstance(item, cgi.FieldStorage):
-                    continue
-                fp = getattr(item, 'fp', None)
-                if fp is not None:
-                    fp.close()
-        return self.app(environ, start_response)
-=======
->>>>>>> d43ce9bf
 
 
 class TrackingMiddleware(object):
