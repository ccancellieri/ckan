--- conflicted
+++ resolved
@@ -3,11 +3,8 @@
 from __future__ import print_function
 import contextlib
 import os
-<<<<<<< HEAD
+import shutil
 from typing import Any, cast
-=======
-import shutil
->>>>>>> 5c386b8c
 
 import alembic.command
 import click
