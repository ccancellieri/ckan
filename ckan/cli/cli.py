--- conflicted
+++ resolved
@@ -2,7 +2,7 @@
 
 import logging
 from collections import defaultdict
-from typing import Any, Callable, Generator, Optional, cast
+from typing import Any, Callable, Generator, List, Optional, cast
 from pkg_resources import iter_entry_points
 
 import six
@@ -55,31 +55,120 @@
         self.app = make_app(self.config)
 
 
-<<<<<<< HEAD
-def _get_commands_from_plugins(
-        plugins: "p.PluginImplementations[p.IClick]"
-) -> Generator[Any, None, None]:
-    for plugin in plugins:
-        for cmd in plugin.get_commands():
-            # type_ignore_reason: using custom prop
-            cmd._ckan_meta = {  # type: ignore
-                u'name': plugin.name,
-                u'type': u'plugin'
-            }
-            yield cmd
-=======
 class ExtendableGroup(click.Group):
     _section_titles = {
         CMD_TYPE_PLUGIN: u'Plugins',
         CMD_TYPE_ENTRY: u'Entry points',
     }
->>>>>>> 37405b3a
-
-    def format_commands(self, ctx, formatter):
+
+    def format_commands(self, ctx: click.Context, formatter: click.HelpFormatter):
         """Print help message.
 
-<<<<<<< HEAD
-def _get_commands_from_entry_point(entry_point: str = u'ckan.click_command'):
+        Includes information about commands that were registered by extensions.
+        """
+        # click won't parse config file from envvar if no other options
+        # provided, except for `--help`. In this case it has to be done
+        # manually.
+        if not ctx.obj:
+            _add_ctx_object(ctx)
+            _add_external_commands(ctx)
+
+        commands = []
+        ext_commands = defaultdict(lambda: defaultdict(list))
+
+        for subcommand in self.list_commands(ctx):
+            cmd = self.get_command(ctx, subcommand)
+            if cmd is None:
+                continue
+            if cmd.hidden:
+                continue
+            help = cmd.short_help or u''
+
+            meta = getattr(cmd, META_ATTR, None)
+            if meta:
+                ext_commands[meta[u'type']][meta[u'name']].append(
+                    (subcommand, help))
+            else:
+                commands.append((subcommand, help))
+
+        if commands:
+            with formatter.section(u'Commands'):
+                formatter.write_dl(commands)
+
+        for section, group in ext_commands.items():
+            with formatter.section(self._section_titles.get(section, section)):
+                for rows in group.values():
+                    formatter.write_dl(rows)
+
+    def parse_args(self, ctx: click.Context, args: List[str]):
+        """Preprocess options and arguments.
+
+        As long as at least one option is provided, click won't fallback to
+        printing help message. That means that `ckan -c config.ini` will be
+        executed as command, instead of just printing help message(as `ckan -c
+        config.ini --help`).
+        In order to fix it, we have to check whether there is at least one
+        argument. If no, let's print help message manually
+
+        """
+        result = super().parse_args(ctx, args)
+        if not ctx.protected_args and not ctx.args:
+            click.echo(ctx.get_help(), color=ctx.color)
+            ctx.exit()
+        return result
+
+
+def _init_ckan_config(ctx: click.Context, param: str, value: str):
+    if any(sys.argv[1:len(cmd) + 1] == cmd for cmd in _no_config_commands):
+        return
+    _add_ctx_object(ctx, value)
+    _add_external_commands(ctx)
+
+
+def _add_ctx_object(ctx: click.Context, path: Optional[str] = None):
+    """Initialize CKAN App using config file available under provided path.
+
+    """
+    try:
+        ctx.obj = CtxObject(path)
+    except CkanConfigurationException as e:
+        p.toolkit.error_shout(e)
+        ctx.abort()
+
+    ctx.meta["flask_app"] = ctx.obj.app._wsgi_app
+
+
+def _add_external_commands(ctx: Any):
+    for cmd in _get_commands_from_entry_point():
+        ctx.command.add_command(cmd)
+
+    plugins = p.PluginImplementations(p.IClick)
+    for cmd in _get_commands_from_plugins(plugins):
+        ctx.command.add_command(cmd)
+
+
+def _command_with_ckan_meta(cmd: Any, name: str, type_: str):
+    """Mark command as one retrived from CKAN extension.
+
+    This information is used when CLI help text is generated.
+    """
+    setattr(cmd, META_ATTR, {u'name': name, u'type': type_})
+    return cmd
+
+
+def _get_commands_from_plugins(plugins: "p.PluginImplementations[p.IClick]"):
+    """Register commands that are available when plugin enabled.
+
+    """
+    for plugin in plugins:
+        for cmd in plugin.get_commands():
+            yield _command_with_ckan_meta(cmd, plugin.name, CMD_TYPE_PLUGIN)
+
+
+def _get_commands_from_entry_point(entry_point: str = 'ckan.click_command'):
+    """Register commands that are available even if plugin is not enabled.
+
+    """
     registered_entries = {}
     for entry in iter_entry_points(entry_point):
         if entry.name in registered_entries:
@@ -95,173 +184,17 @@
                 second=entry.dist))
             raise click.Abort()
         registered_entries[entry.name] = entry
-=======
-        Includes information about commands that were registered by extensions.
-        """
-        # click won't parse config file from envvar if no other options
-        # provided, except for `--help`. In this case it has to be done
-        # manually.
-        if not ctx.obj:
-            _add_ctx_object(ctx)
-            _add_external_commands(ctx)
-
-        commands = []
-        ext_commands = defaultdict(lambda: defaultdict(list))
-
-        for subcommand in self.list_commands(ctx):
-            cmd = self.get_command(ctx, subcommand)
-            if cmd is None:
-                continue
-            if cmd.hidden:
-                continue
-            help = cmd.short_help or u''
-
-            meta = getattr(cmd, META_ATTR, None)
-            if meta:
-                ext_commands[meta[u'type']][meta[u'name']].append(
-                    (subcommand, help))
-            else:
-                commands.append((subcommand, help))
-
-        if commands:
-            with formatter.section(u'Commands'):
-                formatter.write_dl(commands)
-
-        for section, group in ext_commands.items():
-            with formatter.section(self._section_titles.get(section, section)):
-                for rows in group.values():
-                    formatter.write_dl(rows)
->>>>>>> 37405b3a
-
-    def parse_args(self, ctx, args):
-        """Preprocess options and arguments.
-
-        As long as at least one option is provided, click won't fallback to
-        printing help message. That means that `ckan -c config.ini` will be
-        executed as command, instead of just printing help message(as `ckan -c
-        config.ini --help`).
-        In order to fix it, we have to check whether there is at least one
-        argument. If no, let's print help message manually
-
-        """
-        result = super().parse_args(ctx, args)
-        if not ctx.protected_args and not ctx.args:
-            click.echo(ctx.get_help(), color=ctx.color)
-            ctx.exit()
-        return result
-
-
-<<<<<<< HEAD
-def _init_ckan_config(ctx: Any, param: str, value: str):
-    is_help = u'--help' in sys.argv
-    no_config = False
-    if len(sys.argv) > 1:
-        for cmd in _no_config_commands:
-            if sys.argv[1:len(cmd) + 1] == cmd:
-                no_config = True
-                break
-    if no_config or is_help:
-=======
-def _init_ckan_config(ctx, param, value):
-    if any(sys.argv[1:len(cmd) + 1] == cmd for cmd in _no_config_commands):
->>>>>>> 37405b3a
-        return
-    _add_ctx_object(ctx, value)
-    _add_external_commands(ctx)
-
-
-def _add_ctx_object(ctx, path=None):
-    """Initialize CKAN App using config file available under provided path.
-
-    """
-    try:
-        ctx.obj = CtxObject(path)
-    except CkanConfigurationException as e:
-        p.toolkit.error_shout(e)
-        ctx.abort()
-
-    ctx.meta["flask_app"] = ctx.obj.app._wsgi_app
-
-
-def _add_external_commands(ctx):
-    for cmd in _get_commands_from_entry_point():
-        ctx.command.add_command(cmd)
-
-    plugins = p.PluginImplementations(p.IClick)
-    for cmd in _get_commands_from_plugins(plugins):
-        ctx.command.add_command(cmd)
-
-
-<<<<<<< HEAD
-click_config_option = click.option(
-    u'-c',
-    u'--config',
-    default=None,
-    metavar=u'CONFIG',
-    help=u'Config file to use (default: development.ini)',
-    is_eager=True,
-    callback=cast(Callable[..., Any], _init_ckan_config)
-)
-=======
-def _command_with_ckan_meta(cmd, name, type_):
-    """Mark command as one retrived from CKAN extension.
->>>>>>> 37405b3a
-
-    This information is used when CLI help text is generated.
-    """
-    setattr(cmd, META_ATTR, {u'name': name, u'type': type_})
-    return cmd
-
-
-<<<<<<< HEAD
-    def format_commands(self, ctx: Any, formatter: Any):
-        # Without any arguments click skips option callbacks.
-        self.parse_args(ctx, [u'help'])
-=======
-def _get_commands_from_plugins(plugins):
-    """Register commands that are available when plugin enabled.
->>>>>>> 37405b3a
-
-    """
-    for plugin in plugins:
-        for cmd in plugin.get_commands():
-            yield _command_with_ckan_meta(cmd, plugin.name, CMD_TYPE_PLUGIN)
-
-
-def _get_commands_from_entry_point(entry_point=u'ckan.click_command'):
-    """Register commands that are available even if plugin is not enabled.
-
-    """
-    registered_entries = {}
-    for entry in iter_entry_points(entry_point):
-        if entry.name in registered_entries:
-            p.toolkit.error_shout((
-                u'Attempt to override entry_point `{name}`.\n'
-                u'First encounter:\n\t{first!r}\n'
-                u'Second encounter:\n\t{second!r}\n'
-                u'Either uninstall one of mentioned extensions or update'
-                u' corresponding `setup.py` and re-install the extension.'
-            ).format(
-                name=entry.name,
-                first=registered_entries[entry.name].dist,
-                second=entry.dist))
-            raise click.Abort()
-        registered_entries[entry.name] = entry
 
         yield _command_with_ckan_meta(entry.load(), entry.name, CMD_TYPE_ENTRY)
 
 
 @click.group(cls=ExtendableGroup)
-@click.option(u'-c', u'--config', metavar=u'CONFIG',
-              is_eager=True, callback=_init_ckan_config, expose_value=False,
-              help=u'Config file to use (default: ckan.ini)')
+@click.option(
+    u'-c', u'--config', metavar=u'CONFIG',
+    is_eager=True, callback=cast(Any, _init_ckan_config), expose_value=False,
+    help=u'Config file to use (default: ckan.ini)')
 @click.help_option(u'-h', u'--help')
-<<<<<<< HEAD
-@click_config_option
-def ckan(config: Any, *args: Any, **kwargs: Any):
-=======
 def ckan():
->>>>>>> 37405b3a
     pass
 
 
