--- conflicted
+++ resolved
@@ -6,15 +6,10 @@
 from ckan.cli import config_tool
 from ckan.cli import (
     click_config_option, db, load_config, search_index, server,
+    asset,
     translation,
 )
 
-<<<<<<< HEAD
-from ckan.cli import (
-    click_config_option, db, load_config, search_index, server, asset
-)
-=======
->>>>>>> 32080c14
 from ckan.config.middleware import make_app
 from ckan.cli import seed
 
@@ -41,8 +36,5 @@
 ckan.add_command(seed.seed)
 ckan.add_command(db.db)
 ckan.add_command(search_index.search_index)
-<<<<<<< HEAD
 ckan.add_command(asset.asset)
-=======
-ckan.add_command(translation.translation)
->>>>>>> 32080c14
+ckan.add_command(translation.translation)