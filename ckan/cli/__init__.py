--- conflicted
+++ resolved
@@ -48,14 +48,9 @@
                 if option in self.parser.defaults():
                     self.config[u'global_conf'][option] = value
 
-<<<<<<< HEAD
     def _create_config_object(self) -> None:
-        self._read_config_file(self.config_file)
-=======
-    def _create_config_object(self):
         use_config_path = self.config_file
         self._read_config_file(use_config_path)
->>>>>>> 3ec23fec
 
         # # The global_config key is to keep compatibility with Pylons.
         # # It can be safely removed when the Flask migration is completed.
