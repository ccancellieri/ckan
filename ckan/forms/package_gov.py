import formalchemy
from formalchemy import helpers as h
from sqlalchemy.util import OrderedDict
from pylons.i18n import _, ungettext, N_, gettext

from ckan.lib.helpers import literal
import common
import ckan.model as model
import package as package
from ckan.lib import schema_gov
from ckan.lib import field_types

__all__ = ['get_gov_fieldset']


class GeoCoverageExtraField(common.ConfiguredField):
    def get_configured(self):
        return self.GeoCoverageField(self.name).with_renderer(self.GeoCoverageRenderer)

    class GeoCoverageField(formalchemy.Field):
        def sync(self):
            if not self.is_readonly():
                pkg = self.model
                form_regions = self._deserialize() or []
                regions_db = schema_gov.GeoCoverageType.get_instance().form_to_db(form_regions)
                pkg.extras[self.name] = regions_db

    class GeoCoverageRenderer(formalchemy.fields.FieldRenderer):
        def _get_value(self):
            form_regions = self.value # params
            if not form_regions:
                extras = self.field.parent.model.extras # db
                db_regions = extras.get(self.field.name, []) or []
                form_regions = schema_gov.GeoCoverageType.get_instance().db_to_form(db_regions)
            return form_regions

        def render(self, **kwargs):
            value = self._get_value()
            kwargs['size'] = '40'
            html = u''
            for i, region in enumerate(schema_gov.GeoCoverageType.get_instance().regions):
                region_str, region_munged = region
                id = '%s-%s' % (self.name, region_munged)
                checked = region_munged in value
                cb = literal(h.check_box(id, True, checked=checked, **kwargs))
                html += literal('<label for="%s">%s %s</label>') % (id, cb, region_str)
            return html

        def render_readonly(self, **kwargs):
            munged_regions = self._get_value()
            printable_region_names = schema_gov.GeoCoverageType.get_instance().munged_regions_to_printable_region_names(munged_regions)
            return common.field_readonly_renderer(self.field.key, printable_region_names)

        def _serialized_value(self):
            # interpret params like this:
            # 'Package--geographic_coverage-wales', u'True'
            # return list of covered regions
            covered_regions = []
            for region in schema_gov.GeoCoverageType.get_instance().regions_munged:
                if self.params.get(self.name + '-' + region, u'') == u'True':
                    covered_regions.append(region)
            return covered_regions

        def deserialize(self):
            return self._serialized_value()

class SuggestTagRenderer(common.TagField.TagEditRenderer):
    def render(self, **kwargs):
        fs = self.field.parent
        pkg_dict = {}
        for field_name, field in fs.render_fields.items():
            pkg_dict[field_name] = field.renderer.value
        tag_suggestions = schema_gov.suggest_tags(pkg_dict)
        html = literal("<div>Suggestions (preview refreshes): %s</div>") % ' '.join(tag_suggestions)
        html += common.TagField.TagEditRenderer.render(self, **kwargs)
        return html
        

# Setup the fieldset
<<<<<<< HEAD
def build_package_gov_form(is_admin=False, user_editable_groups=None):
    builder = package.build_package_form(user_editable_groups=user_editable_groups)
=======
def build_package_gov_form(is_admin=False, **kwargs):
    # Restrict fields
    restrict = str(kwargs.get('restrict', False)).lower() not in \
               ('0', 'no', 'false', 0, False)

    builder = package.build_package_form()
>>>>>>> 56b3bd5c

    # Extra fields
    builder.add_field(common.TextExtraField('external_reference'))
    builder.add_field(common.DateExtraField('date_released'))
    builder.add_field(common.DateExtraField('date_updated'))
    builder.add_field(common.TextExtraField('update_frequency'))
    builder.add_field(common.SuggestedTextExtraField('geographic_granularity', options=schema_gov.geographic_granularity_options))
    builder.add_field(GeoCoverageExtraField('geographic_coverage'))
    builder.add_field(common.SuggestedTextExtraField('temporal_granularity', options=schema_gov.temporal_granularity_options))
    builder.add_field(common.DateRangeExtraField('temporal_coverage'))
    builder.add_field(common.SuggestedTextExtraField('categories', options=schema_gov.category_options))
    builder.add_field(common.CheckboxExtraField('national_statistic'))
    builder.add_field(common.TextExtraField('precision'))
    builder.add_field(common.SuggestedTextExtraField('department', options=schema_gov.government_depts))
    builder.add_field(common.TextExtraField('agency'))
    builder.add_field(common.TextExtraField('taxonomy_url'))

    # Labels and instructions
    builder.set_field_text('national_statistic', _('National Statistic'))

    # Options/settings
    builder.set_field_option('tags', 'with_renderer', SuggestTagRenderer)
    
    if restrict:
        for field_name in ('name', 'department', 'national_statistic'):
            builder.set_field_option(field_name, 'readonly', True)

    # Layout
    field_groups = OrderedDict([
        (_('Basic information'), ['name', 'title', 'external_reference',
                                  'notes']),
        (_('Details'), ['date_released', 'date_updated', 'update_frequency',
                        'geographic_granularity', 'geographic_coverage',
                        'temporal_granularity', 'temporal_coverage',
                        'categories', 'national_statistic', 'precision',
                        'url',]),
        (_('Resources'), ['resources']),
        (_('More details'), ['taxonomy_url', 'department', 'agency',
                             'author', 'author_email',
                             'maintainer', 'maintainer_email',
                             'license_id', 'tags' ]),
        ])
    if is_admin:
        field_groups['More details'].append('state')
    builder.set_displayed_fields(field_groups)
    return builder
    # Strings for i18n
    [_('External reference'),  _('Date released'), _('Date updated'),
     _('Update frequency'), _('Geographic granularity'),
     _('Geographic coverage'), _('Temporal granularity'),
     _('Temporal coverage'), _('Categories'), _('National Statistic'),
     _('Precision'), _('Taxonomy URL'), _('Department'), _('Agency'), 
     ]

<<<<<<< HEAD
def get_gov_fieldset(is_admin=False, user_editable_groups=None):
    return build_package_gov_form(is_admin=is_admin, user_editable_groups=user_editable_groups).get_fieldset()
=======
def get_gov_fieldset(is_admin=False, **kwargs):
    return build_package_gov_form(is_admin=is_admin, **kwargs).get_fieldset()
>>>>>>> 56b3bd5c
<|MERGE_RESOLUTION|>--- conflicted
+++ resolved
@@ -77,17 +77,12 @@
         
 
 # Setup the fieldset
-<<<<<<< HEAD
-def build_package_gov_form(is_admin=False, user_editable_groups=None):
-    builder = package.build_package_form(user_editable_groups=user_editable_groups)
-=======
-def build_package_gov_form(is_admin=False, **kwargs):
+def build_package_gov_form(is_admin=False, user_editable_groups=None, **kwargs):
     # Restrict fields
     restrict = str(kwargs.get('restrict', False)).lower() not in \
                ('0', 'no', 'false', 0, False)
 
-    builder = package.build_package_form()
->>>>>>> 56b3bd5c
+    builder = package.build_package_form(user_editable_groups=user_editable_groups)
 
     # Extra fields
     builder.add_field(common.TextExtraField('external_reference'))
@@ -142,10 +137,5 @@
      _('Precision'), _('Taxonomy URL'), _('Department'), _('Agency'), 
      ]
 
-<<<<<<< HEAD
-def get_gov_fieldset(is_admin=False, user_editable_groups=None):
-    return build_package_gov_form(is_admin=is_admin, user_editable_groups=user_editable_groups).get_fieldset()
-=======
-def get_gov_fieldset(is_admin=False, **kwargs):
-    return build_package_gov_form(is_admin=is_admin, **kwargs).get_fieldset()
->>>>>>> 56b3bd5c
+def get_gov_fieldset(is_admin=False, user_editable_groups=None, **kwargs):
+    return build_package_gov_form(is_admin=is_admin, user_editable_groups=user_editable_groups, **kwargs).get_fieldset()