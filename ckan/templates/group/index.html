{% extends "page.html" %}

{% block subtitle %}{{ _('Groups of Datasets') }}{% endblock %}

{% block breadcrumb_content %}
  <li class="active">{% link_for _('Groups'), controller='group', action='index' %}</li>
{% endblock %}

{% block add_action_content %}
  {% if h.check_access('group_create') %}
    {% link_for _('Add Group'), controller='group', action='new', class_='btn btn-primary', icon='plus-sign-alt' %}
  {% endif %}
{% endblock %}

{% block primary_content %}
  <div class="module">
    <div class="module-content">
<<<<<<< HEAD
      <h1 class="page-heading">{{ _('Groups') }}</h1>
      {% snippet 'snippets/simple_search.html', q=c.q, sort=c.sort_by_selected%}
      <strong>
        {% if request.params and c.page.item_count %}
          {{ c.page.item_count }} groups{% if c.q %} found for &#147;{{ c.q }}&#148;{% endif %}
        {% elif request.params and c.page.item_count == 0 %}
          Sorry no groups found{% if c.q %} for &#147;{{ c.q }}&#148;{% endif %}
        {% else %}
          All groups
        {% endif %}
        {% if c.page.items or request.params %}
          {% snippet "group/snippets/group_list.html", groups=c.page.items %}
        {% else %}
          <p class="empty">
            {{ _('There are currently no groups for this site') }}.
            {% if h.check_access('group_create') %}
              {% link_for _('How about creating one?'), controller='group', action='new' %}</a>.
            {% endif %}
          </p>
        {% endif %}
      </strong>
=======
      <h1 class="hide-heading">{{ _('Groups') }}</h1>
      {% snippet 'snippets/simple_search.html', q=c.q, sort=c.sort_by_selected, placeholder=_('Search groups...') %}
      <h2 class="is-search-title">
        {% if request.params and c.page.item_count %}
          {% if c.q %}
            {{ _('{0} groups found for "{1}"').format(c.page.item_count, c.q) }}
          {% else %}
            {{ _('{0} groups').format(c.page.item_count) }}
          {% endif %}
        {% elif request.params and c.page.item_count == 0 %}
          {% if c.q %}
            {{ _('Sorry no groups found for "{0}"').format(c.q) }}
          {% else %}
            {{ _('Sorry no groups found') }}
          {% endif %}
        {% else %}
          {{ _('All groups') }}
        {% endif %}
      </h2>
      <hr>
      {% if c.page.items or request.params %}
        {% snippet "group/snippets/group_list.html", groups=c.page.items %}
      {% else %}
        <p class="empty">
          {{ _('There are currently no groups for this site') }}.
          {% if h.check_access('group_create') %}
            {% link_for _('How about creating one?'), controller='group', action='new' %}</a>.
          {% endif %}
        </p>
      {% endif %}
>>>>>>> ed9534d7
    </div>
    {{ c.page.pager() }}
  </div>
{% endblock %}

{% block secondary_content %}
  <div class="module module-narrow module-shallow">
    <h2 class="module-heading">
      <i class="icon-info-sign"></i>
      {{ _('What are Groups?') }}
    </h2>
    <div class="module-content">
      {% trans %}
        <p>Groups allow you to group together datasets under a community (for
          example, Civil Liberty data) or topic (e.g. Transport, Health,
          Environment) to make it easier for users to browse datasets by theme.
          Datasets can be part of a group, but do not belong to the group for
          editing or authorisation purposes.</p>
      {% endtrans %}
    </div>
  </div>
{% endblock %}<|MERGE_RESOLUTION|>--- conflicted
+++ resolved
@@ -15,29 +15,6 @@
 {% block primary_content %}
   <div class="module">
     <div class="module-content">
-<<<<<<< HEAD
-      <h1 class="page-heading">{{ _('Groups') }}</h1>
-      {% snippet 'snippets/simple_search.html', q=c.q, sort=c.sort_by_selected%}
-      <strong>
-        {% if request.params and c.page.item_count %}
-          {{ c.page.item_count }} groups{% if c.q %} found for &#147;{{ c.q }}&#148;{% endif %}
-        {% elif request.params and c.page.item_count == 0 %}
-          Sorry no groups found{% if c.q %} for &#147;{{ c.q }}&#148;{% endif %}
-        {% else %}
-          All groups
-        {% endif %}
-        {% if c.page.items or request.params %}
-          {% snippet "group/snippets/group_list.html", groups=c.page.items %}
-        {% else %}
-          <p class="empty">
-            {{ _('There are currently no groups for this site') }}.
-            {% if h.check_access('group_create') %}
-              {% link_for _('How about creating one?'), controller='group', action='new' %}</a>.
-            {% endif %}
-          </p>
-        {% endif %}
-      </strong>
-=======
       <h1 class="hide-heading">{{ _('Groups') }}</h1>
       {% snippet 'snippets/simple_search.html', q=c.q, sort=c.sort_by_selected, placeholder=_('Search groups...') %}
       <h2 class="is-search-title">
@@ -68,7 +45,6 @@
           {% endif %}
         </p>
       {% endif %}
->>>>>>> ed9534d7
     </div>
     {{ c.page.pager() }}
   </div>
