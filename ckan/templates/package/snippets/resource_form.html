{% import 'macros/form.html' as form %}

{% set data = data or {} %}
{% set errors = errors or {} %}
{% set action = form_action or h.url_for(controller='package', action='new_resource', id=pkg_name) %}

<form class="dataset-form dataset-resource-form form-horizontal" method="post" action="{{ action }}" data-module="basic-form resource-form" enctype="multipart/form-data">
  {% block stages %}
    {# An empty stages variable will not show the stages #}
    {% if stage %}
      {{ h.snippet('package/snippets/stages.html', stages=stage, pkg_name=pkg_name) }}
    {% endif %}
  {% endblock %}

  {{ form.errors(error_summary) }}

  <input name="id" value="{{ data.id }}" type="hidden"/>


    {% block basic_fields_url %}
      {% set is_upload = (data.url_type == 'upload') %}
      {{ form.image_upload(data, errors, field_url='url', field_upload='upload', field_clear='clear_upload',
         is_upload_enabled=h.uploads_enabled(), is_url=data.url and not is_upload, is_upload=is_upload,
         upload_label=_('File'), url_label=_('URL')) }}
    {% endblock %}

    {% block basic_fields_name %}
      {{ form.input('name', id='field-name', label=_('Name'), placeholder=_('eg. January 2011 Gold Prices'), value=data.name, error=errors.name, classes=['control-full']) }}
    {% endblock %}

    {% block basic_fields_description %}
      {{ form.markdown('description', id='field-description', label=_('Description'), placeholder=_('Some useful notes about the data'), value=data.description, error=errors.description) }}
    {% endblock %}

    {% block basic_fields_format %}
      {% set format_attrs = {'data-module': 'autocomplete', 'data-module-source': '/api/2/util/resource/format_autocomplete?incomplete=?'} %}
      {% call form.input('format', id='field-format', label=_('Format'), placeholder=_('eg. CSV, XML or JSON'), value=data.format, error=errors.format, classes=['control-medium'], attrs=format_attrs) %}
<<<<<<< HEAD
        <span class="info-block info-block-small">
          <i class="icon-info-sign"></i>
          {{ _('This will be guessed automatically. Leave blank if you wish') }}
        </span>
=======
>>>>>>> 09645d1c
      {% endcall %}
    {% endblock %}


  {% block metadata_fields %}
    {% if include_metadata %}
      {# TODO: Where do these come from, they don't exist in /package/new_package_form.html #}
      {# {{ form.select('resource_type', id='field-type', label=_('Resource Type'), options=[{'value': 'empty', 'text': _('Select a type…')}], selected="empty", error=errors.type) }} #}

      {{ form.input('last_modified', id='field-last-modified', label=_('Last Modified'), placeholder=_('eg. 2012-06-05'), value=data.last_modified, error=errors.last_modified, classes=[]) }}

      {{ form.input('size', id='field-size', label=_('File Size'), placeholder=_('eg. 1024'), value=data.size, error=errors.size, classes=[]) }}

      {{ form.input('mimetype', id='field-mimetype', label=_('MIME Type'), placeholder=_('eg. application/json'), value=data.mimetype, error=errors.mimetype, classes=[]) }}

      {{ form.input('mimetype_inner', id='field-mimetype-inner', label=_('MIME Type'), placeholder=_('eg. application/json'), value=data.mimetype_inner, error=errors.mimetype_inner, classes=[]) }}
    {% endif %}
  {% endblock %}

  <div class="form-actions">
    {% block delete_button %}
      {% if data.id %}
        {% if h.check_access('resource_delete', {'id': data.id})  %}
          {% set locale = h.dump_json({'content': _('Are you sure you want to delete this resource?')}) %}
          <a class="btn btn-danger pull-left" href="{% url_for controller='package', action='resource_delete', resource_id=data.id, id=pkg_name %}" data-module="confirm-action" data-module-i18n="{{ locale }}">{% block delete_button_text %}{{ _('Delete') }}{% endblock %}</a>
        {% endif %}
      {% endif %}
    {% endblock %}
    {% if stage %}
      {% block previous_button %}
        <button class="btn" name="save" value="go-dataset" type="submit">{{ _('Previous') }}</button>
      {% endblock %}
      {% block again_button %}
        <button class="btn" name="save" value="again" type="submit">{{ _('Save & add another') }}</button>
        {% endblock %}
      {% block save_button %}
      <button class="btn btn-primary" name="save" value="go-metadata" type="submit">{% block save_button_text %}{{ _('Next: Additional Info') }}{% endblock %}</button>
      {% endblock %}
    {% else %}
      {% block add_button %}
      <button class="btn btn-primary" name="save" value="go-dataset-complete" type="submit">{{ _('Add') }}</button>
      {% endblock %}
    {% endif %}
  </div>
</form><|MERGE_RESOLUTION|>--- conflicted
+++ resolved
@@ -35,13 +35,10 @@
     {% block basic_fields_format %}
       {% set format_attrs = {'data-module': 'autocomplete', 'data-module-source': '/api/2/util/resource/format_autocomplete?incomplete=?'} %}
       {% call form.input('format', id='field-format', label=_('Format'), placeholder=_('eg. CSV, XML or JSON'), value=data.format, error=errors.format, classes=['control-medium'], attrs=format_attrs) %}
-<<<<<<< HEAD
         <span class="info-block info-block-small">
           <i class="icon-info-sign"></i>
           {{ _('This will be guessed automatically. Leave blank if you wish') }}
         </span>
-=======
->>>>>>> 09645d1c
       {% endcall %}
     {% endblock %}
 
