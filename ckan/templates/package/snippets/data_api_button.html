{# Data API Help Button

resource: the resource
datastore_root_url: the root url of the datastore

#}
{% if resource.datastore_active %}
  {% set loading_text = _('Loading...') %}
<<<<<<< HEAD
  <a class="btn btn-success" href="{% url_for controller='package', action='api_data', id=resource.id %}" data-module="api-info" data-module-template="{% url_for controller='api', action='snippet', ver=1, snippet_path='api_info.html', datastore_root_url=datastore_root_url, resource_id=resource.id %}" data-loading-text="{{ loading_text }}"><i class="icon-beaker"></i> Data API</a>
{% else %}
  <a class="btn disabled" rel="tooltip" title="Data API is unavailable for this resource as DataStore is disabled"><i class="icon-beaker"></i> Data API</a>
=======
  {% set api_info_url = h.url_for(controller='api', action='snippet', ver=1, snippet_path='api_info.html', datastore_root_url=datastore_root_url, resource_id=resource.id) %}
  <a class="btn btn-success" href="{{ api_info_url }}" data-module="api-info" data-module-template="{{ api_info_url }}" data-loading-text="{{ loading_text }}"><i class="icon-beaker icon-large"></i> Data API</a>
{% else %}
  <a class="btn disabled" rel="tooltip" title="Data API is unavailable for this resource as no data has been pushed to it yet"><i class="icon-beaker icon-large"></i> Data API</a>
>>>>>>> de894c0e
{% endif %}<|MERGE_RESOLUTION|>--- conflicted
+++ resolved
@@ -6,14 +6,8 @@
 #}
 {% if resource.datastore_active %}
   {% set loading_text = _('Loading...') %}
-<<<<<<< HEAD
-  <a class="btn btn-success" href="{% url_for controller='package', action='api_data', id=resource.id %}" data-module="api-info" data-module-template="{% url_for controller='api', action='snippet', ver=1, snippet_path='api_info.html', datastore_root_url=datastore_root_url, resource_id=resource.id %}" data-loading-text="{{ loading_text }}"><i class="icon-beaker"></i> Data API</a>
-{% else %}
-  <a class="btn disabled" rel="tooltip" title="Data API is unavailable for this resource as DataStore is disabled"><i class="icon-beaker"></i> Data API</a>
-=======
   {% set api_info_url = h.url_for(controller='api', action='snippet', ver=1, snippet_path='api_info.html', datastore_root_url=datastore_root_url, resource_id=resource.id) %}
   <a class="btn btn-success" href="{{ api_info_url }}" data-module="api-info" data-module-template="{{ api_info_url }}" data-loading-text="{{ loading_text }}"><i class="icon-beaker icon-large"></i> Data API</a>
 {% else %}
   <a class="btn disabled" rel="tooltip" title="Data API is unavailable for this resource as no data has been pushed to it yet"><i class="icon-beaker icon-large"></i> Data API</a>
->>>>>>> de894c0e
 {% endif %}