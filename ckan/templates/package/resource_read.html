--- conflicted
+++ resolved
@@ -42,11 +42,6 @@
     </py:if>
   </py:def>
 
-<<<<<<< HEAD
-=======
-  <py:def function="page_heading">${h.resource_display_name(c.resource)}</py:def>
-  
->>>>>>> 14562ae3
   <div py:match="content">
     <div class="resource-actions span-8">
       <a py:if="c.resource.get('url')" class="pretty-button" href="${c.resource.get('url')}">
@@ -100,66 +95,6 @@
       <div>${h.markdown_extract(c.package.get('notes'), 300)}</div>
     </div>
 
-<<<<<<< HEAD
-    <!-- TODO: hide this div if not available -->
-    <!-- <div id="resource-explore"> -->
-    <!--   <h2>Explore</h2> -->
-    <!--   <div> -->
-    <!--     TODO: data preview here -->
-    <!--   </div> -->
-    <!-- </div> -->
-
-    <div id="resource-information">
-      <h3>Information</h3>
-      <table>
-        <tbody>
-          <tr>
-            <td class="label">Url</td>
-            <td class="details">
-              <a href="${c.resource.get('url')}" rel="dcat:accessURL" target="_blank">
-                <span property="rdfs:label">${c.resource.get('url')}</span>
-              </a>
-            </td>
-          </tr>
-
-          <tr>
-            <td class="label">Format</td>
-            <td><span property="dc:format">${c.resource.get('format', "(none)")}</span></td>
-          </tr>
-
-          <tr py:if="c.resource.get('resource_type')">
-            <td class="label">Resource Type</td>
-            <td><span property="dc:format">${c.resource.get('resource_type', "(none)")}</span></td>
-          </tr>
-
-          <tr py:if="c.resource.get('size')">
-            <td class="label">Size (Bytes)</td>
-            <td>${c.resource.get('size')}</td>
-          </tr>
-
-          <tr py:if="c.resource.get('mimetype')">
-            <td class="label">Mimetype</td>
-            <td>${c.resource.get('mimetype')}</td>
-          </tr>
-
-          <tr py:if="c.resource.get('mimetype_inner')">
-            <td class="label">Mimetype (Inner)</td>
-            <td>${c.resource.get('mimetype_inner')}</td>
-          </tr>
-
-          <tr py:if="c.resource.get('hash')">
-            <td class="label">Hash</td>
-            <td>${c.resource.get('hash')}</td>
-          </tr>
-
-          <tr> 
-            <td class="label">ID</td>
-            <td>${c.resource.get('id')}</td>
-          </tr>
-        </tbody>
-      </table>
-
-=======
     <div class="resource-preview">
       <h3>Preview</h3>
       <div id="ckanext-datapreview"></div>
@@ -181,7 +116,6 @@
           </tr>
         </tbody>
       </table>
->>>>>>> 14562ae3
     </div>
   </div>
 
