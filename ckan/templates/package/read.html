--- conflicted
+++ resolved
@@ -91,7 +91,8 @@
 
 {% block secondary_content %}
 
-<<<<<<< HEAD
+  {% block secondary_help_content %}{% endblock %}
+
   {% block package_org %}
     {% if pkg.organization %}
       {% snippet "snippets/organization.html", organization=pkg.organization, truncate=70 %}
@@ -102,15 +103,6 @@
     {% if pkg.private %}
       {% snippet "snippets/private.html" %}
     {% endif %}
-=======
-  {% block secondary_help_content %}{% endblock %}
-
-  {% block package_groups %}
-    {% for group in pkg.groups %}
-      {% snippet "snippets/group.html", group=group, truncate=70 %}
-    {% endfor %}
->>>>>>> c59b304c
-  {% endblock %}
 
   {% if not pkg.private %}
     {% block package_groups %}
