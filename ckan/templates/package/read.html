--- conflicted
+++ resolved
@@ -6,43 +6,41 @@
   <py:def function="page_title">${c.pkg.title or c.pkg.name} - Data Packages</py:def>
       
   <py:match path="primarysidebar">
-<<<<<<< HEAD
-
-    <li class="widget-container widget_text" py:if="not c.hide_welcome_message">
-      <h3>First time at ${config.get('ckan.site_title')}?</h3>        
-      <p>
-          ${config.get('ckan.site_title')} is a catalogue for data. ${h.subnav_link(c, _('Click here to find out more ...'), controller='home', action='about', id=None)}
-      </p>
-    </li>
-
-=======
           <!--
->>>>>>> f4daf030
     <li class="widget-container widget_text">
-        <h4>Tags</h4>
-        ${tag_list(c.pkg.tags)}
-        <p class="widget_action">
-            ${h.subnav_link(c, 'Add a new Tag', controller='package', action='edit', id=c.pkg.name)}
-        </p>
-    </li>
-
-    <li class="widget-container widget_text">
-        <h4>Groups</h4>
-        <py:if test="c.pkg.groups">        
-            <ul>
-              <li py:for="group in c.pkg.groups">
-                  <a href="${h.url_for(controller='group', action='read', id=group.name)}">${group.name}</a>
+      <div class="information">
+        <dl class="icons clearfix">
+          <dt>${h.icon('user')}</dt>
+          <dd>${c.pkg_author_link}</dd>
+          <dt>${h.icon('user_grey')}</dt>
+          <dd>${c.pkg_maintainer_link}</dd>
+          <dt>${h.icon('package')}</dt>
+          <dd i18n:msg="pkg_version">Version <strong>${c.pkg.version}</strong></dd>
+          <dt>${package_license_icon(c.pkg)}</dt>
+          <py:choose test="">
+            <dd py:when="c.pkg.license and c.pkg.license.url"><a href="${c.pkg.license.url}">${c.pkg.license.title}</a></dd>
+            <dd py:when="c.pkg.license">${c.pkg.license.title}</dd>
+            <dd py:when="c.pkg.license_id">${c.pkg.license_id}</dd>
+            <dd py:otherwise="">
+              License not given
+            </dd>
+          </py:choose>
+          <dt>${package_resources_icon(c.pkg)}</dt>
+          <dd>${_("Downloadable resources") if c.pkg.resources else _("No resources")}</dd>
+        </dl>
+        <py:if test="c.package_relationships">
+          <h3>Related packages</h3>
+          <ul>
+            <py:for each="pkg, relationship_str, comment in c.package_relationships">
+              <li>
+                ${h.literal(relationship_str % (h.link_to(pkg.name, h.url_for(controller="package", action="read", id=pkg.name))))}
+                <span py:if="comment is not None and len(comment)" class="relationship_comment">
+                    (${comment})
+                </span>
               </li>
-            </ul>
+            </py:for>
+          </ul>
         </py:if>
-<<<<<<< HEAD
-        <py:if test="not c.pkg.groups">
-             Groups are collecitons of packages maintained by users of ${config.get('ckan.site_title')}. This package has not been added to any groups yet.
-        </py:if>
-        <p class="widget_action">
-            ${h.subnav_link(c, 'Add to a Group', controller='package', action='edit', id=c.pkg.name)}        
-        </p>
-=======
       </div>
 
     </li>
@@ -52,8 +50,8 @@
       <p>
           ${config.get('ckan.site_title')} is a catalogue for data. ${h.subnav_link(c, _('Click here to find out more ...'), controller='home', action='about', id=None)}
       </p>
->>>>>>> f4daf030
     </li>
+
     <li class="widget-container widget_text">
         <h4>Tags</h4>
         ${tag_list(c.pkg.tags)}
@@ -127,12 +125,6 @@
       </div>
       </py:choose>
     </li>
-<<<<<<< HEAD
-    <li>
-            <div class="package-atom-feed"><a href="?format=atom"><img style="height:16; width:16; margin-bottom:-0.3em" src="/images/icons/atom_feed.png" alt="Atom Feed" title="${g.site_title} - Package History - ${c.pkg.name}"/></a> <a href="/package/history/${c.pkg.name}?format=atom&amp;days=7">Subscribe &raquo;</a></div>
-    </li>
-=======
->>>>>>> f4daf030
   </py:match>
 
   <div py:match="content">
