--- conflicted
+++ resolved
@@ -118,11 +118,7 @@
   {% macro markdown(name, id='', label='', value='', placeholder='', error="", classes=[], attrs={'class': 'form-control'}, is_required=false) %}
   {% set classes = (classes|list) %}
   {% do classes.append('control-full') %}
-<<<<<<< HEAD
   {% set markdown_tooltip = "<pre><p>__Bold text__ or _italic text_</p><p># title<br>## secondary title<br>### etc</p><p>* list<br>* of<br>* items</p><p>http://auto.link.ed/</p></pre><p><b><a href='http://daringfireball.net/projects/markdown/syntax' target='_blank'>Full markdown syntax</a></b></p><p class='text-muted'><b>Please note:</b> HTML tags are stripped out for security reasons</p>" %}
-=======
-  {% set markdown_tooltip = "<pre><p>__Bold text__ or _italic text_</p><p># title<br>## secondary title<br>### etc</p><p>* list<br>* of<br>* items</p><p>http://auto.link.ed/</p></pre><p><b><a href='http://daringfireball.net/projects/markdown/syntax' target='_blank'>Full markdown syntax</a></b></p><p class='muted'><b>Please note:</b> HTML tags are stripped out for security reasons</p>" %}
->>>>>>> 774668e2
 
   {%- set extra_html = caller() if caller -%}
   {% call input_block(id or name, label or name, error, classes, control_classes=["editor"], extra_html=extra_html, is_required=is_required) %}
@@ -419,30 +415,18 @@
   {% import 'macros/form.html' as form %}
   {{ form.image_upload(data, errors, is_upload_enabled=true) }}
 
-<<<<<<< HEAD
-  #}
-  {% macro image_upload(data, errors, field_url='image_url', field_upload='image_upload', field_clear='clear_upload',
-  is_url=false, is_upload=false, is_upload_enabled=false, placeholder=false,
-  url_label='', upload_label='')  %}
-=======
-#}
+  #}
 {% macro image_upload(data, errors, field_url='image_url', field_upload='image_upload', field_clear='clear_upload',
                       is_url=false, is_upload=false, is_upload_enabled=false, placeholder=false,
                       url_label='', upload_label='', field_name='image_url')  %}
->>>>>>> 774668e2
   {% set placeholder = placeholder if placeholder else _('http://example.com/my-image.jpg') %}
   {% set url_label = url_label or _('Image URL')  %}
   {% set upload_label = upload_label or _('Image')  %}
 
   {% if is_upload_enabled %}
   <div class="image-upload" data-module="image-upload" data-module-is_url="{{ 'true' if is_url else 'false' }}" data-module-is_upload="{{ 'true' if is_upload else 'false' }}"
-<<<<<<< HEAD
-       data-module-field_url="{{ field_url }}" data-module-field_upload="{{ field_upload }}" data-module-field_clear="{{ field_clear }}" data-module-upload_label="{{ upload_label }}">
-    {% endif %}
-=======
        data-module-field_url="{{ field_url }}" data-module-field_upload="{{ field_upload }}" data-module-field_clear="{{ field_clear }}" data-module-upload_label="{{ upload_label }}" data-module-field_name="{{ field_name }}">
   {% endif %}
->>>>>>> 774668e2
 
     {{ input(field_url, label=url_label, id='field-image-url', placeholder=placeholder, value=data.get(field_url), error=errors.get(field_url), classes=['control-full']) }}
 
