# Czech (Czech Republic) translations for ckan.
# Copyright (C) 2011 ORGANIZATION
# This file is distributed under the same license as the ckan project.
#
# <klimek@ksi.mff.cuni.cz>, 2011.
# <m.tajtl@gmail.com>, 2011.
msgid ""
msgstr ""
"Project-Id-Version: CKAN (Comprehensive Knowledge Archive Network)\n"
"Report-Msgid-Bugs-To: http://www.ckan.org/\n"
"POT-Creation-Date: 2011-09-15 17:42+0100\n"
"PO-Revision-Date: 2011-09-15 14:55+0100\n"
"Last-Translator: dread <internet@davidread.org>\n"
"Language-Team: Czech (Czech Republic) "
"(http://www.transifex.net/projects/p/ckan/team/cs_CZ/)\n"
"Plural-Forms: nplurals=3; plural=(n==1) ? 0 : (n>=2 && n<=4) ? 1 : 2\n"
"MIME-Version: 1.0\n"
"Content-Type: text/plain; charset=utf-8\n"
"Content-Transfer-Encoding: 8bit\n"
"Generated-By: Babel 0.9.6\n"

#: ckan/new_authz.py:18
#, fuzzy, python-format
msgid "Authorization function not found: %s"
msgstr "Oprávnění pro skupinu:"

#: ckan/controllers/api.py:38 ckan/controllers/authorization_group.py:22
#: ckan/controllers/group.py:58 ckan/controllers/home.py:29
#: ckan/controllers/package.py:111 ckan/controllers/revision.py:31
#: ckan/controllers/tag.py:23 ckan/controllers/user.py:31
#: ckan/controllers/user.py:71 ckan/controllers/user.py:94
#: ckan/logic/auth/get.py:17
msgid "Not authorized to see this page"
msgstr "Nemáte oprávnění vidět tuto stránku"

#: ckan/controllers/api.py:96 ckan/controllers/api.py:158
msgid "Access denied"
msgstr "Přístup zamítnut"

#: ckan/controllers/api.py:102 ckan/controllers/api.py:163
msgid "Not found"
msgstr "Nenalezeno"

#: ckan/controllers/api.py:110
msgid "Bad request"
msgstr ""

#: ckan/controllers/api.py:137
#, python-format
msgid "Action name not known: %s"
msgstr ""

#: ckan/controllers/api.py:147 ckan/controllers/api.py:268
#: ckan/controllers/api.py:319
#, python-format
msgid "JSON Error: %s"
msgstr "Chyba JSON: %s"

#: ckan/controllers/api.py:155 ckan/controllers/api.py:292
#: ckan/controllers/api.py:341 ckan/controllers/group.py:175
#: ckan/controllers/group.py:194 ckan/controllers/package.py:467
#: ckan/controllers/package.py:494 ckan/controllers/user.py:154
#: ckan/controllers/user.py:240 ckan/controllers/user.py:354
msgid "Integrity Error"
msgstr "Chyba v integritě"

#: ckan/controllers/api.py:197
#, python-format
msgid "Cannot list entity of this type: %s"
msgstr "Nelze vypsat prvky tohoto typu: %s"

#: ckan/controllers/api.py:231
#, python-format
msgid "Cannot read entity of this type: %s"
msgstr "Nelze číst prvky tohoto typu: %s"

#: ckan/controllers/api.py:275
#, python-format
msgid "Cannot create new entity of this type: %s %s"
msgstr "Nelze vytvořit nový prvek tohoto typu: %s %s"

#: ckan/controllers/api.py:325
#, python-format
msgid "Cannot update entity of this type: %s"
msgstr "Nelze aktualizovat prvek tohoto typu: %s"

#: ckan/controllers/api.py:367
#, python-format
msgid "Cannot delete entity of this type: %s %s"
msgstr "Nelze smazat prvek tohoto typu: %s %s"

#: ckan/controllers/api.py:390
msgid "No revision specified"
msgstr ""

#: ckan/controllers/api.py:394
#, python-format
msgid "There is no revision with id: %s"
msgstr "Neexistuje revize s id: %s"

#: ckan/controllers/api.py:404
msgid "Missing search term ('since_id=UUID' or 'since_time=TIMESTAMP')"
msgstr "Ve vyhledávání chybí výraz ('since_id=UUID' nebo 'since_time=TIMESTAMP')"

#: ckan/controllers/api.py:412
#, python-format
msgid "Could not read parameters: %r"
msgstr "Nelze číst parametry: %r"

#: ckan/controllers/api.py:449
#, python-format
msgid "Bad search option: %s"
msgstr "Chybný parametr vyhledávání: %s"

#: ckan/controllers/api.py:452
#, python-format
msgid "Unknown register: %s"
msgstr "Neznamý registr: %s"

#: ckan/controllers/api.py:460
msgid "Malformed qjson value"
msgstr "Neplatná qjson hodnota"

#: ckan/controllers/api.py:469 ckan/lib/base.py:193
msgid "Request params must be in form of a json encoded dictionary."
msgstr "Parametry požadavku musí mít formu kódování slovníku JSON."

#: ckan/controllers/authorization_group.py:44
#, python-format
msgid "Not authorized to read %s"
msgstr "Nemáte oprávnění číst %s"

#: ckan/controllers/authorization_group.py:62 ckan/controllers/group.py:109
#: ckan/controllers/group_formalchemy.py:36
msgid "Unauthorized to create a group"
msgstr "Nemáte oprávnění vytvořit skupinu"

#: ckan/controllers/authorization_group.py:107 ckan/controllers/group.py:259
#, python-format
msgid "User %r not authorized to edit %r"
msgstr "Uživatel %r nemá oprávnění měnit %r"

#: ckan/controllers/authorization_group.py:151 ckan/controllers/group.py:79
#: ckan/controllers/group.py:145 ckan/controllers/group.py:203
#: ckan/controllers/group.py:257
msgid "Group not found"
msgstr "Skupina nebyla nalezena"

#: ckan/controllers/authorization_group.py:158 ckan/controllers/group.py:214
#: ckan/controllers/package.py:547
#, python-format
msgid "User %r not authorized to edit %s authorizations"
msgstr "Uživatel %r nemá oprávnění měnit oprávnění pro %s"

#: ckan/controllers/group.py:81 ckan/controllers/group.py:147
#: ckan/controllers/group.py:171 ckan/controllers/group.py:190
#, python-format
msgid "Unauthorized to read group %s"
msgstr ""

#: ckan/controllers/group.py:154 ckan/controllers/group_formalchemy.py:93
#: ckan/controllers/package.py:387 ckan/controllers/package_formalchemy.py:95
#, python-format
msgid "User %r not authorized to edit %s"
msgstr "Uživatel %r nemá oprávnění měnit %s"

#: ckan/controllers/group.py:173 ckan/controllers/group.py:192
#: ckan/controllers/package.py:218 ckan/controllers/package.py:253
#: ckan/controllers/package.py:294 ckan/controllers/package.py:379
#: ckan/controllers/package.py:412 ckan/controllers/package.py:432
#: ckan/controllers/package.py:465 ckan/controllers/package.py:492
#: ckan/controllers/package.py:536
msgid "Package not found"
msgstr "Balíček nebyl nalezen"

#: ckan/controllers/group.py:241 ckan/controllers/package.py:275
msgid "Select two revisions before doing the comparison."
msgstr "Pro porovnání musíte vybrat dvě revize"

#: ckan/controllers/group.py:266
msgid "CKAN Group Revision History"
msgstr "Historie revizí skupiny CKAN"

#: ckan/controllers/group.py:268
msgid "Recent changes to CKAN Group: "
msgstr "Nedávné změny skupiny CKAN: "

#: ckan/controllers/group.py:286 ckan/controllers/package.py:320
msgid "Log message: "
msgstr "Zpráva logu: "

#: ckan/controllers/home.py:37
msgid "This site is currently off-line. Database is not initialised."
msgstr ""

#: ckan/controllers/home.py:84
msgid "Invalid language specified"
msgstr "Byl zadán neplatný jazyk"

#: ckan/controllers/home.py:87
msgid "Language has been set to: English"
msgstr "Jazyk byl nastaven na: Česky"

#: ckan/controllers/home.py:91
msgid "No language given!"
msgstr "Nebyl zadán jazyk!"

#: ckan/controllers/package.py:207 ckan/controllers/package.py:209
#: ckan/controllers/package.py:211
#, python-format
msgid "Invalid revision format: %r"
msgstr ""

#: ckan/controllers/package.py:220 ckan/controllers/package.py:255
#: ckan/controllers/package.py:292 ckan/controllers/package.py:377
#: ckan/controllers/package.py:410 ckan/controllers/package.py:430
#: ckan/controllers/package.py:463 ckan/controllers/package.py:490
#, python-format
msgid "Unauthorized to read package %s"
msgstr "Nemáte oprávnění číst balíček %s"

#: ckan/controllers/package.py:301
msgid "CKAN Package Revision History"
msgstr "Historie revizí balíčku CKAN"

#: ckan/controllers/package.py:303
msgid "Recent changes to CKAN Package: "
msgstr "Poslední změny balíčku CKAN: "

#: ckan/controllers/package.py:344 ckan/controllers/package_formalchemy.py:31
msgid "Unauthorized to create a package"
msgstr "Nemáte oprávnění vytvořit balíček"

#: ckan/controllers/package.py:509
#, python-format
msgid ""
"<span class=\"new-dataset\">Congratulations, your dataset has been "
"created. <a href=\"%s\">Upload or link some data now &raquo;</a></span>"
msgstr ""

#: ckan/controllers/revision.py:42
msgid "CKAN Repository Revision History"
msgstr "Historie revizí úložiště CKAN"

#: ckan/controllers/revision.py:44
msgid "Recent changes to the CKAN repository."
msgstr "Poslední změny v úložišti CKAN."

#: ckan/controllers/revision.py:103
#, python-format
msgid "Packages affected: %s.\n"
msgstr "Zasažené balíčky: %s.\n"

#: ckan/controllers/revision.py:178
msgid "Revision updated"
msgstr "Revize aktualizována"

#: ckan/controllers/tag.py:55 ckan/forms/common.py:928
msgid "Other"
msgstr "Další"

#: ckan/controllers/tag.py:69
msgid "Tag not found"
msgstr ""

#: ckan/controllers/user.py:128
msgid "Unauthorized to create a user"
msgstr ""

#: ckan/controllers/user.py:150
#, python-format
msgid "Unauthorized to create user %s"
msgstr ""

#: ckan/controllers/user.py:152 ckan/controllers/user.py:201
#: ckan/controllers/user.py:238 ckan/controllers/user.py:332
#: ckan/controllers/user.py:352
msgid "User not found"
msgstr ""

#: ckan/controllers/user.py:156
msgid "Bad Captcha. Please try again."
msgstr ""

#: ckan/controllers/user.py:180
msgid "No user specified"
msgstr ""

#: ckan/controllers/user.py:199 ckan/controllers/user.py:236
#: ckan/controllers/user.py:350
#, python-format
msgid "Unauthorized to edit user %s"
msgstr ""

#: ckan/controllers/user.py:206
#, python-format
msgid "User %s not authorized to edit %s"
msgstr ""

#: ckan/controllers/user.py:267
#, python-format
msgid "Welcome back, %s"
msgstr "Vítejte zpět, %s"

#: ckan/controllers/user.py:307
#, python-format
msgid "\"%s\" matched several users"
msgstr ""

#: ckan/controllers/user.py:309 ckan/controllers/user.py:311
#, python-format
msgid "No such user: %s"
msgstr ""

#: ckan/controllers/user.py:316
msgid "Please check your inbox for a reset code."
msgstr ""

#: ckan/controllers/user.py:319
#, python-format
msgid "Could not send reset link: %s"
msgstr ""

#: ckan/controllers/user.py:336
msgid "Invalid reset key. Please try again."
msgstr ""

#: ckan/controllers/user.py:347
msgid "Your password has been reset."
msgstr ""

#: ckan/controllers/user.py:375
msgid "Your password must be 4 characters or longer."
msgstr "Vaše heslo musí mít alespoň 4 znaky."

#: ckan/controllers/user.py:377
msgid "The passwords you entered do not match."
msgstr "Zadaná hesla se neshodují."

#: ckan/forms/common.py:25 ckan/logic/validators.py:94
#, python-format
msgid "Name must be at least %s characters long"
msgstr "Název musí být dlouhý alespoň %s znaků"

#: ckan/forms/common.py:27 ckan/logic/validators.py:96
msgid ""
"Name must be purely lowercase alphanumeric (ascii) characters and these "
"symbols: -_"
msgstr ""
"Název může obsahovat pouze malá písmena bez diakritiky, číslice a znaky -"
" (pomlčka) a _ (podtržítko)"

#: ckan/forms/common.py:40 ckan/logic/validators.py:114
#, fuzzy
msgid "Dataset name already exists in database"
msgstr "Název balíčku již v databázi existuje"

#: ckan/forms/common.py:48 ckan/logic/validators.py:144
msgid "Group name already exists in database"
msgstr "Název skupiny již v databázi existuje"

#: ckan/forms/common.py:137
#, python-format
msgid "Value does not match required format: %s"
msgstr "Hodnota není v požadovaném formátu: %s"

#: ckan/forms/common.py:154 ckan/forms/common.py:776
#: ckan/templates/package/new_package_form.html:178
msgid "(None)"
msgstr "(Žádný)"

#: ckan/forms/common.py:345
#, fuzzy
msgid "Dataset resource(s) incomplete."
msgstr "Zdroje balíčku(ů) nejsou úplné."

#: ckan/forms/common.py:512 ckan/logic/validators.py:150
#, python-format
msgid "Tag \"%s\" length is less than minimum %s"
msgstr "Tag \"%s\" je kratší než minimální počet %s znaků"

#: ckan/forms/common.py:514 ckan/logic/validators.py:158
#, python-format
msgid "Tag \"%s\" must be alphanumeric characters or symbols: -_."
msgstr ""
"Tag \"%s\" může obsahovat pouze malá písmena bez diakritiky, číslice a "
"znaky - (pomlčka) a _ (podtržítko)"

#: ckan/forms/common.py:516 ckan/logic/validators.py:166
#, python-format
msgid "Tag \"%s\" must not be uppercase"
msgstr "Tag \"%s\" nesmí obsahovat velká písmena"

#: ckan/forms/common.py:533 ckan/logic/validators.py:128
#, python-format
msgid "Duplicate key \"%s\""
msgstr "Duplicitní klíč \"%s\""

#: ckan/forms/common.py:536
#, python-format
msgid "Extra key-value pair: key is not set for value \"%s\"."
msgstr "Neobvyklá kombibace klíč-hodnota: pro hodnotu \"%s\" není nastaven klíč."

#: ckan/forms/common.py:786 ckan/templates/package/new_package_form.html:184
msgid "Cannot add any groups."
msgstr "Nelze přidat žádné skupiny."

#: ckan/forms/common.py:801 ckan/templates/package/new_package_form.html:175
msgid "Group"
msgstr "Skupina"

#: ckan/forms/common.py:831
#, python-format
msgid ""
"Can't derived new group selection from serialized value structured like "
"this: %s"
msgstr ""
"Nelze odvodit výber nové skupiny ze serializované hodnoty strukturované "
"takto: %s"

#: ckan/forms/common.py:911
msgid "other - please specify"
msgstr "jiné - prosím uveďte"

#: ckan/forms/group.py:52 ckan/forms/package.py:38 ckan/forms/package.py:110
msgid "Name"
msgstr "Název"

#: ckan/forms/group.py:63 ckan/templates/group/new_group_form.html:16
#: ckan/templates/package/edit.html:24
msgid "Details"
msgstr "Podrobnosti"

#: ckan/forms/group.py:64 ckan/forms/package.py:102 ckan/forms/package.py:112
#: ckan/logic/action/update.py:43 ckan/logic/action/update.py:45
#: ckan/logic/action/update.py:55 ckan/logic/action/update.py:57
#: ckan/logic/action/update.py:67 ckan/logic/action/update.py:69
#: ckan/templates/group/new_group_form.html:41
#: ckan/templates/package/edit.html:25
msgid "Extras"
msgstr "Doplňky"

#: ckan/forms/group.py:87
msgid "Package"
msgstr "Balíček"

#: ckan/forms/group.py:88
msgid "Add packages"
msgstr "Přidat balíčky"

#: ckan/forms/package.py:34
msgid "A short descriptive title for the data set."
msgstr "Stručný a popisný název množiny dat."

#: ckan/forms/package.py:35
msgid ""
"It should not be a description though - save that for the Notes field. Do"
" not give a trailing full stop."
msgstr ""
"Neměl by to ale bý popis, ten si nechte pro pole Poznámky. Na konci "
"nepište tečku."

#: ckan/forms/package.py:39
msgid "A unique identifier for the package."
msgstr "Unikátní identifikátor pro balíček:"

#: ckan/forms/package.py:40
msgid ""
"It should be broadly humanly readable, in the spirit of Semantic Web "
"URIs. Only use an acronym if it is widely recognised. Renaming is "
"possible but discouraged."
msgstr ""
"Mělo by to být v zásadě lidsky čitelné, v duchu URI sémantického webu. "
"Zkratku použijte pouze, pokud je všeobecně uznávána. Přejmenování je "
"možné, ale nedoporučuje se."

#: ckan/forms/package.py:41 ckan/templates/package/new_package_form.html:44
msgid "2+ characters, lowercase, using only 'a-z0-9' and '-_'"
msgstr "alespoň 2 znaky, malá písmena, přípustné jen 'a-z0-9' a '-_'"

#: ckan/forms/package.py:45 ckan/templates/package/new_package_form.html:205
msgid "A number representing the version (if applicable)"
msgstr "Číslo reprezentující verzi (pokud lze)"

#: ckan/forms/package.py:50 ckan/templates/package/new_package_form.html:49
msgid "The URL for the web page describing the data (not the data itself)."
msgstr "URL stránky popisující data (ne dat samotných)."

#: ckan/forms/package.py:51 ckan/templates/package/new_package_form.html:50
msgid "e.g. http://www.example.com/growth-figures.html"
msgstr "např. http://www.priklad.cz/grafy-rustu.html"

#: ckan/forms/package.py:55 ckan/templates/package/new_package_form.html:191
msgid ""
"The name of the main contact, for enquiries about this particular "
"dataset, using the e-mail address in the following field."
msgstr ""
"Jméno hlavního kontaktu pro dotazy o této konkrétní množině dat, který "
"používá email v následujícím poli."

#: ckan/forms/package.py:59 ckan/templates/package/new_package_form.html:198
msgid ""
"If there is another important contact person (in addition to the person "
"in the Author field) then provide details here."
msgstr ""
"Pokud exituje jiná důležitá kontaktní osoba (kromě osoby v poli Autor), "
"uveďte ji zde."

#: ckan/forms/package.py:63
msgid "Licence"
msgstr "Licence"

#: ckan/forms/package.py:64 ckan/templates/package/new_package_form.html:76
msgid "The licence under which the dataset is released."
msgstr "Licence pod kterou je tato množina dat poskytována."

#: ckan/forms/package.py:68 ckan/forms/package.py:112
#: ckan/templates/layout_base.html:146
#: ckan/templates/package/new_package_form.html:78
#: ckan/templates/package/read.html:50 ckan/templates/tag/index.html:6
#: ckan/templates/tag/index.html:9
msgid "Tags"
msgstr "Tagy"

#: ckan/forms/package.py:69
#, python-format
msgid ""
"Terms that may link this dataset to similar ones. For more information on"
" conventions, see <a href=\"%s\">this wiki page</a>."
msgstr ""
"Výrazy které mohou spojovat tuto množinu dat s podobnými. Pro více "
"informací o zvyklostech navštivte <a href=\"%s\">tuto wiki stránku</a>."

#: ckan/forms/package.py:70 ckan/templates/package/new_package_form.html:84
msgid "e.g. pollution rivers water-quality"
msgstr "např. řeky znečištění kvalita_vody"

#: ckan/forms/package.py:74
msgid "The files containing the data or address of the APIs for accessing it."
msgstr "Soubory obsahující data nebo adresu API pro přístup k nim."

#: ckan/forms/package.py:75
msgid ""
"<br />These can be repeated as required. For example if the data is being"
" supplied in multiple formats, or split into different areas or time "
"periods, each file is a different 'resource' which should be described "
"differently. They will all appear on the dataset page on CKAN "
"together.<br /><br /> <b>URL:</b> This is the Internet link directly to "
"the data - by selecting this link in a web browser, the user will "
"immediately download the full data set. Note that datasets are not hosted"
" on this site, but by the publisher of the data. Alternatively the URL "
"can point to an API server such as a SPARQL endpoint or JSON-P "
"service.<br /> <b>Format:</b> This should give the file format in which "
"the data is supplied. <br /><b>Description</b> Any information you want "
"to add to describe the resource.<br />"
msgstr ""
"<br />Podle potřeby se mohou opakovat. Například pokud jsou data dostupná"
" ve více formátech nebo rozdělená podle různých oblastí nebo období, "
"každý soubor je jiný zdroj, který by měl být popsán jinak. Všechny se pak"
" společně objeví na CKANu, na stránce s daty.<br /><br /> <b>URL:</b> "
"Jedná se o internetový odkaz přímo na data - otevřením tohoto odkazu ve "
"webovém prohlížeči může uživatel ihned stáhnout celý soubor dat. Všimněte"
" si, že datové soubory nejsou uloženy na této stránce, ale zůstávají na "
"stránkách jejich vydavatele. Případně může URL odkazovat na API serveru, "
"jakým je například endpoint, SPARQL nebo služby JSON-P. <br /> "
"<b>Formát:</b> Sem by měl být zadán formát souboru, v němž jsou data "
"dostupná.<br /> <b>Popis</b> Veškeré informace, které chcete přidat k "
"popsání zdroje.<br />"

#: ckan/forms/package.py:76
msgid ""
"Format choices: CSV | RDF | XML | XBRL | SDMX | HTML+RDFa | Other as "
"appropriate"
msgstr ""
"Výběr formátů: CSV | RDF | XML | XBRL | SDMX | HTML+RDFa | Jiné dle "
"potřeby"

#: ckan/forms/package.py:80 ckan/forms/package.py:111
msgid "Notes"
msgstr "Poznámky"

#: ckan/forms/package.py:81
msgid "The main description of the dataset"
msgstr "Hlavní popis množiny dat"

#: ckan/forms/package.py:82
msgid ""
"It is often displayed with the package title. In particular, it should "
"start with a short sentence that describes the data set succinctly, "
"because the first few words alone may be used in some views of the data "
"sets."
msgstr ""
"Často je zobrazen spolu s názvem balíčku. Začít by měl krátkou větou, "
"která stručně popíše soubor dat, protože prvních několik slov může být "
"použito v některých pohledech na soubor dat."

#: ckan/forms/package.py:83
#, python-format
msgid "You can use %sMarkdown formatting%s here."
msgstr "Zde můžete použít %sMarkdown formátování%s."

#: ckan/forms/package.py:94
msgid "Basic information"
msgstr "Základní informace"

#: ckan/forms/package.py:96 ckan/forms/package.py:111
#: ckan/logic/action/update.py:41 ckan/templates/package/edit.html:22
#: ckan/templates/package/read_core.html:15
msgid "Resources"
msgstr "Zdroje"

#: ckan/forms/package.py:97 ckan/templates/layout_base.html:78
#: ckan/templates/package/edit.html:23 ckan/templates/package/read.html:57
#: ckan/templates/revision/read.html:64
msgid "Groups"
msgstr "Skupiny"

#: ckan/forms/package.py:98 ckan/forms/package.py:105
msgid "Detail"
msgstr "Podrobnosti"

#: ckan/forms/package.py:110 ckan/templates/_util.html:147
#: ckan/templates/_util.html:160 ckan/templates/_util.html:173
#: ckan/templates/group/new_group_form.html:23
#: ckan/templates/package/new_package_form.html:31
msgid "Title"
msgstr "Titulek"

#: ckan/forms/package.py:110 ckan/templates/package/new_package_form.html:203
#: ckan/templates/package/read.html:43
msgid "Version"
msgstr "Verze"

#: ckan/forms/package.py:110
msgid "URL"
msgstr "URL"

#: ckan/forms/package.py:111 ckan/templates/_util.html:345
#: ckan/templates/_util.html:395 ckan/templates/group/history.html:35
#: ckan/templates/package/history.html:37
#: ckan/templates/package/new_package_form.html:189
#: ckan/templates/package/read.html:35
msgid "Author"
msgstr "Autor"

#: ckan/forms/package.py:111 ckan/templates/package/new_package_form.html:193
msgid "Author email"
msgstr "Email autora"

#: ckan/forms/package.py:111 ckan/templates/package/new_package_form.html:196
#: ckan/templates/package/read.html:39
msgid "Maintainer"
msgstr "Správce"

#: ckan/forms/package.py:112 ckan/templates/package/new_package_form.html:200
msgid "Maintainer email"
msgstr "Email správce"

#: ckan/forms/package.py:112 ckan/templates/package/new_package_form.html:68
msgid "License"
msgstr "Licence"

#: ckan/forms/package.py:112 ckan/templates/group/new_group_form.html:30
#: ckan/templates/package/new_package_form.html:208
#: ckan/templates/package/read.html:77
msgid "State"
msgstr "Stav"

#: ckan/forms/package_dict.py:95
#, python-format
msgid "Resource should be a dictionary: %r"
msgstr "Zdroj by měl být slovník: %r"

#: ckan/forms/package_dict.py:112
#, python-format
msgid "Key unknown: %s"
msgstr "Neznámý klíč: %s"

#: ckan/forms/package_dict.py:114
msgid "Key blank"
msgstr "Prázdny klíč"

#: ckan/lib/base.py:169
#, python-format
msgid "Could not find the POST data: %r : %s"
msgstr "Nenalezena POST data: %r : %s"

#: ckan/lib/base.py:177
#, python-format
msgid "Could not extract request body data: %s"
msgstr ""

#: ckan/lib/base.py:182
msgid "No request body data"
msgstr ""

#: ckan/lib/base.py:191
#, python-format
msgid "Error parsing JSON data. Error: %r JSON (Decoded and re-encoded): %r"
msgstr ""

#: ckan/lib/mailer.py:21
#, python-format
msgid "Dear %s,"
msgstr ""

#: ckan/lib/mailer.py:34
#, python-format
msgid "%s <%s>"
msgstr ""

#: ckan/lib/mailer.py:58
msgid "No recipient email address available!"
msgstr ""

#: ckan/lib/mailer.py:63
#, python-format
msgid ""
"You have requested your password on %(site_title)s to be reset.\n"
"\n"
"Please click the following link to confirm this request:\n"
"\n"
"   %(reset_link)s\n"
msgstr ""

#: ckan/lib/mailer.py:95 ckan/templates/user/login.html:27
#: ckan/templates/user/perform_reset.html:6
#: ckan/templates/user/perform_reset.html:14
msgid "Reset your password"
msgstr ""

#: ckan/lib/package_saver.py:44
msgid "Cannot render package description"
msgstr "Nelze poskytnout popis balíčku"

#: ckan/lib/package_saver.py:49
msgid "No web page given"
msgstr "Nebyla zadána webová stránka"

#: ckan/lib/package_saver.py:156 ckan/logic/validators.py:45
msgid "No links are allowed in the log_message."
msgstr "V log_message nejsou povoleny odkazy."

#: ckan/logic/__init__.py:113
msgid "No valid API key provided."
msgstr ""

#: ckan/logic/validators.py:14
#, python-format
msgid "Cannot change value of key from %s to %s. This key is read-only"
msgstr "Nelze změnit hodnotu klíče z %s na %s. Tento klíč je jen pro čtení"

#: ckan/logic/validators.py:26
msgid "Invalid integer"
msgstr ""

#: ckan/logic/validators.py:36
msgid "Date format incorrect"
msgstr ""

#: ckan/logic/validators.py:55 ckan/logic/validators.py:81
#, fuzzy
msgid "Dataset was not found."
msgstr "Balíček nebyl nalezen."

#: ckan/logic/validators.py:66
#, fuzzy, python-format
msgid "Dataset with name %r does not exist."
msgstr "Balíček s názvem %r neexistuje."

#: ckan/logic/validators.py:208
#, python-format
msgid ""
"That login name is not valid. It must be at least 3 characters, "
"restricted to alphanumerics and these symbols: %s"
msgstr ""

#: ckan/logic/validators.py:213
msgid "That login name is not available."
msgstr ""

#: ckan/logic/validators.py:225
msgid "Please enter both passwords"
msgstr ""

#: ckan/logic/validators.py:231
msgid "Your password must be 4 characters or longer"
msgstr ""

#: ckan/logic/validators.py:239
msgid "The passwords you entered do not match"
msgstr ""

#: ckan/logic/validators.py:251
msgid "Missing value"
msgstr ""

#: ckan/logic/validators.py:255
msgid ""
"Edit not allowed as it looks like spam. Please avoid links in your "
"description."
msgstr ""

#: ckan/logic/action/create.py:59 ckan/logic/action/create.py:164
#, python-format
msgid "REST API: Create object %s"
msgstr "REST API: Vytvořit objekt %s"

#: ckan/logic/action/create.py:139
#, python-format
msgid "REST API: Create package relationship: %s %s %s"
msgstr "REST API: Vytvořit vztah balíčků: %s %s %s"

#: ckan/logic/action/create.py:190
msgid "You must supply a package id or name (parameter \"package\")."
msgstr "Musíte zadat název nebo id balíčku (parametr \"balíček\")."

#: ckan/logic/action/create.py:192
msgid "You must supply a rating (parameter \"rating\")."
msgstr "Musíte vyplnit hodnocení (parametr \"hodnocení\")."

#: ckan/logic/action/create.py:197
msgid "Rating must be an integer value."
msgstr "Hodnocení musí být celé číslo."

#: ckan/logic/action/create.py:201
#, python-format
msgid "Rating must be between %i and %i."
msgstr "Hodnocení musí být číslo mezi %i a %i."

#: ckan/logic/action/create.py:203
#, python-format
msgid "Package with name %r does not exist."
msgstr "Balíček s názvem %r neexistuje."

#: ckan/logic/action/delete.py:23
#, python-format
msgid "REST API: Delete Package: %s"
msgstr "REST API: Smazat balíček: %s"

#: ckan/logic/action/delete.py:60 ckan/logic/action/delete.py:82
#, python-format
msgid "REST API: Delete %s"
msgstr "REST API: Smazat %s"

#: ckan/logic/action/update.py:41
msgid "Package resource(s) incomplete"
msgstr ""

#: ckan/logic/action/update.py:43 ckan/logic/action/update.py:55
#: ckan/logic/action/update.py:67
msgid "Missing Value"
msgstr ""

#: ckan/logic/action/update.py:159
msgid "Resource was not found."
msgstr ""

#: ckan/logic/action/update.py:169
msgid "No package found for this resource, cannot check auth."
msgstr ""

#: ckan/logic/action/update.py:184 ckan/logic/action/update.py:223
#: ckan/logic/action/update.py:329
#, python-format
msgid "REST API: Update object %s"
msgstr ""

#: ckan/logic/action/update.py:205 ckan/logic/action/update.py:248
msgid "Package was not found."
msgstr "Balíček nebyl nalezen."

#: ckan/logic/action/update.py:270
#, python-format
msgid "REST API: Update package relationship: %s %s %s"
msgstr "REST API: Aktualizovat vztah balíčků: %s %s %s"

#: ckan/logic/auth/create.py:12
#, fuzzy, python-format
msgid "User %s not authorized to create packages"
msgstr "Nemáte oprávnění vytvořit balíček"

#: ckan/logic/auth/create.py:17 ckan/logic/auth/update.py:21
#, fuzzy, python-format
msgid "User %s not authorized to edit these groups"
msgstr "Uživatel %r nemá oprávnění měnit %s"

#: ckan/logic/auth/create.py:38
#, fuzzy, python-format
msgid "User %s not authorized to edit these packages"
msgstr "Uživatel %r nemá oprávnění měnit %s"

#: ckan/logic/auth/create.py:48
#, fuzzy, python-format
msgid "User %s not authorized to create groups"
msgstr "Nemáte oprávnění vytvořit skupinu"

#: ckan/logic/auth/create.py:58
#, fuzzy, python-format
msgid "User %s not authorized to create authorization groups"
msgstr "Uživatel %r nemá oprávnění měnit oprávnění pro %s"

#: ckan/logic/auth/create.py:72
#, fuzzy, python-format
msgid "User %s not authorized to create users"
msgstr "Uživatel %r nemá oprávnění měnit %s"

#: ckan/logic/auth/create.py:95
msgid "Group was not found."
msgstr ""

#: ckan/logic/auth/create.py:113
#, fuzzy
msgid "Valid API key needed to create a package"
msgstr "Nemáte oprávnění vytvořit balíček"

#: ckan/logic/auth/create.py:121
#, fuzzy
msgid "Valid API key needed to create a group"
msgstr "Nemáte oprávnění vytvořit skupinu"

#: ckan/logic/auth/delete.py:14
#, fuzzy, python-format
msgid "User %s not authorized to delete package %s"
msgstr "Uživatel %r nemá oprávnění měnit %s"

#: ckan/logic/auth/delete.py:28
#, fuzzy, python-format
msgid "User %s not authorized to delete relationship %s"
msgstr "Uživatel %r nemá oprávnění měnit %s"

#: ckan/logic/auth/delete.py:39
#, fuzzy, python-format
msgid "User %s not authorized to delete group %s"
msgstr "Uživatel %r nemá oprávnění měnit %s"

#: ckan/logic/auth/get.py:78
#, fuzzy, python-format
msgid "User %s not authorized to read these packages"
msgstr "Uživatel %r nemá oprávnění měnit %s"

#: ckan/logic/auth/get.py:89
#, fuzzy, python-format
msgid "User %s not authorized to read package %s"
msgstr "Nemáte oprávnění číst balíček %s"

#: ckan/logic/auth/get.py:104
#, fuzzy, python-format
msgid "User %s not authorized to read group %s"
msgstr "Uživatel %r nemá oprávnění měnit %s"

#: ckan/logic/auth/update.py:17
#, fuzzy, python-format
msgid "User %s not authorized to edit package %s"
msgstr "Uživatel %r nemá oprávnění měnit %s"

#: ckan/logic/auth/update.py:35
#, fuzzy, python-format
msgid "User %s not authorized to change state of package %s"
msgstr "Nemáte oprávnění vytvořit balíček"

#: ckan/logic/auth/update.py:46
#, fuzzy, python-format
msgid "User %s not authorized to edit permissions of package %s"
msgstr "Uživatel %r nemá oprávnění měnit %s"

#: ckan/logic/auth/update.py:57
#, fuzzy, python-format
msgid "User %s not authorized to edit group %s"
msgstr "Uživatel %r nemá oprávnění měnit %s"

#: ckan/logic/auth/update.py:68
#, fuzzy, python-format
msgid "User %s not authorized to change state of group %s"
msgstr "Uživatel %r nemá oprávnění měnit %s"

#: ckan/logic/auth/update.py:79
#, fuzzy, python-format
msgid "User %s not authorized to edit permissions of group %s"
msgstr "Uživatel %r nemá oprávnění měnit %s"

#: ckan/logic/auth/update.py:90 ckan/logic/auth/update.py:101
#, fuzzy, python-format
msgid "User %s not authorized to edit permissions of authorization group %s"
msgstr "Uživatel %r nemá oprávnění měnit oprávnění pro %s"

#: ckan/logic/auth/update.py:112
#, fuzzy, python-format
msgid "User %s not authorized to edit user %s"
msgstr "Uživatel %r nemá oprávnění měnit %s"

#: ckan/logic/auth/update.py:122
#, fuzzy, python-format
msgid "User %s not authorized to change state of revision"
msgstr "Uživatel %r nemá oprávnění měnit %s"

#: ckan/logic/auth/update.py:132
msgid "Valid API key needed to edit a package"
msgstr ""

#: ckan/logic/auth/update.py:140
msgid "Valid API key needed to edit a group"
msgstr ""

#: ckan/model/package_relationship.py:48
#, python-format
msgid "depends on %s"
msgstr "závisí na %s"

#: ckan/model/package_relationship.py:48
#, python-format
msgid "is a dependency of %s"
msgstr "má v závislosti %s"

#: ckan/model/package_relationship.py:49
#, python-format
msgid "derives from %s"
msgstr "je odvozen od %s"

#: ckan/model/package_relationship.py:49
#, python-format
msgid "has derivation %s"
msgstr "má odvozeno %s"

#: ckan/model/package_relationship.py:50
#, python-format
msgid "links to %s"
msgstr "odkazuje na %s"

#: ckan/model/package_relationship.py:50
#, python-format
msgid "is linked from %s"
msgstr "je odkazován z %s"

#: ckan/model/package_relationship.py:51
#, python-format
msgid "is a child of %s"
msgstr "je potomkem %s"

#: ckan/model/package_relationship.py:51
#, python-format
msgid "is a parent of %s"
msgstr "je předkem %s"

#: ckan/model/package_relationship.py:55
#, python-format
msgid "has sibling %s"
msgstr "je příbuzné s %s"

#: ckan/templates/_util.html:74 ckan/templates/_util.html:120
#, fuzzy
msgid "This dataset satisfies the Open Definition."
msgstr "Tento balíček vyhovuje Open Definition."

#: ckan/templates/_util.html:75 ckan/templates/_util.html:121
#: ckan/templates/package/read.html:119
msgid "[Open Data]"
msgstr "[Otevřená data]"

#: ckan/templates/_util.html:82 ckan/templates/_util.html:128
msgid "Not Openly Licensed"
msgstr "Nemá otevřenou licenci"

#: ckan/templates/_util.html:147 ckan/templates/_util.html:160
#, fuzzy
msgid "Number of datasets"
msgstr "Počet balíčků"

#: ckan/templates/_util.html:147 ckan/templates/_util.html:160
#: ckan/templates/group/new_group_form.html:27
#: ckan/templates/package/new_package_form.html:53
#: ckan/templates/package/new_package_form.html:97
#: ckan/templates/package/new_package_form.html:127
#: ckan/templates/package/read_core.html:18
msgid "Description"
msgstr "Popis"

#: ckan/templates/_util.html:173
msgid "Number of members"
msgstr "Počet členů"

#: ckan/templates/_util.html:193
#, fuzzy
msgid "View dataset resources"
msgstr "Zobrazit zdroje balíčku"

#: ckan/templates/_util.html:193
msgid "DOWNLOAD"
msgstr "STÁHNOUT"

#: ckan/templates/_util.html:196
msgid "No downloadable resources."
msgstr "Žádné zdroje ke stažení."

#: ckan/templates/_util.html:214
msgid "no ratings yet"
msgstr "zatím bez hodnocení"

#: ckan/templates/_util.html:215
msgid ""
"–\n"
"    rate it now"
msgstr ""
"–\n"
"    ohodnoťte nyní"

#: ckan/templates/_util.html:233 ckan/templates/_util.html:303
msgid "User"
msgstr "Uživatel"

#: ckan/templates/_util.html:268 ckan/templates/_util.html:324
msgid "User Group"
msgstr "Uživatelská skupina"

#: ckan/templates/_util.html:345 ckan/templates/_util.html:395
#: ckan/templates/group/history.html:35 ckan/templates/package/history.html:37
#: ckan/templates/revision/read.html:5
msgid "Revision"
msgstr "Revize"

#: ckan/templates/_util.html:345 ckan/templates/_util.html:395
#: ckan/templates/group/history.html:35 ckan/templates/package/history.html:37
msgid "Timestamp"
msgstr "Časové razítko"

#: ckan/templates/_util.html:345 ckan/templates/_util.html:395
msgid "Entity"
msgstr "Prvek"

#: ckan/templates/_util.html:345 ckan/templates/_util.html:395
#: ckan/templates/group/history.html:35 ckan/templates/package/history.html:37
msgid "Log Message"
msgstr "Zpráva logu"

#: ckan/templates/_util.html:369 ckan/templates/_util.html:419
#: ckan/templates/group/new_group_form.html:49
#: ckan/templates/package/form_extra_fields.html:22
#: ckan/templates/package/new_package_form.html:227
#: ckan/templates/revision/read.html:20
msgid "Delete"
msgstr "Smazat"

#: ckan/templates/_util.html:372 ckan/templates/_util.html:422
#: ckan/templates/revision/read.html:23
msgid "Undelete"
msgstr "Obnovit smazané"

#: ckan/templates/error_document_template.html:5
msgid "Error"
msgstr "Chyba"

#: ckan/templates/layout_base.html:55
msgid "My account"
msgstr "Můj účet"

#: ckan/templates/layout_base.html:56 ckan/templates/user/logout.html:8
msgid "Logout"
msgstr "Odhlásit"

#: ckan/templates/layout_base.html:59 ckan/templates/user/login.html:51
msgid "Login"
msgstr "Uživatelské jméno"

#: ckan/templates/layout_base.html:60 ckan/templates/user/login.html:26
msgid "Register"
msgstr "Zaregistrovat"

#: ckan/templates/layout_base.html:76 ckan/templates/package/search.html:24
#, fuzzy
msgid "Add a dataset"
msgstr "Přidat balíček"

#: ckan/templates/layout_base.html:77
#: ckan/templates/package/search_form.html:17
msgid "Search"
msgstr "Vyhledat"

#: ckan/templates/layout_base.html:80 ckan/templates/layout_base.html:123
#: ckan/templates/layout_base.html:126 ckan/templates/home/about.html:6
msgid "About"
msgstr "Více"

#: ckan/templates/layout_base.html:103
msgid "Master content template placeholder … please replace me."
msgstr "Prostor hlavní šablony obsahu ... prosím nahraďte dle potřeby"

#: ckan/templates/layout_base.html:128
msgid "Twitter @ckanproject"
msgstr ""

#: ckan/templates/layout_base.html:130 ckan/templates/package/search.html:46
msgid "API"
msgstr "API"

#: ckan/templates/layout_base.html:131 ckan/templates/package/search.html:47
msgid "API Docs"
msgstr "Dokumenty API"

#: ckan/templates/layout_base.html:133
msgid "Contact Us"
msgstr "Kontaktujte nás"

#: ckan/templates/layout_base.html:136 ckan/templates/user/login.html:28
msgid "Privacy Policy"
msgstr "Pravidla pro ochranu soukromí"

#: ckan/templates/layout_base.html:142
#, fuzzy
msgid "Sections"
msgstr "Sekce skupin"

#: ckan/templates/layout_base.html:151 ckan/templates/group/history.html:12
#: ckan/templates/package/history.html:23
msgid "Revisions"
msgstr "Revize"

#: ckan/templates/layout_base.html:156
#: ckan/templates/authorization_group/index.html:6
#: ckan/templates/authorization_group/index.html:7
#: ckan/templates/authorization_group/layout.html:23
msgid "Authorization Groups"
msgstr "Autorizační skupiny"

#: ckan/templates/layout_base.html:161
msgid "Site Admin"
msgstr ""

#: ckan/templates/layout_base.html:169
#, fuzzy
msgid "Languages"
msgstr "Jazyk"

#: ckan/templates/layout_base.html:189
#, fuzzy
msgid "Meta"
msgstr "Časové razítko"

#: ckan/templates/layout_base.html:193
msgid "Open Knowledge Foundation"
msgstr "Open Knowledge Foundation"

#: ckan/templates/layout_base.html:193
#, fuzzy
msgid "Licensed under the"
msgstr "stránka věnující se licenčním podmínkám"

#: ckan/templates/layout_base.html:194
#: ckan/templates/package/new_package_form.html:260
msgid "Open Database License"
msgstr ""

#: ckan/templates/layout_base.html:195
msgid "This Content and Data is Open"
msgstr "Otevřený obsah a data"

#: ckan/templates/layout_base.html:197
#, fuzzy
msgid "Powered by"
msgstr "Běží díky CKANu"

#: ckan/templates/layout_base.html:198
msgid "CKAN"
msgstr "CKAN"

#: ckan/templates/layout_base.html:198
msgid "v"
msgstr ""

#: ckan/templates/layout_base.html:225
msgid ""
"$(document).ready(function() {\n"
"        var ckan_user = $.cookie(\"ckan_display_name\");\n"
"        if (ckan_user) {\n"
"            $(\".ckan-logged-out\").hide();\n"
"            $(\".ckan-logged-in\").show();\n"
"        }\n"
"        $('input[placeholder], textarea[placeholder]').placeholder();\n"
"    });"
msgstr ""

#: ckan/templates/authorization_group/authz.html:5
msgid "- Authorization - AuthorizationGroups"
msgstr "- Oprávnění - Autorizační skupiny"

#: ckan/templates/authorization_group/authz.html:6
#: ckan/templates/group/authz.html:6 ckan/templates/package/authz.html:6
#, fuzzy
msgid "Authorization:"
msgstr "Oprávnění"

#: ckan/templates/authorization_group/authz.html:9
#: ckan/templates/group/authz.html:9 ckan/templates/package/authz.html:9
msgid "Update Existing Roles"
msgstr "Aktualizovat existující role"

#: ckan/templates/authorization_group/authz.html:13
#: ckan/templates/authorization_group/authz.html:31
#: ckan/templates/authorization_group/edit_form.html:25
#: ckan/templates/group/authz.html:13 ckan/templates/group/authz.html:31
#: ckan/templates/group/edit_form.html:23 ckan/templates/package/authz.html:13
#: ckan/templates/package/authz.html:31
#: ckan/templates/package/edit_form.html:29 ckan/templates/user/edit.html:41
#: ckan/templates/user/edit_user_form.html:39
#: ckan/templates/user/perform_reset.html:23
msgid "Save"
msgstr "Uložit"

#: ckan/templates/authorization_group/authz.html:18
#: ckan/templates/group/authz.html:18 ckan/templates/package/authz.html:18
msgid "Add Roles for Any User"
msgstr ""

#: ckan/templates/authorization_group/authz.html:22
#: ckan/templates/authorization_group/authz.html:40
#: ckan/templates/group/authz.html:22 ckan/templates/group/authz.html:40
#: ckan/templates/package/authz.html:22 ckan/templates/package/authz.html:40
msgid "Add"
msgstr ""

#: ckan/templates/authorization_group/authz.html:27
msgid "Existing Roles for Authorization Groups"
msgstr ""

#: ckan/templates/authorization_group/authz.html:36
#: ckan/templates/group/authz.html:36 ckan/templates/package/authz.html:36
msgid "Add Roles for Any Authorization Group"
msgstr ""

#: ckan/templates/authorization_group/edit.html:5
#, fuzzy
msgid "- Edit - Authorization Groups"
msgstr "- Upravit - Autorizační skupiny"

#: ckan/templates/authorization_group/edit.html:6
#: ckan/templates/group/edit.html:6 ckan/templates/package/edit.html:7
#, fuzzy
msgid "Edit:"
msgstr "Upravit"

#: ckan/templates/authorization_group/edit_form.html:10
#: ckan/templates/user/list.html:6 ckan/templates/user/list.html:7
msgid "Users"
msgstr "Uživatelé"

#: ckan/templates/authorization_group/edit_form.html:18
msgid "There are no users currently in this group."
msgstr "V této skupině nyní nejsou žádní uživatelé."

#: ckan/templates/authorization_group/index.html:10
#, python-format
msgid "There are [1:%(item_count)s] authorization groups."
msgstr "Existuje [1:%(item_count)s] autorizačních skupin."

#: ckan/templates/authorization_group/layout.html:11
#: ckan/templates/group/layout.html:26 ckan/templates/package/layout.html:11
msgid "View"
msgstr "Zobrazení"

#: ckan/templates/authorization_group/layout.html:13
#: ckan/templates/group/layout.html:28 ckan/templates/package/layout.html:13
msgid "Edit"
msgstr "Upravit"

#: ckan/templates/authorization_group/layout.html:16
#: ckan/templates/group/layout.html:32 ckan/templates/package/layout.html:17
msgid "Authorization"
msgstr "Oprávnění"

#: ckan/templates/authorization_group/layout.html:24
#, fuzzy
msgid ""
"Instead of specifying the privileges of specific users on a dataset or "
"group,\n"
"          you can also specify a set of users that will share the same "
"rights. To do that, an    \n"
"          [1:authorization group] can be set-up and users can be added to"
" it."
msgstr ""
"Místo zadávání oprávnění konkrétním uživatelům pro balíčky či skupiny,\n"
"          můžete zadat skupinu uživatelů, kteří budou sdílet stejná "
"práva. K tomuto slouží    \n"
"          [1:autorizační skupina], kterou můžete vytvořit a uživatele do "
"ní zařadit."

#: ckan/templates/authorization_group/layout.html:28
msgid "To create a new authorization group, please first"
msgstr "Před vytvořením nové autorizační skupiny prosím nejdříve"

#: ckan/templates/authorization_group/layout.html:29
#: ckan/templates/group/layout.html:15
msgid "login"
msgstr "přihlášení"

#: ckan/templates/authorization_group/layout.html:32
msgid "Create a new authorization group"
msgstr "Vytvořit novou autorizační skupinu"

#: ckan/templates/authorization_group/new.html:5
msgid "New - Authorization Groups"
msgstr "Nové - Autorizační skupiny"

#: ckan/templates/authorization_group/new.html:6
msgid "New Authorization Group"
msgstr "Nová autorizační skupina"

#: ckan/templates/authorization_group/read.html:6
msgid "- Authorization Groups"
msgstr "- Autorizační skupiny"

#: ckan/templates/authorization_group/read.html:10
#, fuzzy
msgid "Members"
msgstr "Nejste členem?"

#: ckan/templates/authorization_group/read.html:11
#, python-format
msgid "There are %(item_count)s users in this authorization group."
msgstr "V této autorizační skupině je %(item_count)s uživatelů."

#: ckan/templates/group/authz.html:5
msgid "- Authorization - Groups"
msgstr "- Oprávnění - Skupiny"

#: ckan/templates/group/authz.html:27 ckan/templates/package/authz.html:27
#, fuzzy
msgid "Update Existing Roles for Authorization Groups"
msgstr "Oprávnění pro autorizační skupiny:"

#: ckan/templates/group/edit.html:5
msgid "- Edit - Groups"
msgstr "- Upravit - Skupiny"

#: ckan/templates/group/edit_form.html:10
#: ckan/templates/group/new_group_form.html:66
#: ckan/templates/revision/read.html:45
#, fuzzy
msgid "Datasets"
msgstr "Aktualizace"

#: ckan/templates/group/edit_form.html:17
#: ckan/templates/group/new_group_form.html:75
#, fuzzy
msgid "There are no datasets currently in this group."
msgstr "V této skupině nyní nejsou žádní uživatelé."

#: ckan/templates/group/history.html:5
msgid "- Groups - History"
msgstr "- Skupiny - Historie"

#: ckan/templates/group/history.html:18 ckan/templates/package/history.html:16
msgid "Subscribe »"
msgstr "Přihlásit se k odběru »"

#: ckan/templates/group/history.html:27 ckan/templates/package/history.html:29
#: ckan/templates/package/new.html:24
msgid "Error:"
msgstr "Chyba:"

#: ckan/templates/group/history.html:52 ckan/templates/package/history.html:55
msgid "Compare »"
msgstr "Porovnat »"

#: ckan/templates/group/history.html:57
msgid "Group History"
msgstr "Historie skupiny"

#: ckan/templates/group/index.html:6 ckan/templates/group/index.html:7
#, fuzzy
msgid "Groups of Datasets"
msgstr "Skupiny datových balíčků"

#: ckan/templates/group/index.html:10
msgid "#minornavigation { visibility: hidden; }"
msgstr ""

#: ckan/templates/group/layout.html:11
msgid "Groups section"
msgstr "Sekce skupin"

#: ckan/templates/group/layout.html:12
#, fuzzy
msgid ""
"Whilst tags are great at collecting datasets together, there are "
"occasions when you want to restrict users from editing a collection. A "
"[1:group] can be set-up to specify which users have permission to add or "
"remove datasets from it."
msgstr ""
"I když jsou tagy skvělé pro tvoření kolekcí balíčků, existují případy kdy"
" chcete zabrátnit uživatelům v úpravě kolekce. Může být vytvořena "
"[1:skupina] určující kteří uživatelé mají právo přidávat a odebírat "
"balíčky z kolekce."

#: ckan/templates/group/layout.html:14
msgid "To create a new group, please first"
msgstr "Pro vytvoření nové skupiny prosím nejdříve"

#: ckan/templates/group/layout.html:18
msgid "Create a new group"
msgstr "Vytvořit novou skupinu"

#: ckan/templates/group/layout.html:30 ckan/templates/package/layout.html:15
msgid "History"
msgstr "Historie"

#: ckan/templates/group/layout.html:35 ckan/templates/package/layout.html:20
#: ckan/templates/revision/list.html:13
#, fuzzy
msgid "Subscribe"
msgstr "Přihlásit se k odběru »"

#: ckan/templates/group/new.html:5
msgid "New - Groups"
msgstr "Nové - Skupiny"

#: ckan/templates/group/new.html:6
msgid "New Group"
msgstr "Nová skupina"

#: ckan/templates/group/new_group_form.html:8
#: ckan/templates/package/form.html:7
#: ckan/templates/package/new_package_form.html:9
#: ckan/templates/user/edit_user_form.html:8
#: ckan/templates/user/new_user_form.html:8
msgid "Errors in form"
msgstr "Chyby ve formuláři"

#: ckan/templates/group/new_group_form.html:9
#: ckan/templates/package/form.html:8
#: ckan/templates/package/new_package_form.html:10
#: ckan/templates/user/edit_user_form.html:9
#: ckan/templates/user/new_user_form.html:9
msgid "The form contains invalid entries:"
msgstr "Formulář obsahuje chybné položky:"

#: ckan/templates/group/new_group_form.html:18
msgid "Name *"
msgstr ""

#: ckan/templates/group/new_group_form.html:20
msgid "Unique identifier"
msgstr ""

#: ckan/templates/group/new_group_form.html:20
msgid "for group."
msgstr ""

#: ckan/templates/group/new_group_form.html:20
msgid "2+ chars, lowercase, using only 'a-z0-9' and '-_'"
msgstr ""

#: ckan/templates/group/new_group_form.html:33
#: ckan/templates/package/new_package_form.html:211
msgid "active"
msgstr ""

#: ckan/templates/group/new_group_form.html:34
#: ckan/templates/package/new_package_form.html:212
msgid "deleted"
msgstr ""

#: ckan/templates/group/new_group_form.html:54
#: ckan/templates/package/form_extra_fields.html:12
#: ckan/templates/package/new_package_form.html:232
msgid "New key"
msgstr "Nový klíč"

#: ckan/templates/group/new_group_form.html:56
#: ckan/templates/package/form_extra_fields.html:26
#: ckan/templates/package/new_package_form.html:234
msgid "with value"
msgstr "s hodnotou"

#: ckan/templates/group/new_group_form.html:79
msgid "Add datasets"
msgstr ""

#: ckan/templates/group/new_group_form.html:83
msgid "Dataset"
msgstr ""

#: ckan/templates/group/read.html:6
msgid "- Groups"
msgstr "- Skupiny"

#: ckan/templates/group/read.html:10
msgid "No Title"
msgstr "Bez názvu"

#: ckan/templates/group/read.html:24
#, fuzzy
msgid "Administrators"
msgstr "Administrátoři:"

#: ckan/templates/group/read.html:35
#, fuzzy
msgid "Datasets:"
msgstr "Aktualizace"

#: ckan/templates/group/read.html:36
#, fuzzy, python-format
msgid "There are %(item_count)s datasets in this group."
msgstr "V této skupině je %(item_count)s balíčků."

#: ckan/templates/home/about.html:9
msgid "About CKAN"
msgstr "O CKANu"

#: ckan/templates/home/about.html:11
#, fuzzy
msgid ""
"CKAN is the Comprehensive Knowledge Archive Network, a [1:registry] of "
"[2:open knowledge] datasets and projects\n"
"    (and a few closed ones)."
msgstr ""
"CKAN je souborná znalostní archivní síť, nebo-li [1:registr] "
"[2:otevřených znalostí] obsažených v balíčcích a projektech\n"
"    (a pár uzavřený)."

#: ckan/templates/home/about.html:15
msgid ""
"CKAN makes it easy to [1:find, share and reuse open\n"
"      content and data], especially in ways that are machine\n"
"      automatable."
msgstr ""
"CKAN usnadňuje [1:hledání, sdílení a znovupoužití otevřeného\n"
"      obsahu a dat], zejména směrem ke strojové\n"
"      automatizaci zpracování."

#: ckan/templates/home/about.html:20
msgid "As a system CKAN functions as a synthesis of several different services:"
msgstr "Jako systém funguje CKAN jako syntéza několika různých služeb:"

#: ckan/templates/home/about.html:22
msgid "CKAN Features Overview"
msgstr "Přehled funkcí CKANu"

#: ckan/templates/home/about.html:24
#, fuzzy
msgid ""
"As the diagram shows, CKAN combines the features of a listing/registry,\n"
"\t\ta dataset index and a wiki. As a registry it acts like [1:freshmeat] "
"but for open data and\n"
"\t\tcontent resources. However it adds to a simple registry in key ways."
msgstr ""
"Jak ukazuje graf, CKAN kombinuje vlastnosti seznamu/registru,\n"
"<span class=\"whitespace other\" title=\"Tab\">»»</span> indexu balíčku a"
" wiki. Jako registr funguje jako [1: Freshmeat], ovšem pro otevřená data "
"a\n"
"<span class=\"whitespace other\" title=\"Tab\">»»</span> obsahové zdroje."
" Nicméně oproti jednoduchému registru je v klíčových oblastech rozšířen."

#: ckan/templates/home/about.html:29
msgid ""
"First, thanks to its underlying [1:versioned domain model] CKAN has a\n"
"\t\twiki-like interface that lets anyone add and material held in it. "
"Second,\n"
"\t\tand unlike a wiki, CKAN can store 'structured' information, which "
"allows it\n"
"\t\tto provide 'index'-like features such as automated registration, "
"discovery\n"
"\t\tand installation of material. In this respect it behaves like "
"[2:CPAN] or [3:PyPI] in the software world -- though\n"
"\t\tagain for [4:open data and content]\n"
"\t\tnot code."
msgstr ""
"Zaprvé, díky základní [1:verzi doménového modelu] má CKAN\n"
"<span class=\"whitespace other\" title=\"Tab\">»</span><span "
"class=\"whitespace other\" title=\"Tab\">»</span>rozhraní podobné wiki, "
"které do něj umožňuje komukoli vkládat a ukládat zdroje. Za druhé,\n"
"<span class=\"whitespace other\" title=\"Tab\">»</span><span "
"class=\"whitespace other\" title=\"Tab\">»</span>na rozdíl od wiki, "
"umožňuje CKAN ukládání strukturovaných informací, které dovolují\n"
"<span class=\"whitespace other\" title=\"Tab\">»</span><span "
"class=\"whitespace other\" title=\"Tab\">»</span>poskytovat vlastnosti "
"podobné indexu, jako jsou automatické registrace, vyhledávání\n"
"<span class=\"whitespace other\" title=\"Tab\">»</span><span "
"class=\"whitespace other\" title=\"Tab\">»</span> a vkládání zdrojů. V "
"tomto ohledu se chová jako [2:CPAN] or [3:PyPI] ve světě softwaru -- "
"ačkoli\n"
"<span class=\"whitespace other\" title=\"Tab\">»</span><span "
"class=\"whitespace other\" title=\"Tab\">»</span>opět na [4:otevřená data"
" a obsah]\n"
"<span class=\"whitespace other\" title=\"Tab\">»</span><span "
"class=\"whitespace other\" title=\"Tab\">»</span>a nikoli kód."

#: ckan/templates/home/about.html:40
msgid ""
"More about CKAN, and the background to its creation can\n"
"    be found in [1:these\n"
"      slides]."
msgstr ""
"Více o CKAN a pozadí jeho vzniku můžete\n"
"    nalézt v [1:této\n"
"      prezentaci]."

#: ckan/templates/home/index.html:6
#, fuzzy
msgid "Welcome"
msgstr "Vítejte v"

#: ckan/templates/home/index.html:7 ckan/templates/package/edit.html:9
#: ckan/templates/package/new.html:9
msgid "hide-sidebar"
msgstr "skrýt postraní panel"

#: ckan/templates/home/index.html:10
msgid ""
"#minornavigation {\n"
"          display: none;\n"
"        }\n"
"  \n"
"        #sidebar {\n"
"          display: none;\n"
"        }\n"
"\n"
"        .front-page .action-box h1 {\n"
"          padding-top: 0.6em;\n"
"          padding-bottom: 0.5em;\n"
"          font-size: 2.1em;\n"
"        }\n"
"\n"
"        .front-page .action-box {\n"
"          border-radius: 20px;\n"
"          background:  #FFF7C0;\n"
"        }\n"
"        \n"
"        .front-page .action-box-inner {\n"
"          margin: 20px;\n"
"          margin-bottom: 5px;\n"
"          min-height: 15em;\n"
"        }\n"
"        .front-page .action-box-inner.collaborate {\n"
"          background:url(/img/collaborate.png) no-repeat right top;\n"
"        }\n"
"        \n"
"        .front-page .action-box-inner.share {\n"
"          background:url(/img/share.png) no-repeat right top;\n"
"        }\n"
"        \n"
"        .front-page .action-box-inner.find {\n"
"          background:url(/img/find.png) no-repeat right top;\n"
"        }\n"
"        \n"
"        .front-page .action-box-inner a {\n"
"          font-weight: bold;\n"
"        }\n"
"       \n"
"        .front-page .action-box-inner input {\n"
"          font-family: 'Ubuntu';\n"
"          border-radius: 10px;\n"
"          background-color: #fff;\n"
"          border: 0px;\n"
"          font-size: 1.3em;\n"
"          width: 90%;\n"
"          border: 1px solid #999;\n"
"          color: #666;\n"
"          padding: 0.5em;\n"
"        }\n"
"        \n"
"        .front-page .action-box-inner .create-button {\n"
"          display: block;\n"
"          float: right;\n"
"          font-weight: normal;\n"
"          font-family: 'Ubuntu';\n"
"          margin-top: 1.5em;\n"
"          border-radius: 10px;\n"
"          background-color: #B22;\n"
"          border: 0px;\n"
"          font-size: 1.3em;\n"
"          color: #fff;\n"
"          padding: 0.5em;\n"
"        }\n"
"        \n"
"        .front-page .action-box-inner .create-button:hover {\n"
"          background-color: #822;\n"
"        }\n"
"        \n"
"        .front-page .action-box-inner ul {\n"
"        margin-top: 1em;\n"
"        margin-bottom: 0;\n"
"        }\n"
"\n"
"        .front-page .whoelse {\n"
"          margin-top: 1em;\n"
"        }\n"
"\n"
"        .front-page .group {\n"
"          overflow: hidden;\n"
"        }\n"
"        \n"
"        .front-page .group h3 {\n"
"          margin-bottom: 0.5em;\n"
"        }\n"
"        \n"
"        .front-page .group p {\n"
"          margin-bottom: 0em;\n"
"          min-height: 6em;\n"
"        }\n"
"        \n"
"        .front-page .group strong {\n"
"          display: block;\n"
"          margin-bottom: 1.5em;\n"
"        }"
msgstr ""

#: ckan/templates/home/index.html:113
msgid "Welcome to"
msgstr "Vítejte v"

#: ckan/templates/home/index.html:117
msgid "Find data"
msgstr ""

#: ckan/templates/home/index.html:122
msgid "contains"
msgstr ""

#: ckan/templates/home/index.html:122
#, fuzzy
msgid "datasets"
msgstr "Aktualizace"

#: ckan/templates/home/index.html:122
msgid ""
"that you can \n"
"          browse, learn about and download."
msgstr ""

#: ckan/templates/home/index.html:128
msgid "Share data"
msgstr ""

#: ckan/templates/home/index.html:128
msgid ""
"Add your own datasets to share them with others and\n"
"        to find other people interested in your data."
msgstr ""

#: ckan/templates/home/index.html:134
msgid "Create a dataset »"
msgstr ""

#: ckan/templates/home/index.html:136
msgid "Sign up »"
msgstr ""

#: ckan/templates/home/index.html:143
msgid "Collaborate"
msgstr ""

#: ckan/templates/home/index.html:143
msgid ""
"Find out more about working with open data by exploring \n"
"        these resources:"
msgstr ""

#: ckan/templates/home/index.html:148
msgid "GetTheData.org"
msgstr ""

#: ckan/templates/home/index.html:149
msgid "DataPatterns.org"
msgstr ""

#: ckan/templates/home/index.html:150
msgid "Open Data Manual"
msgstr ""

#: ckan/templates/home/index.html:155
msgid "Who else is here?"
msgstr ""

#: ckan/templates/home/index.html:163
#, fuzzy
msgid "has"
msgstr "Změny"

#: ckan/templates/home/index.html:163
#, fuzzy
msgid "datasets."
msgstr "Aktualizace"

#: ckan/templates/package/authz.html:5
#, fuzzy
msgid "- Authorization - Datasets"
msgstr "- Oprávnění - Datové balíčky"

#: ckan/templates/package/comments.html:5 ckan/templates/package/history.html:6
#, fuzzy
msgid "- Datasets - History"
msgstr "- Datové balíčky - Historie"

#: ckan/templates/package/edit.html:6
#, fuzzy
msgid "- Edit - Datasets"
msgstr "- Upravit - Uživatel"

#: ckan/templates/package/edit.html:21
#, fuzzy
msgid "Basic Information"
msgstr "Základní informace"

#: ckan/templates/package/edit_form.html:13
#: ckan/templates/package/new_package_form.html:243
msgid "Edit summary (briefly describe the changes you have made)"
msgstr "Shrnutí úpravy (stručně popište provedené změny)"

#: ckan/templates/package/edit_form.html:17
#: ckan/templates/package/edit_form.html:20
#: ckan/templates/package/new_package_form.html:247
#: ckan/templates/package/new_package_form.html:250
#: ckan/templates/revision/read.html:36
msgid "Author:"
msgstr "Autor:"

#: ckan/templates/package/edit_form.html:21
#: ckan/templates/package/new_package_form.html:251
msgid "Since you have not signed in this will just be your IP address."
msgstr "Protože nejste přihlášen(a), bude to vaše IP adresa."

#: ckan/templates/package/edit_form.html:23
#: ckan/templates/package/new_package_form.html:253
msgid "Click here to sign in"
msgstr "Klikněte sem pro přihlášení"

#: ckan/templates/package/edit_form.html:23
#: ckan/templates/package/new_package_form.html:253
msgid "before saving (opens in new window)."
msgstr "před uložením (otevře se v novém okně)"

#: ckan/templates/package/edit_form.html:33
#: ckan/templates/package/new_package_form.html:259
msgid "Important:"
msgstr "Důležité:"

#: ckan/templates/package/edit_form.html:33
msgid ""
"By submitting content, you agree to release your contributions\n"
"        under the open license specified on the"
msgstr ""
"Zasláním obsahu souhlasíte se zveřejněním vašeho příspěvku\n"
"        pod otevřenou licencí, kterou blíže popisuje"

#: ckan/templates/package/edit_form.html:34
msgid "license page"
msgstr "stránka věnující se licenčním podmínkám"

#: ckan/templates/package/edit_form.html:35
#: ckan/templates/package/new_package_form.html:260
msgid ". Please"
msgstr ". Prosím"

#: ckan/templates/package/edit_form.html:35
#: ckan/templates/package/new_package_form.html:260
msgid "refrain"
msgstr "neprovádějte"

#: ckan/templates/package/edit_form.html:35
#: ckan/templates/package/new_package_form.html:260
msgid "from editing this page if you are"
msgstr "změny na této stránce pokud"

#: ckan/templates/package/edit_form.html:35
#: ckan/templates/package/new_package_form.html:260
msgid "not"
msgstr "si to"

#: ckan/templates/package/edit_form.html:35
#: ckan/templates/package/new_package_form.html:260
msgid "happy to do this."
msgstr "nepřejete."

#: ckan/templates/package/history.html:7
#, fuzzy
msgid "History:"
msgstr "Historie"

#: ckan/templates/package/history.html:12
msgid "Updates"
msgstr "Aktualizace"

#: ckan/templates/package/history.html:60 ckan/templates/package/read.html:158
#, fuzzy
msgid "Dataset History"
msgstr "Historie balíčku"

#: ckan/templates/package/new.html:6
msgid "Add - Datasets"
msgstr ""

#: ckan/templates/package/new.html:7
#, fuzzy
msgid "Add a Dataset"
msgstr "Přidat balíček"

#: ckan/templates/package/new_package_form.html:16
#, fuzzy
msgid "Resource"
msgstr "Zdroje"

#: ckan/templates/package/new_package_form.html:41
msgid "Slug *"
msgstr ""

#: ckan/templates/package/new_package_form.html:43
msgid "A unique identifier used in urls. Renaming is possible but discouraged."
msgstr ""

#: ckan/templates/package/new_package_form.html:47
msgid "Home Page"
msgstr ""

#: ckan/templates/package/new_package_form.html:56
#, fuzzy
msgid "Write"
msgstr "Titulek"

#: ckan/templates/package/new_package_form.html:57
#: ckan/templates/user/edit.html:48
msgid "Preview"
msgstr "Náhled"

#: ckan/templates/package/new_package_form.html:61
msgid "You can use"
msgstr ""

#: ckan/templates/package/new_package_form.html:61
msgid "Markdown formatting"
msgstr ""

#: ckan/templates/package/new_package_form.html:61
msgid "here."
msgstr ""

#: ckan/templates/package/new_package_form.html:83
msgid ""
"Terms that may link this dataset to similar ones. For more information on"
" conventions, see"
msgstr ""

#: ckan/templates/package/new_package_form.html:83
msgid "this wiki page"
msgstr ""

#: ckan/templates/package/new_package_form.html:90
msgid "Resources: the files and APIs associated with this dataset"
msgstr ""

#: ckan/templates/package/new_package_form.html:95
msgid "URL*"
msgstr ""

#: ckan/templates/package/new_package_form.html:96
#: ckan/templates/package/new_package_form.html:123
#: ckan/templates/package/read_core.html:19
msgid "Format"
msgstr "Formát"

#: ckan/templates/package/new_package_form.html:119
#, fuzzy
msgid "Url"
msgstr "Turtle"

#: ckan/templates/package/new_package_form.html:131
msgid "Hash"
msgstr "Hash"

#: ckan/templates/package/new_package_form.html:135
msgid "Id"
msgstr ""

#: ckan/templates/package/new_package_form.html:151
#, fuzzy
msgid "Add a resource:"
msgstr "Soubory ke stažení a zdroje"

#: ckan/templates/package/new_package_form.html:152
msgid "Upload a file"
msgstr ""

#: ckan/templates/package/new_package_form.html:153
#, fuzzy
msgid "Link to a file"
msgstr "odkazuje na %s"

#: ckan/templates/package/new_package_form.html:154
#, fuzzy
msgid "Link to an API"
msgstr "odkazuje na %s"

#: ckan/templates/package/new_package_form.html:206
msgid "e.g. 1.2.0"
msgstr ""

#: ckan/templates/package/new_package_form.html:259
#, fuzzy
msgid ""
"By submitting content, you agree to release your contributions\n"
"    under the"
msgstr ""
"Zasláním obsahu souhlasíte se zveřejněním vašeho příspěvku\n"
"        pod otevřenou licencí, kterou blíže popisuje"

#: ckan/templates/package/read.html:14
msgid "- Datasets"
msgstr ""

#: ckan/templates/package/read.html:22
msgid "First time at"
msgstr "Poprvé na"

#: ckan/templates/package/read.html:24
msgid "is a catalogue for data."
msgstr "je katalog dat."

#: ckan/templates/package/read.html:24
msgid "Click here to find out more ..."
msgstr "Klikněte pro další informace ..."

#: ckan/templates/package/read.html:31 ckan/templates/package/read.html:80
#, fuzzy
msgid "Source"
msgstr "Zdroje"

#: ckan/templates/package/read.html:47
msgid "Country"
msgstr ""

#: ckan/templates/package/read.html:66
#, fuzzy
msgid "Groups are collections of dataset maintained by users of"
msgstr "Skupiny jsou kolekce balíčků udržovaných uživateli z"

#: ckan/templates/package/read.html:67
#, fuzzy
msgid ". This dataset has not been added to any groups yet."
msgstr ". Tento balíček dosud nebyl přidán do žádné skupiny."

#: ckan/templates/package/read.html:80
msgid ""
"Source\n"
"          page"
msgstr ""

#: ckan/templates/package/read.html:81
msgid "on"
msgstr ""

#: ckan/templates/package/read.html:85
#, fuzzy
msgid "Related dataset"
msgstr "Související balíčky"

#: ckan/templates/package/read.html:103
#, fuzzy
msgid "This Dataset is Open"
msgstr "Tento balíček je otevřený"

#: ckan/templates/package/read.html:106
msgid "License:"
msgstr "Licence:"

#: ckan/templates/package/read.html:116
#, fuzzy
msgid "This dataset satisfies the Open Knowledge Definition."
msgstr "Tento balíček vyhovuje Open Knowledge Definition."

#: ckan/templates/package/read.html:124
#, fuzzy
msgid "This dataset is Not Open"
msgstr "Tento balíček není otevřený"

#: ckan/templates/package/read.html:126
msgid ""
"Either because it is not openly licensed or is missing\n"
"      downloadable resources."
msgstr ""
"Buď proto, že licence není otevřená nebo že chybí\n"
"      stažitelné zdroje."

#: ckan/templates/package/read.html:129
msgid "Start an enquiry on IsItOpenData »"
msgstr "Spustit dotaz na IsItOpenData »"

#: ckan/templates/package/read.html:138
msgid "This is an old revision of this dataset, as edited"
msgstr ""

#: ckan/templates/package/read.html:138 ckan/templates/package/read.html:139
msgid "at"
msgstr ""

#: ckan/templates/package/read.html:138
msgid ". It may differ significantly from the"
msgstr ""

#: ckan/templates/package/read.html:138
msgid "current revision"
msgstr ""

#: ckan/templates/package/read.html:139
msgid "This is the current revision of this dataset, as edited"
msgstr ""

#: ckan/templates/package/read.html:148
msgid "RDF/XML"
msgstr "RDF/XML"

#: ckan/templates/package/read.html:149
msgid "RDF/Turtle"
msgstr "RDF/Turtle"

#: ckan/templates/package/read_core.html:31
msgid "Download"
msgstr "Stáhnout"

#: ckan/templates/package/read_core.html:31
msgid "(no description)"
msgstr "(bez popisu)"

<<<<<<< HEAD
#: ckan/templates/package/read_core.html:56
msgid "This is a list of all known formats and datasets for"
msgstr "Toto je seznam všech známých formátů a množin dat pro"

#: ckan/templates/package/read_core.html:57
msgid ". If you know of another (CSV, SPARQL end-point etc.)"
msgstr ". Pokud znáte jiný (CSV, SPARQL end-point atd.)"

#: ckan/templates/package/read_core.html:60
msgid "None given for this package."
msgstr "Žádné pro tento balíček."

#: ckan/templates/package/read_core.html:78
msgid "About this package"
msgstr "O tomto balíčku"

#: ckan/templates/package/read_core.html:106
msgid "Something missing?"
msgstr "Něco chybí?"

#: ckan/templates/package/read_core.html:113
msgid "API / datapkg"
msgstr "API / datapkg"

#: ckan/templates/package/read_core.html:115
msgid ""
"This information on this page (the package metadata) is also\n"
"                available programatically via this site's"
msgstr ""
"Informace na této stránce (metadata balíčku) jsou také\n"
"                dostupná programově skrze tuto stránku"

#: ckan/templates/package/read_core.html:118
msgid "CKAN API"
msgstr "CKAN API"

#: ckan/templates/package/read_core.html:120
msgid "JSON"
msgstr "JSON"

#: ckan/templates/package/read_core.html:132
msgid "RDF"
msgstr "RDF"

#: ckan/templates/package/read_core.html:134
msgid "Turtle"
msgstr "Turtle"

#: ckan/templates/package/read_core.html:135
msgid "N-Triples"
msgstr "N-Triples"

#: ckan/templates/package/read_core.html:137
msgid ""
"The information on this page and the downloads / resources are also "
"available using the"
msgstr ""
"Informace na této stránce a soubory ke stažení / zdroje jsou k dispozici "
"také přes"

#: ckan/templates/package/read_core.html:139
msgid "datapkg command line utility"
msgstr "nástroj příkazové řádky datapkg"

#: ckan/templates/package/read_core.html:141
msgid "Information about this package:"
msgstr "Informace o tomto balíčku:"

#: ckan/templates/package/read_core.html:142
msgid "$ datapkg info ckan://"
msgstr "$ datapkg info ckan://"
=======
#: ckan/templates/package/read_core.html:39
#: ckan/templates/package/read_core.html:73
#, fuzzy
msgid "(none)"
msgstr "(Žádný)"
>>>>>>> 5e8cb663

#: ckan/templates/package/read_core.html:58
#, fuzzy
msgid "Additional Information"
msgstr "Základní informace"

#: ckan/templates/package/read_core.html:62
#: ckan/templates/revision/diff.html:31
msgid "Field"
msgstr "Pole"

#: ckan/templates/package/read_core.html:63
#, fuzzy
msgid "Value"
msgstr "s hodnotou"

#: ckan/templates/package/resources.html:2
msgid "Someresources"
msgstr "Některé zdroje"

#: ckan/templates/package/search.html:9 ckan/templates/package/search.html:10
msgid "Search -"
msgstr "Hledání -"

#: ckan/templates/package/search.html:13
msgid ""
"#minornavigation { visibility: hidden; }\n"
"      #menusearch {\n"
"        display: none;\n"
"      }"
msgstr ""

#: ckan/templates/package/search.html:25
msgid "Do you know of a dataset that should be added to"
msgstr "Víte o množině dat která by měla být přidána do"

#: ckan/templates/package/search.html:29
msgid "Register it now"
msgstr "Zaregistrujte ji teď"

#: ckan/templates/package/search.html:38
msgid "Other access"
msgstr ""

#: ckan/templates/package/search.html:44
msgid "You can also access this registry using the"
msgstr ""

#: ckan/templates/package/search.html:46
msgid "(see"
msgstr ""

#: ckan/templates/package/search.html:47
msgid "or download a"
msgstr ""

#: ckan/templates/package/search.html:48
msgid "full"
msgstr ""

#: ckan/templates/package/search.html:48
msgid "dump"
msgstr ""

#: ckan/templates/package/search.html:60
msgid ""
"[1:There was an error while searching.] \n"
"            Please try another search term."
msgstr ""
"[1:Během hledání se vyskytla chyba.] \n"
"            Prosím zkuste zadat jiný výraz."

#: ckan/templates/package/search.html:64
#, fuzzy, python-format
msgid "[1:%(item_count)s] datasets found"
msgstr "Nalezeno [1:%(item_count)s] balíčků"

#: ckan/templates/package/search.html:67
#, fuzzy
msgid "Would you like to [1:create a new dataset?]"
msgstr "Přejete si [1:vytvořit nový balíček?]"

#: ckan/templates/package/search_form.html:15
msgid "Filter by"
msgstr "Filtrovat pomocí"

#: ckan/templates/package/search_form.html:15
#, fuzzy
msgid "datasets with open licenses"
msgstr "balíčky s otevřenými licencemi"

#: ckan/templates/package/search_form.html:16
#, fuzzy
msgid "datasets with downloads"
msgstr "balíčky se stažitelnými soubory"

#: ckan/templates/revision/diff.html:5
msgid "Differences - Revisions"
msgstr "Rozdíly - Revize"

#: ckan/templates/revision/diff.html:8
msgid "Revision Differences -"
msgstr "Rozdíly revizí -"

#: ckan/templates/revision/diff.html:20
msgid "From:"
msgstr "Od:"

#: ckan/templates/revision/diff.html:24
msgid "To:"
msgstr "Pro:"

#: ckan/templates/revision/diff.html:31
msgid "Difference"
msgstr "Rozdíl"

#: ckan/templates/revision/diff.html:39
msgid "No differences"
msgstr "Žádné rozdíly"

#: ckan/templates/revision/list.html:5 ckan/templates/revision/list.html:6
msgid "Revision History"
msgstr "Historie revizí"

#: ckan/templates/revision/list.html:11
msgid "Home"
msgstr "Domů"

#: ckan/templates/revision/list.html:20
#, fuzzy
msgid ""
"Track the most recent changes to the system, with most recent\n"
"    changes first."
msgstr ""
"Tato stránka zobrazuje seznam všech změn v databázi balíčků; nejnovější "
"změny\n"
"    jsou uvedeny na začátku."

#: ckan/templates/revision/read.html:6
msgid "Revision:"
msgstr "Revize:"

#: ckan/templates/revision/read.html:10
msgid "Revision Actions"
msgstr "Akce revize"

#: ckan/templates/revision/read.html:39
msgid "Timestamp:"
msgstr "Časové razítko:"

#: ckan/templates/revision/read.html:41
msgid "Log Message:"
msgstr "Zpráva logu:"

#: ckan/templates/revision/read.html:44
msgid "Changes"
msgstr "Změny"

#: ckan/templates/revision/read.html:54
#, fuzzy
msgid "Datasets' Tags"
msgstr "Tagy balíčků"

#: ckan/templates/revision/read.html:57
msgid "Dataset -"
msgstr ""

#: ckan/templates/revision/read.html:58
msgid ""
",\n"
"      Tag -"
msgstr ""
",\n"
"      Tag -"

#: ckan/templates/tag/index.html:20 ckan/templates/tag/index.html:23
msgid "There are"
msgstr "Zde jsou"

#: ckan/templates/tag/index.html:21
msgid "results for ‘"
msgstr "výsledky pro ‘"

#: ckan/templates/tag/index.html:24
msgid "results for tags."
msgstr "výsledky pro tagy."

#: ckan/templates/tag/index.html:34
msgid "Clear search"
msgstr "Vymazat hledání"

#: ckan/templates/tag/index.html:34
msgid "and see all tags."
msgstr "a zobrazit všechny tagy."

#: ckan/templates/tag/read.html:6
msgid "- Tags"
msgstr "- Tagy"

#: ckan/templates/tag/read.html:7
msgid "Tag:"
msgstr "Tag:"

#: ckan/templates/tag/read.html:10
#, fuzzy, python-format
msgid "There are %(count)s datasets tagged with [1:%(tagname)s]:"
msgstr "Je zde %(package_count)s balíčků s tagem [1:%(tagname)s]:"

#: ckan/templates/user/edit.html:6
msgid "- Edit - User"
msgstr "- Upravit - Uživatel"

#: ckan/templates/user/edit.html:7
msgid "Edit User:"
msgstr "Upravit uživatele:"

#: ckan/templates/user/edit.html:12
msgid "(skip to preview)"
msgstr "(přejít na náhled)"

#: ckan/templates/user/edit.html:19 ckan/templates/user/edit_user_form.html:15
msgid "Base details"
msgstr "Podrobnosti báze"

#: ckan/templates/user/edit.html:20 ckan/templates/user/edit.html:49
#: ckan/templates/user/edit_user_form.html:17
msgid "Full name:"
msgstr "Celé jméno:"

#: ckan/templates/user/edit.html:23 ckan/templates/user/edit_user_form.html:20
msgid "E-Mail:"
msgstr "E-Mail:"

#: ckan/templates/user/edit.html:27 ckan/templates/user/edit_user_form.html:25
msgid "Change your password"
msgstr "Změnit heslo"

#: ckan/templates/user/edit.html:28 ckan/templates/user/edit_user_form.html:27
#: ckan/templates/user/login.html:45 ckan/templates/user/new_user_form.html:30
#: ckan/templates/user/perform_reset.html:15
msgid "Password:"
msgstr "Heslo:"

#: ckan/templates/user/edit.html:31 ckan/templates/user/edit_user_form.html:29
#: ckan/templates/user/new_user_form.html:34
#: ckan/templates/user/perform_reset.html:18
msgid "Password (repeat):"
msgstr "Heslo (znovu):"

#: ckan/templates/user/edit.html:35 ckan/templates/user/edit_user_form.html:33
msgid "About user:"
msgstr "O uživateli:"

#: ckan/templates/user/edit.html:37 ckan/templates/user/edit_user_form.html:35
msgid "You can use [1:Markdown formatting] here."
msgstr "Zde můžete použít [1: Markdown formátování]."

#: ckan/templates/user/list.html:8
msgid "user-list"
msgstr "uživatel-seznam"

#: ckan/templates/user/list.html:16
#, python-format
msgid "[1:%(item_count)s] users found."
msgstr "Nalezeno [1:%(item_count)s] uživatelů."

#: ckan/templates/user/list.html:27
msgid "Sort by edits"
msgstr "Seřadit dle úprav"

#: ckan/templates/user/list.html:30
msgid "Sort by name"
msgstr "Seřadit dle jména"

#: ckan/templates/user/list.html:43
msgid "Member for"
msgstr "Je členem"

#: ckan/templates/user/login.html:21
msgid "Not a member?"
msgstr "Nejste členem?"

#: ckan/templates/user/login.html:22
#, fuzzy
msgid "Join CKAN to contribute datasets under your own name."
msgstr "Připojte se k CKAN, abyste mohli přispívat k balíčkům pod vaším jménem."

#: ckan/templates/user/login.html:33
msgid "Login - User"
msgstr "Přihlášení - Uživatel"

#: ckan/templates/user/login.html:34
#, fuzzy
msgid "Login to"
msgstr "přihlášení"

#: ckan/templates/user/login.html:42 ckan/templates/user/new_user_form.html:18
msgid "Login:"
msgstr "Přihlášení:"

#: ckan/templates/user/login.html:52
msgid "Forgot your password?"
msgstr ""

#: ckan/templates/user/login.html:60
msgid "Login using Open ID"
msgstr "Přihlásit se pomocí Open ID"

#: ckan/templates/user/login.html:62
msgid "Please click your account provider:"
msgstr "Prosím klikněte na vašeho poskytovatele účtu:"

#: ckan/templates/user/login.html:66
msgid "OpenID Identifier:"
msgstr ""

#: ckan/templates/user/login.html:70
msgid "Don't have an OpenID?"
msgstr "Nemáte OpenID?"

#: ckan/templates/user/login.html:71
#, fuzzy
msgid ""
"OpenID is service that allows you to log-on to many different websites\n"
"          using a single identity. Find out [1:more\n"
"          about OpenID] and [2:how to get an\n"
"          OpenID enabled account]. Probably the simplest way is sign up "
"with a\n"
"          free OpenID provider such as [3:https://www.myopenid.com/]."
msgstr ""
"OpenID je služba, která umožňuje přihlášení na mnoho různých webů\n"
"        za použití jediné identifikace. Zjistit [1:víc\n"
"        o OpenID] a [2:postup pro vytvoření\n"
"        OpenID účtu]. Pravděpodobně nejjednodušší je založení účtu u "
"některého\n"
"        bezplatného poskytovatele OpenID jako je "
"[3:https://www.myopenid.com/]."

#: ckan/templates/user/logout.html:5
msgid "Logout - User"
msgstr "Odhlášení - Uživatel"

#: ckan/templates/user/logout.html:9
msgid "You have logged out successfully."
msgstr "Byl jste úspěšně odhlášen."

#: ckan/templates/user/new.html:7
msgid "Have an OpenID?"
msgstr "Máte OpenID?"

#: ckan/templates/user/new.html:8
msgid ""
"If you have an account with Google, Yahoo or one of many other \n"
"        OpenID providers, you can log in without signing up."
msgstr ""
"Pokud máte účet u Google, Yahoo nebo u jednoho z mnoha dalších\n"
"        poskytovatelů OpenID, můžete se přihlásit bez registrace."

#: ckan/templates/user/new.html:13
msgid "Log in now"
msgstr "Nyní se přihlaste"

#: ckan/templates/user/new.html:18
msgid "Register - User"
msgstr "Zaregistrovat - Uživatel"

#: ckan/templates/user/new.html:19
msgid "Join the community"
msgstr "Přidejte se ke komunitě"

#: ckan/templates/user/new_user_form.html:16
msgid "Register with CKAN"
msgstr "Registrujte se u CKAN"

#: ckan/templates/user/new_user_form.html:20
msgid "3+ chars, using only 'a-z0-9' and '-_'"
msgstr ""

#: ckan/templates/user/new_user_form.html:23
msgid "Full name (optional):"
msgstr "Celé jméno (volitelně):"

#: ckan/templates/user/new_user_form.html:27
msgid "E-Mail (optional):"
msgstr "E-Mail (volitelně):"

#: ckan/templates/user/read.html:5
msgid "- User"
msgstr "- Uživatel"

#: ckan/templates/user/read.html:7
msgid "user-view"
msgstr "uživatelský pohled"

#: ckan/templates/user/read.html:11
msgid "Edit your profile"
msgstr "Upravit profil"

#: ckan/templates/user/read.html:12
msgid "Log out"
msgstr "Odhlásit"

#: ckan/templates/user/read.html:18
msgid "Activity"
msgstr "Aktivita"

#: ckan/templates/user/read.html:20
msgid "Number of edits:"
msgstr "Počet úprav:"

#: ckan/templates/user/read.html:21
#, fuzzy
msgid "Number of datasets administered:"
msgstr "Počet spravovaných balíčků:"

#: ckan/templates/user/read.html:28
msgid "My Account"
msgstr "Můj účet"

#: ckan/templates/user/read.html:30
msgid "You are logged in."
msgstr "Jste přihlášen."

#: ckan/templates/user/read.html:32
msgid "Your API key is:"
msgstr "Váš API klíč je:"

#: ckan/templates/user/read.html:41
msgid "Recent changes"
msgstr "Poslední změny"

#: ckan/templates/user/request_reset.html:6
#: ckan/templates/user/request_reset.html:18
#: ckan/templates/user/request_reset.html:24
msgid "Reset password"
msgstr ""

#: ckan/templates/user/request_reset.html:9
msgid "Request a password reset"
msgstr ""

#: ckan/templates/user/request_reset.html:19
msgid "User name:"
msgstr ""
<|MERGE_RESOLUTION|>--- conflicted
+++ resolved
@@ -2218,85 +2218,11 @@
 msgid "(no description)"
 msgstr "(bez popisu)"
 
-<<<<<<< HEAD
-#: ckan/templates/package/read_core.html:56
-msgid "This is a list of all known formats and datasets for"
-msgstr "Toto je seznam všech známých formátů a množin dat pro"
-
-#: ckan/templates/package/read_core.html:57
-msgid ". If you know of another (CSV, SPARQL end-point etc.)"
-msgstr ". Pokud znáte jiný (CSV, SPARQL end-point atd.)"
-
-#: ckan/templates/package/read_core.html:60
-msgid "None given for this package."
-msgstr "Žádné pro tento balíček."
-
-#: ckan/templates/package/read_core.html:78
-msgid "About this package"
-msgstr "O tomto balíčku"
-
-#: ckan/templates/package/read_core.html:106
-msgid "Something missing?"
-msgstr "Něco chybí?"
-
-#: ckan/templates/package/read_core.html:113
-msgid "API / datapkg"
-msgstr "API / datapkg"
-
-#: ckan/templates/package/read_core.html:115
-msgid ""
-"This information on this page (the package metadata) is also\n"
-"                available programatically via this site's"
-msgstr ""
-"Informace na této stránce (metadata balíčku) jsou také\n"
-"                dostupná programově skrze tuto stránku"
-
-#: ckan/templates/package/read_core.html:118
-msgid "CKAN API"
-msgstr "CKAN API"
-
-#: ckan/templates/package/read_core.html:120
-msgid "JSON"
-msgstr "JSON"
-
-#: ckan/templates/package/read_core.html:132
-msgid "RDF"
-msgstr "RDF"
-
-#: ckan/templates/package/read_core.html:134
-msgid "Turtle"
-msgstr "Turtle"
-
-#: ckan/templates/package/read_core.html:135
-msgid "N-Triples"
-msgstr "N-Triples"
-
-#: ckan/templates/package/read_core.html:137
-msgid ""
-"The information on this page and the downloads / resources are also "
-"available using the"
-msgstr ""
-"Informace na této stránce a soubory ke stažení / zdroje jsou k dispozici "
-"také přes"
-
-#: ckan/templates/package/read_core.html:139
-msgid "datapkg command line utility"
-msgstr "nástroj příkazové řádky datapkg"
-
-#: ckan/templates/package/read_core.html:141
-msgid "Information about this package:"
-msgstr "Informace o tomto balíčku:"
-
-#: ckan/templates/package/read_core.html:142
-msgid "$ datapkg info ckan://"
-msgstr "$ datapkg info ckan://"
-=======
 #: ckan/templates/package/read_core.html:39
 #: ckan/templates/package/read_core.html:73
 #, fuzzy
 msgid "(none)"
 msgstr "(Žádný)"
->>>>>>> 5e8cb663
 
 #: ckan/templates/package/read_core.html:58
 #, fuzzy
