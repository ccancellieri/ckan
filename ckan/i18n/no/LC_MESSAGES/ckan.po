# Norwegian translations for ckan.
# Copyright (C) 2011 ORGANIZATION
# This file is distributed under the same license as the ckan project.
#
# Translators:
# <internet@davidread.org>, 2011.
# okfn <sysadmin@okfn.org>, 2011.
# <olav.ovrebo@gmail.com>, 2011.
# oovrebo <olav.ovrebo@gmail.com>, 2011.
msgid ""
msgstr ""
"Project-Id-Version: CKAN (Comprehensive Knowledge Archive Network)\n"
"Report-Msgid-Bugs-To: http://www.ckan.org/\n"
"POT-Creation-Date: 2011-11-16 18:02+0000\n"
<<<<<<< HEAD
"PO-Revision-Date: 2011-11-29 11:29+0100\n"
"Last-Translator: dread <internet@davidread.org>\n"
"Language-Team: Norwegian "
"(http://www.transifex.net/projects/p/ckan/team/no/)\n"
"Plural-Forms: nplurals=2; plural=(n != 1)\n"
=======
"PO-Revision-Date: 2011-11-29 08:51+0000\n"
"Last-Translator: oovrebo <olav.ovrebo@gmail.com>\n"
"Language-Team: Norwegian (http://www.transifex.net/projects/p/ckan/team/no/)\n"
>>>>>>> ed68f363
"MIME-Version: 1.0\n"
"Content-Type: text/plain; charset=utf-8\n"
"Content-Transfer-Encoding: 8bit\n"
"Generated-By: Babel 0.9.4\n"

#: ckan/new_authz.py:18
#, python-format
msgid "Authorization function not found: %s"
msgstr "Autoriseringsfunksjonen ikke funnet: %s"

#: ckan/controllers/admin.py:19
msgid "Need to be system administrator to administer"
msgstr ""

#: ckan/controllers/admin.py:105 ckan/lib/base.py:403
#, fuzzy
#| msgid "Changes"
msgid "Changes Saved"
msgstr "Endringer"

#: ckan/controllers/admin.py:142 ckan/lib/base.py:431
#, fuzzy, python-format
#| msgid "Unknown register: %s"
msgid "unknown user:"
msgstr "Ukjent register: %s"

#: ckan/controllers/admin.py:152 ckan/lib/base.py:443
#, fuzzy
#| msgid "User name:"
msgid "User Added"
msgstr "Brukernavn:"

#: ckan/controllers/admin.py:159 ckan/lib/base.py:450
#, fuzzy
#| msgid "New Authorization Group"
msgid "unknown authorization group:"
msgstr "Ny autoriseringsgruppe"

#: ckan/controllers/admin.py:169 ckan/lib/base.py:462
#, fuzzy
#| msgid "authorization page"
msgid "Authorization Group Added"
msgstr "autorisasjonssiden"

#: ckan/controllers/admin.py:268
#, python-format
msgid ""
"Cannot purge package %s as associated revision %s includes non-deleted "
"packages %s"
msgstr ""
"Kan ikke tømme pakken %s fordi tilknyttet revisjon %s inkluderer ikke-"
"slettede datakilder %s"

#: ckan/controllers/admin.py:287
#, python-format
msgid "Problem purging revision %s: %s"
msgstr ""

#: ckan/controllers/admin.py:289
msgid "Purge complete"
msgstr "Tømming komplett"

#: ckan/controllers/admin.py:291
msgid "Action not implemented."
msgstr ""

#: ckan/controllers/api.py:38 ckan/controllers/authorization_group.py:22
#: ckan/controllers/group.py:58 ckan/controllers/home.py:27
#: ckan/controllers/package.py:110 ckan/controllers/revision.py:29
#: ckan/controllers/tag.py:22 ckan/controllers/user.py:31
#: ckan/controllers/user.py:72 ckan/controllers/user.py:95
#: ckan/logic/auth/get.py:17
msgid "Not authorized to see this page"
msgstr "Ikke autorisert til å se denne siden"

#: ckan/controllers/api.py:97 ckan/controllers/api.py:161
msgid "Access denied"
msgstr "Ingen tilgang"

#: ckan/controllers/api.py:103 ckan/controllers/api.py:166
msgid "Not found"
msgstr "Ikke funnet"

#: ckan/controllers/api.py:111
msgid "Bad request"
msgstr "Feilaktig forespørsel"

#: ckan/controllers/api.py:139
#, python-format
msgid "Action name not known: %s"
msgstr "Handlingsnavn ukjent: %s"

#: ckan/controllers/api.py:149 ckan/controllers/api.py:271
#: ckan/controllers/api.py:330
#, python-format
msgid "JSON Error: %s"
msgstr "JSON-feil: %s"

#: ckan/controllers/api.py:157 ckan/controllers/api.py:299
#: ckan/controllers/api.py:352 ckan/controllers/group.py:182
#: ckan/controllers/group.py:201 ckan/controllers/package.py:454
#: ckan/controllers/package.py:483 ckan/controllers/user.py:155
#: ckan/controllers/user.py:232 ckan/controllers/user.py:346
msgid "Integrity Error"
msgstr "Integritetsfeil"

#: ckan/controllers/api.py:200
#, python-format
msgid "Cannot list entity of this type: %s"
msgstr "Kan ikke liste enhet av denne typen: %s"

#: ckan/controllers/api.py:234
#, python-format
msgid "Cannot read entity of this type: %s"
msgstr "Kan ikke lese enhet av denne typen: %s"

#: ckan/controllers/api.py:278
#, python-format
msgid "Cannot create new entity of this type: %s %s"
msgstr "Kan ikke opprette ny enhet av denne typen: %s %s"

#: ckan/controllers/api.py:303
msgid "Unable to add package to search index"
msgstr "Kan ikke legge datakilde til søkeindeksen"

#: ckan/controllers/api.py:336
#, python-format
msgid "Cannot update entity of this type: %s"
msgstr "Kan ikke oppdatere enhet av denne typen: %s"

#: ckan/controllers/api.py:356
msgid "Unable to update search index"
msgstr "Kan ikke oppdatere søkeindeksen"

#: ckan/controllers/api.py:382
#, python-format
msgid "Cannot delete entity of this type: %s %s"
msgstr "Kan ikke slette enhet av denne typen: %s %s"

#: ckan/controllers/api.py:406
msgid "No revision specified"
msgstr "Ingen revision spesifisert"

#: ckan/controllers/api.py:410
#, python-format
msgid "There is no revision with id: %s"
msgstr "Det finnes ingen revisjon med id: %s"

#: ckan/controllers/api.py:420
msgid "Missing search term ('since_id=UUID' or 'since_time=TIMESTAMP')"
msgstr "Søkestreng mangler ('since_id=UUID' or 'since_time=TIMESTAMP')"

#: ckan/controllers/api.py:428
#, python-format
msgid "Could not read parameters: %r"
msgstr "Kunne ikke lese parametere:%r"

#: ckan/controllers/api.py:475
#, python-format
msgid "Bad search option: %s"
msgstr "Feil i søkebegrep: %s"

#: ckan/controllers/api.py:478
#, python-format
msgid "Unknown register: %s"
msgstr "Ukjent register: %s"

#: ckan/controllers/api.py:486
msgid "Malformed qjson value"
msgstr "Feil utforming av qjson-verdi"

#: ckan/controllers/api.py:495
msgid "Request params must be in form of a json encoded dictionary."
msgstr "Request params must be in form of a json encoded dictionary."

#: ckan/controllers/api.py:582
#, python-format
msgid "Bad slug type: %s"
msgstr "Bad slug type: %s"

#: ckan/controllers/authorization_group.py:44
#, python-format
msgid "Not authorized to read %s"
msgstr "Ikke autorisert til å lese %s"

#: ckan/controllers/authorization_group.py:62 ckan/controllers/group.py:115
#: ckan/controllers/group_formalchemy.py:36
msgid "Unauthorized to create a group"
msgstr "Ikke autorisert til å opprette en ny gruppe"

#: ckan/controllers/authorization_group.py:107 ckan/controllers/group.py:267
#, python-format
msgid "User %r not authorized to edit %r"
msgstr "Bruker %r ikke autorisert til å redigere %r"

#: ckan/controllers/authorization_group.py:153 ckan/controllers/group.py:79
#: ckan/controllers/group.py:150 ckan/controllers/group.py:210
#: ckan/controllers/group.py:265
msgid "Group not found"
msgstr "Fant ikke gruppen"

#: ckan/controllers/authorization_group.py:160 ckan/controllers/group.py:222
#: ckan/controllers/package.py:538
#, python-format
msgid "User %r not authorized to edit %s authorizations"
msgstr "Bruker %r ikke autorisert til å redigere rettighetene til %s"

#: ckan/controllers/group.py:81 ckan/controllers/group.py:152
#: ckan/controllers/group.py:178 ckan/controllers/group.py:197
#, python-format
msgid "Unauthorized to read group %s"
msgstr "Ikke autorisert til å lese gruppen %s"

#: ckan/controllers/group.py:86
msgid "Cannot render description"
msgstr "Kan ikke gi beskrivelse"

#: ckan/controllers/group.py:161 ckan/controllers/group_formalchemy.py:93
#: ckan/controllers/package.py:374 ckan/controllers/package_formalchemy.py:93
#, python-format
msgid "User %r not authorized to edit %s"
msgstr "Bruker %r ikke autorisert til å redigere %s"

#: ckan/controllers/group.py:180 ckan/controllers/group.py:199
#: ckan/controllers/package.py:208 ckan/controllers/package.py:240
#: ckan/controllers/package.py:281 ckan/controllers/package.py:366
#: ckan/controllers/package.py:399 ckan/controllers/package.py:419
#: ckan/controllers/package.py:452 ckan/controllers/package.py:481
#: ckan/controllers/package.py:527 ckan/controllers/package.py:641
msgid "Package not found"
msgstr "Fant ikke datakilden"

#: ckan/controllers/group.py:249 ckan/controllers/package.py:262
msgid "Select two revisions before doing the comparison."
msgstr "Velg to endringer før du gjør sammenligningen."

#: ckan/controllers/group.py:274
msgid "CKAN Group Revision History"
msgstr "Revisjonshistorikk for gruppe"

#: ckan/controllers/group.py:276
msgid "Recent changes to CKAN Group: "
msgstr "Nylige endringer i gruppen:"

#: ckan/controllers/group.py:294 ckan/controllers/package.py:307
msgid "Log message: "
msgstr "Loggmelding:"

#: ckan/controllers/home.py:35
msgid "This site is currently off-line. Database is not initialised."
msgstr "Dette nettstedet er offline. Databasen er ikke startet."

#: ckan/controllers/home.py:77
msgid "Invalid language specified"
msgstr "Ugyldig språk spesifisert"

#: ckan/controllers/home.py:85 ckan/controllers/home.py:87
msgid "Language has been set to: English"
msgstr "Språk er satt til: norsk"

#: ckan/controllers/home.py:89
msgid "No language given!"
msgstr "Ingen språk angitt!"

#: ckan/controllers/package.py:196 ckan/controllers/package.py:198
#: ckan/controllers/package.py:200
#, python-format
msgid "Invalid revision format: %r"
msgstr "Ugyldig revisjonsformat: %r"

#: ckan/controllers/package.py:210 ckan/controllers/package.py:242
#: ckan/controllers/package.py:279 ckan/controllers/package.py:364
#: ckan/controllers/package.py:397 ckan/controllers/package.py:417
#: ckan/controllers/package.py:450 ckan/controllers/package.py:479
#: ckan/controllers/package.py:643
#, python-format
msgid "Unauthorized to read package %s"
msgstr "Har ikke rettigheten til å lese datakilden %s"

#: ckan/controllers/package.py:288
msgid "CKAN Package Revision History"
msgstr "Revisjonshistorikk for datakilde"

#: ckan/controllers/package.py:290
msgid "Recent changes to CKAN Package: "
msgstr "Siste endringer av datakilde:"

#: ckan/controllers/package.py:331 ckan/controllers/package_formalchemy.py:29
msgid "Unauthorized to create a package"
msgstr "Ikke autorisert til å opprette en datakilde"

#: ckan/controllers/package.py:456
msgid "Unable to add package to search index."
msgstr "Kan ikke legge datakilden til søkeindeksen."

#: ckan/controllers/package.py:485
msgid "Unable to update search index."
msgstr "Kan ikke oppdatere søkeindeksen."

#: ckan/controllers/package.py:500
#, python-format
msgid ""
"<span class=\"new-dataset\">Congratulations, your dataset has been "
"created. <a href=\"%s\">Upload or link some data now &raquo;</a></span>"
msgstr ""
"<span class=\"new-dataset\">Gratulerer, datasettet ditt er opprettet. <a "
"href=\"%s\">Last opp eller lenk til data nå »</a></span>"

#: ckan/controllers/package.py:634
#, fuzzy
#| msgid "Resource was not found."
msgid "Resource not found"
msgstr "Ressursen ble ikke funnet."

#: ckan/controllers/package.py:636
#, fuzzy, python-format
#| msgid "Unauthorized to read group %s"
msgid "Unauthorized to read resource %s"
msgstr "Ikke autorisert til å lese gruppen %s"

#: ckan/controllers/revision.py:40
msgid "CKAN Repository Revision History"
msgstr "Arkivhistorikk"

#: ckan/controllers/revision.py:42
msgid "Recent changes to the CKAN repository."
msgstr "Siste endringer i datakildearkivet."

#: ckan/controllers/revision.py:101
#, python-format
msgid "Packages affected: %s.\n"
msgstr "Berørte datakilder: %s.\n"

#: ckan/controllers/revision.py:176
msgid "Revision updated"
msgstr "Endring oppdatert"

#: ckan/controllers/tag.py:54 ckan/forms/common.py:941
msgid "Other"
msgstr "Annet"

#: ckan/controllers/tag.py:67
msgid "Tag not found"
msgstr "Stikkord ikke funnet"

#: ckan/controllers/user.py:129
msgid "Unauthorized to create a user"
msgstr "Ikke autorisert til å opprette en brukerkonto"

#: ckan/controllers/user.py:151
#, python-format
msgid "Unauthorized to create user %s"
msgstr "Ikke autorisert til å opprette bruker %s"

#: ckan/controllers/user.py:153 ckan/controllers/user.py:201
#: ckan/controllers/user.py:230 ckan/controllers/user.py:324
#: ckan/controllers/user.py:344
msgid "User not found"
msgstr "Bruker ikke funnet"

#: ckan/controllers/user.py:157
msgid "Bad Captcha. Please try again."
msgstr "Feil i captcha. Vennligst prøv igjen."

#: ckan/controllers/user.py:180
msgid "No user specified"
msgstr "Ingen bruker spesifisert"

#: ckan/controllers/user.py:199 ckan/controllers/user.py:228
#: ckan/controllers/user.py:342
#, python-format
msgid "Unauthorized to edit user %s"
msgstr "Ikke autorisert til å redigere brukeren %s"

#: ckan/controllers/user.py:206
#, python-format
msgid "User %s not authorized to edit %s"
msgstr "Bruker %s ikke autorisert til å redigere %s"

#: ckan/controllers/user.py:225
msgid "Profile updated"
msgstr "Profil oppdatert"

#: ckan/controllers/user.py:259
#, python-format
msgid "%s is now logged in"
msgstr "%s er nå logget inn"

#: ckan/controllers/user.py:262
msgid "Login failed. Bad username or password."
msgstr ""

#: ckan/controllers/user.py:299
#, python-format
msgid "\"%s\" matched several users"
msgstr "\"%s\" passer med flere brukere"

#: ckan/controllers/user.py:301 ckan/controllers/user.py:303
#, python-format
msgid "No such user: %s"
msgstr "Brukeren finnes ikke: %s"

#: ckan/controllers/user.py:308
msgid "Please check your inbox for a reset code."
msgstr "Vennligst sjekk innboksen din for en tilbakestillingskode."

#: ckan/controllers/user.py:311
#, python-format
msgid "Could not send reset link: %s"
msgstr "Kunne ikke sende tilbakestillings-link: %s"

#: ckan/controllers/user.py:328
msgid "Invalid reset key. Please try again."
msgstr "Ugyldig tilbakestillingskode. Vennligst prøv igjen."

#: ckan/controllers/user.py:339
msgid "Your password has been reset."
msgstr "Ditt passord har blitt tilbakestilt."

#: ckan/controllers/user.py:359
msgid "Error: Could not parse About text"
msgstr ""

#: ckan/controllers/user.py:367
msgid "Your password must be 4 characters or longer."
msgstr "Passordet må bestå av 4 tegn eller mer."

#: ckan/controllers/user.py:369
msgid "The passwords you entered do not match."
msgstr "Passordene du skrev inn stemmer ikke overens."

#: ckan/forms/common.py:25 ckan/logic/validators.py:96
#, python-format
msgid "Name must be at least %s characters long"
msgstr "Navnet må være minst %s tegn langt"

#: ckan/forms/common.py:27
msgid ""
"Name must be purely lowercase alphanumeric (ascii) characters and these "
"symbols: -_"
msgstr ""
"Navnet kan kun skrives med små bokstaver med ascii-tegn og disse "
"symbolene: -_"

#: ckan/forms/common.py:40
msgid "Dataset name already exists in database"
msgstr "Datasettets navn finnes allerede i databasen"

#: ckan/forms/common.py:53 ckan/logic/validators.py:166
msgid "Group name already exists in database"
msgstr "En gruppe med dette navnet finnes allerede i databasen"

#: ckan/forms/common.py:142
#, python-format
msgid "Value does not match required format: %s"
msgstr "Verdien stemmer ikke med påkrevd format: %s"

#: ckan/forms/common.py:159 ckan/forms/common.py:789
#: ckan/templates/admin/trash.html:29
#: ckan/templates/package/new_package_form.html:127
msgid "(None)"
msgstr "(Ingen)"

#: ckan/forms/common.py:350
msgid "Dataset resource(s) incomplete."
msgstr "Ressurser for datasettet er ufullstendige."

#: ckan/forms/common.py:527 ckan/logic/validators.py:172
#, python-format
msgid "Tag \"%s\" length is less than minimum %s"
msgstr "Lengden til stikkordet \"%s\" er kortere enn minimum %s"

#: ckan/forms/common.py:529
#, python-format
msgid "Tag \"%s\" must not contain any quotation marks: \""
msgstr ""

#: ckan/forms/common.py:546 ckan/logic/validators.py:150
#, python-format
msgid "Duplicate key \"%s\""
msgstr "Dupliser nøkkel \"%s\""

#: ckan/forms/common.py:549
#, python-format
msgid "Extra key-value pair: key is not set for value \"%s\"."
msgstr "Extra key-value pair: key is not set for value \"%s\"."

#: ckan/forms/common.py:799 ckan/templates/package/new_package_form.html:133
msgid "Cannot add any groups."
msgstr "Kan ikke opprette grupper."

#: ckan/forms/common.py:814 ckan/templates/package/new_package_form.html:124
msgid "Group"
msgstr "Gruppe"

#: ckan/forms/common.py:844
#, python-format
msgid ""
"Can't derived new group selection from serialized value structured like "
"this: %s"
msgstr ""
"Kan ikke avlede nytt valg av gruppe fra serialisert verdi strukturert "
"slik:%s"

#: ckan/forms/common.py:924
msgid "other - please specify"
msgstr "annet - vennligst spesifiser"

#: ckan/forms/group.py:52 ckan/forms/package.py:38 ckan/forms/package.py:110
#: ckan/templates/js_strings.html:38
msgid "Name"
msgstr "Navn"

#: ckan/forms/group.py:63
msgid "Details"
msgstr "Detaljer"

#: ckan/forms/group.py:64 ckan/forms/package.py:102 ckan/forms/package.py:112
#: ckan/logic/action/update.py:46 ckan/logic/action/update.py:48
#: ckan/logic/action/update.py:58 ckan/logic/action/update.py:60
#: ckan/logic/action/update.py:70 ckan/logic/action/update.py:72
#: ckan/templates/group/new_group_form.html:52
#: ckan/templates/package/edit.html:25
msgid "Extras"
msgstr "Ekstra"

#: ckan/forms/group.py:87
msgid "Package"
msgstr "Datakilde"

#: ckan/forms/group.py:88
msgid "Add packages"
msgstr "Legg til datakilder"

#: ckan/forms/package.py:34
msgid "A short descriptive title for the data set."
msgstr "Gi datakilden en kort, beskrivende tittel."

#: ckan/forms/package.py:35
msgid ""
"It should not be a description though - save that for the Notes field. Do"
" not give a trailing full stop."
msgstr ""
"Dette skal ikke være en fullstendig beskrivelse - til det brukes Notater-"
"feltet. Ikke sett punktum etter tittelen."

#: ckan/forms/package.py:39
msgid "A unique identifier for the package."
msgstr "Et unikt navn for datakilden."

#: ckan/forms/package.py:40
msgid ""
"It should be broadly humanly readable, in the spirit of Semantic Web "
"URIs. Only use an acronym if it is widely recognised. Renaming is "
"possible but discouraged."
msgstr ""
"Det bør være forståelig for brukere, i henhold til den semantiske webbens"
" prinsipper for URIer. Akronymer bør bare brukes hvis de er i alminnelig "
"bruk. Du kan endre et eksisterende navn, men dette anbefales ikke."

#: ckan/forms/package.py:41 ckan/templates/package/new_package_form.html:48
msgid "2+ characters, lowercase, using only 'a-z0-9' and '-_'"
msgstr ""
"Minst 2 tegn, kun små bokstaver. Bare disse tegnene kan brukes: a-z, 0-9 "
"og -_"

#: ckan/forms/package.py:45 ckan/templates/package/new_package_form.html:165
msgid "A number representing the version (if applicable)"
msgstr "Et versjonsnummer for datakilden (hvis relevant)."

#: ckan/forms/package.py:50 ckan/templates/package/new_package_form.html:53
msgid "The URL for the web page describing the data (not the data itself)."
msgstr "URL for websiden der datakilden beskrives (ikke for selve dataene)."

#: ckan/forms/package.py:51 ckan/templates/package/new_package_form.html:54
msgid "e.g. http://www.example.com/growth-figures.html"
msgstr "f.eks http://www.example.com/growth-figures.html"

#: ckan/forms/package.py:55 ckan/templates/package/new_package_form.html:151
msgid ""
"The name of the main contact, for enquiries about this particular "
"dataset, using the e-mail address in the following field."
msgstr ""
"Navn på person som kan kontaktes for spørsmål om denne datakilden. Bruk "
"epost-adresse i feltet nedenfor."

#: ckan/forms/package.py:59 ckan/templates/package/new_package_form.html:158
msgid ""
"If there is another important contact person (in addition to the person "
"in the Author field) then provide details here."
msgstr ""
"Navn på annen viktig kontaktperson (i tillegg til navnet i "
"forfatterfeltet) kan legges inn her."

#: ckan/forms/package.py:63
msgid "Licence"
msgstr "Lisens"

#: ckan/forms/package.py:64 ckan/templates/package/new_package_form.html:65
msgid "The licence under which the dataset is released."
msgstr "Lisensen datasettet er publisert med."

#: ckan/forms/package.py:68 ckan/forms/package.py:112
#: ckan/templates/layout_base.html:155
#: ckan/templates/package/new_package_form.html:135
#: ckan/templates/package/new_package_form.html:137
#: ckan/templates/package/read.html:43 ckan/templates/tag/index.html:6
#: ckan/templates/tag/index.html:9
msgid "Tags"
msgstr "Stikkord (tags)"

#: ckan/forms/package.py:69
#, fuzzy, python-format
#| msgid "" "Terms that may link this dataset to similar ones. For more
#| information on" " conventions, see <a href=\"%s\">this wiki page</a>."
msgid ""
"Comma-separated terms that may link this dataset to similar ones. For "
"more information on conventions, see <a href=\"%s\">this wiki page</a>."
msgstr ""
"Termer som kan koble dette datasettet til liknende datasett. For mer "
"informasjon om konvensjoner, se <a href=\"%s\">denne wiki-siden</a> ."

#: ckan/forms/package.py:70 ckan/templates/package/new_package_form.html:143
#, fuzzy
#| msgid "e.g. pollution rivers water-quality"
msgid "e.g. pollution, rivers, water quality"
msgstr "f.eks. forurensning elver vannkvalitet"

#: ckan/forms/package.py:74
msgid "The files containing the data or address of the APIs for accessing it."
msgstr ""
"Filer som inneholder dataene, eller adresse til et API som gir tilgang "
"til dataene."

#: ckan/forms/package.py:75
msgid ""
"<br />These can be repeated as required. For example if the data is being"
" supplied in multiple formats, or split into different areas or time "
"periods, each file is a different 'resource' which should be described "
"differently. They will all appear on the dataset page on CKAN "
"together.<br /><br /> <b>URL:</b> This is the Internet link directly to "
"the data - by selecting this link in a web browser, the user will "
"immediately download the full data set. Note that datasets are not hosted"
" on this site, but by the publisher of the data. Alternatively the URL "
"can point to an API server such as a SPARQL endpoint or JSON-P "
"service.<br /> <b>Format:</b> This should give the file format in which "
"the data is supplied. <br /><b>Description</b> Any information you want "
"to add to describe the resource.<br />"
msgstr ""
"<br />Flere URLer kan oppgis etter behov. Hvis dataene f.eks. publiseres "
"i flere formater eller er delt opp i områder eller tidsperioder, vil hver"
" fil være en unik \"ressurs\" som bør beskrives for seg. Alle vil vises "
"på datakildens side. <br /><br /> <b>URL:</b> Dette er lenken som fører "
"brukeren direkte til dataene. Ved å gå til denne URLen, vil brukeren "
"umiddelbart laste ned hele datasettet. Merk at datasett ikke er lagret på"
" dette nettstedet, men av den som har publisert dataene. Alternativt kan "
"URLen vise til en API-server, som et SPARQL-endepunkt eller en "
"JSON-P-tjeneste. <br /><b>Format:</b> Her oppgis filformatet som dataene "
"er tilgjengelig i. <br /><b>Beskrivelse</b> Informasjon du ønsker å legge"
" til for å beskrive datakilden.<br />"

#: ckan/forms/package.py:76
msgid ""
"Format choices: CSV | RDF | XML | XBRL | SDMX | HTML+RDFa | Other as "
"appropriate"
msgstr ""
"Format-typer: CSV | XLS | RDF | XML | XBRL | SDMX | HTML+RDFa | Andre "
"relevante"

#: ckan/forms/package.py:80 ckan/forms/package.py:111
msgid "Notes"
msgstr "Notater"

#: ckan/forms/package.py:81
msgid "The main description of the dataset"
msgstr "Beskrivelse av datakilden"

#: ckan/forms/package.py:82
msgid ""
"It is often displayed with the package title. In particular, it should "
"start with a short sentence that describes the data set succinctly, "
"because the first few words alone may be used in some views of the data "
"sets."
msgstr ""
"Denne vises ofte sammen med datakildens tittel. Innled helst med en kort "
"setning som beskriver datakilden presist. I enkelte opplistinger av "
"datakilder vises kun de første ordene i beskrivelsen."

#: ckan/forms/package.py:83
#, python-format
msgid "You can use %sMarkdown formatting%s here."
msgstr "Du kan bruke %sMarkdown-formatering%s her."

#: ckan/forms/package.py:94
msgid "Basic information"
msgstr "Grunnleggende informasjon"

#: ckan/forms/package.py:96 ckan/forms/package.py:111
#: ckan/logic/action/update.py:44 ckan/templates/package/edit.html:23
#: ckan/templates/package/read_core.html:15
msgid "Resources"
msgstr "Ressurser"

#: ckan/forms/package.py:97 ckan/templates/layout_base.html:82
#: ckan/templates/package/new_package_form.html:109
#: ckan/templates/package/read.html:47 ckan/templates/revision/read.html:64
msgid "Groups"
msgstr "Grupper"

#: ckan/forms/package.py:98 ckan/forms/package.py:105
msgid "Detail"
msgstr "Detalj"

#: ckan/forms/package.py:110 ckan/templates/_util.html:147
#: ckan/templates/_util.html:160 ckan/templates/_util.html:173
#: ckan/templates/group/new_group_form.html:17
#: ckan/templates/package/new_package_form.html:31
msgid "Title"
msgstr "Tittel"

#: ckan/forms/package.py:110 ckan/templates/package/new_package_form.html:163
#: ckan/templates/package/read.html:36
msgid "Version"
msgstr "Versjon"

#: ckan/forms/package.py:110
msgid "URL"
msgstr "URL"

#: ckan/forms/package.py:111 ckan/templates/_util.html:345
#: ckan/templates/_util.html:401 ckan/templates/group/history.html:32
#: ckan/templates/package/history.html:38
#: ckan/templates/package/new_package_form.html:149
#: ckan/templates/package/read.html:28
msgid "Author"
msgstr "Forfatter"

#: ckan/forms/package.py:111 ckan/templates/package/new_package_form.html:153
msgid "Author email"
msgstr "Forfatters e-post"

#: ckan/forms/package.py:111 ckan/templates/package/new_package_form.html:156
#: ckan/templates/package/read.html:32
msgid "Maintainer"
msgstr "Vedlikeholdes av"

#: ckan/forms/package.py:112 ckan/templates/package/new_package_form.html:160
msgid "Maintainer email"
msgstr "\"Vedlikeholders\" e-post"

#: ckan/forms/package.py:112 ckan/templates/package/new_package_form.html:57
msgid "License"
msgstr "Lisens"

#: ckan/forms/package.py:112 ckan/templates/group/new_group_form.html:41
#: ckan/templates/package/new_package_form.html:168
#: ckan/templates/package/read.html:62
msgid "State"
msgstr "Status"

#: ckan/forms/package_dict.py:95
#, python-format
msgid "Resource should be a dictionary: %r"
msgstr "Ressurs bør være en ordbok:%r"

#: ckan/forms/package_dict.py:112
#, python-format
msgid "Key unknown: %s"
msgstr "Nøkkel ukjent:%s"

#: ckan/forms/package_dict.py:114
msgid "Key blank"
msgstr "Nøkkel tom"

#: ckan/lib/i18n.py:193
#, python-format
msgid "Could not change language to %r: %s"
msgstr ""

#: ckan/lib/mailer.py:21
#, python-format
msgid "Dear %s,"
msgstr "Kjære %s,"

#: ckan/lib/mailer.py:34
#, python-format
msgid "%s <%s>"
msgstr "%s &lt;%s&gt;"

#: ckan/lib/mailer.py:58
msgid "No recipient email address available!"
msgstr "Ingen e-postadresse for mottaker tilgjengelig!"

#: ckan/lib/mailer.py:63
#, python-format
msgid ""
"You have requested your password on %(site_title)s to be reset.\n"
"\n"
"Please click the following link to confirm this request:\n"
"\n"
"   %(reset_link)s\n"
msgstr ""
"You have requested your password on %(site_title)s to be reset.\n"
"\n"
"Please click the following link to confirm this request:\n"
"\n"
"   %(reset_link)s\n"

#: ckan/lib/mailer.py:95 ckan/templates/user/perform_reset.html:6
#: ckan/templates/user/perform_reset.html:14
msgid "Reset your password"
msgstr "Tilbakestill ditt passord"

#: ckan/lib/package_saver.py:29
msgid "Cannot render package description"
msgstr "Kan ikke gjengi beskrivelse av datakilden"

#: ckan/lib/package_saver.py:34
msgid "No web page given"
msgstr "Ingen webside lagt inn"

#: ckan/lib/package_saver.py:95 ckan/logic/validators.py:47
msgid "No links are allowed in the log_message."
msgstr "Ingen lenker er tillatt i log_message."

#: ckan/logic/__init__.py:134
msgid "No valid API key provided."
msgstr "Ingen gyldig API-nøkkel oppgitt."

#: ckan/logic/validators.py:16
#, python-format
msgid "Cannot change value of key from %s to %s. This key is read-only"
msgstr ""
"Kan ikke endre verdien av nøkkel fra %s til %s. Denne nøkkelen er "
"skrivebeskyttet"

#: ckan/logic/validators.py:28
msgid "Invalid integer"
msgstr "Invalid integer"

#: ckan/logic/validators.py:38
msgid "Date format incorrect"
msgstr "Feil i datoformat"

#: ckan/logic/validators.py:57 ckan/logic/validators.py:83
msgid "Dataset was not found."
msgstr "Datasettet ble ikke funnet."

#: ckan/logic/validators.py:68
#, python-format
msgid "Dataset with name %r does not exist."
msgstr "Datasett med navnet %r finnes ikke."

#: ckan/logic/validators.py:98
#, fuzzy, python-format
#| msgid "Name must be at least %s characters long"
msgid "Name must be a maximum of %i characters long"
msgstr "Navnet må være minst %s tegn langt"

#: ckan/logic/validators.py:101
msgid ""
"Url must be purely lowercase alphanumeric (ascii) characters and these "
"symbols: -_"
msgstr ""
"URL kan bare gjengis med små alfanumeriske (ascii) tegn og disse symbolene: "
"-_"

#: ckan/logic/validators.py:119
msgid "That URL is already in use."
msgstr "Denne URL er allerede i bruk."

#: ckan/logic/validators.py:124
#, fuzzy, python-format
#| msgid "Tag \"%s\" length is less than minimum %s"
msgid "Name \"%s\" length is less than minimum %s"
msgstr "Lengden til stikkordet \"%s\" er kortere enn minimum %s"

#: ckan/logic/validators.py:128
#, fuzzy, python-format
#| msgid "Tag \"%s\" length is less than minimum %s"
msgid "Name \"%s\" length is more than maximum %s"
msgstr "Lengden til stikkordet \"%s\" er kortere enn minimum %s"

#: ckan/logic/validators.py:134
#, fuzzy, python-format
#| msgid "Name must be at least %s characters long"
msgid "Version must be a maximum of %i characters long"
msgstr "Navnet må være minst %s tegn langt"

#: ckan/logic/validators.py:176
#, python-format
msgid "Tag \"%s\" length is more than maximum %i"
msgstr "Lengden til stikkordet \"%s\" er mer enn maksimalt %i"

#: ckan/logic/validators.py:184
#, python-format
msgid "Tag \"%s\" must be alphanumeric characters or symbols: -_."
msgstr ""
"Stikkordet \"%s\" må skrives med alfanumeriske tegn (ascii) og symboler: "
"-_."

#: ckan/logic/validators.py:192
#, python-format
msgid "Tag \"%s\" must not be uppercase"
msgstr "Stikkordet \"%s\" kan ikke skrives med store bokstaver"

#: ckan/logic/validators.py:251
msgid "That login name is not available."
msgstr "Brukernavnet er ikke tilgjengelig."

#: ckan/logic/validators.py:260
msgid "Please enter both passwords"
msgstr "Vennligst skriv inn begge passordene"

#: ckan/logic/validators.py:266
msgid "Your password must be 4 characters or longer"
msgstr "Ditt passord må være 4 tegn eller mer"

#: ckan/logic/validators.py:274
msgid "The passwords you entered do not match"
msgstr "Passordene du skrev inn stemmer ikke overens"

#: ckan/logic/validators.py:286
msgid "Missing value"
msgstr "Manglende verdi"

#: ckan/logic/validators.py:290
msgid ""
"Edit not allowed as it looks like spam. Please avoid links in your "
"description."
msgstr ""
"Endring ikke godkjent, da innholdet ser ut som spam. Vennligst unngå "
"lenker i beskrivelsen din."

#: ckan/logic/action/create.py:56 ckan/logic/action/create.py:161
#, python-format
msgid "REST API: Create object %s"
msgstr "REST API: Opprett objekt %s"

#: ckan/logic/action/create.py:135
#, python-format
msgid "REST API: Create package relationship: %s %s %s"
msgstr "REST API: Opprett pakkerelasjon: %s %s %s"

#: ckan/logic/action/create.py:190
msgid "You must supply a package id or name (parameter \"package\")."
msgstr "Du må angi et navn eller id for datakilden (parameter \"pakke\")."

#: ckan/logic/action/create.py:192
msgid "You must supply a rating (parameter \"rating\")."
msgstr "Du må angi en rangering (parameter \"rating\")."

#: ckan/logic/action/create.py:197
msgid "Rating must be an integer value."
msgstr "Rangeringen må være en integer verdi."

#: ckan/logic/action/create.py:201
#, python-format
msgid "Rating must be between %i and %i."
msgstr "Rangeringen må være mellom %i og %i."

#: ckan/logic/action/create.py:203
#, python-format
msgid "Package with name %r does not exist."
msgstr "Det finnes ingen datakilde med navnet %r."

#: ckan/logic/action/delete.py:23
#, python-format
msgid "REST API: Delete Package: %s"
msgstr "REST API: Slett datakilde: %s"

#: ckan/logic/action/delete.py:60 ckan/logic/action/delete.py:82
#, python-format
msgid "REST API: Delete %s"
msgstr "REST API: Slett %s"

#: ckan/logic/action/update.py:44
msgid "Package resource(s) incomplete"
msgstr "Package resource(s) incomplete"

#: ckan/logic/action/update.py:46 ckan/logic/action/update.py:58
#: ckan/logic/action/update.py:70
msgid "Missing Value"
msgstr "Manglende verdi"

#: ckan/logic/action/update.py:169
msgid "Resource was not found."
msgstr "Ressursen ble ikke funnet."

#: ckan/logic/action/update.py:184 ckan/logic/action/update.py:222
#: ckan/logic/action/update.py:327
#, python-format
msgid "REST API: Update object %s"
msgstr "REST API: Oppdater objekt %s"

#: ckan/logic/action/update.py:205 ckan/logic/action/update.py:245
msgid "Package was not found."
msgstr "Fant ikke datakilden."

#: ckan/logic/action/update.py:267
#, python-format
msgid "REST API: Update package relationship: %s %s %s"
msgstr "REST API: Oppdater pakkerelasjon: %s %s %s"

#: ckan/logic/action/update.py:378
msgid "TaskStatus was not found."
msgstr "TaskStatus ble ikke funnet."

#: ckan/logic/auth/create.py:13
#, python-format
msgid "User %s not authorized to create packages"
msgstr "Bruker %s ikke autorisert til å registrere datakilder"

#: ckan/logic/auth/create.py:18 ckan/logic/auth/update.py:22
#, python-format
msgid "User %s not authorized to edit these groups"
msgstr "Bruker %s ikke autorisert til å redigere disse gruppene"

#: ckan/logic/auth/create.py:39
#, python-format
msgid "User %s not authorized to edit these packages"
msgstr "Bruker %s ikke autorisert til å redigere disse datakildene"

#: ckan/logic/auth/create.py:49
#, python-format
msgid "User %s not authorized to create groups"
msgstr "Bruker %s ikke autorisert til å opprette grupper"

#: ckan/logic/auth/create.py:59
#, python-format
msgid "User %s not authorized to create authorization groups"
msgstr "Bruker %s ikke autorisert til å opprette autoriseringsgrupper"

#: ckan/logic/auth/create.py:73
#, python-format
msgid "User %s not authorized to create users"
msgstr "Bruker %s ikke autorisert til å opprette brukere"

#: ckan/logic/auth/create.py:101
msgid "Group was not found."
msgstr "Gruppen ble ikke funnet."

#: ckan/logic/auth/create.py:119
msgid "Valid API key needed to create a package"
msgstr "Gyldig API-nøkkel kreves for å opprette en datakilde"

#: ckan/logic/auth/create.py:127
msgid "Valid API key needed to create a group"
msgstr "Gyldig API-nøkkel påkrevet for å opprette en gruppe"

#: ckan/logic/auth/delete.py:14
#, python-format
msgid "User %s not authorized to delete package %s"
msgstr "Bruker %s ikke autorisert til å slette datakilden %s"

#: ckan/logic/auth/delete.py:28
#, python-format
msgid "User %s not authorized to delete relationship %s"
msgstr "Bruker %s ikke autorisert til å slette forhold %s"

#: ckan/logic/auth/delete.py:39
#, python-format
msgid "User %s not authorized to delete group %s"
msgstr "Bruker %s ikke autorisert til å slette gruppen %s"

#: ckan/logic/auth/delete.py:55
#, python-format
msgid "User %s not authorized to delete task_status"
msgstr "Bruker %s ikke autorisert til å slette task_status"

#: ckan/logic/auth/get.py:78
#, python-format
msgid "User %s not authorized to read these packages"
msgstr "Bruker %s ikke autorisert til å lese disse datakildene"

#: ckan/logic/auth/get.py:89
#, python-format
msgid "User %s not authorized to read package %s"
msgstr "Bruker %s ikke autorisert til å lese datakilden %s"

#: ckan/logic/auth/get.py:105 ckan/logic/auth/update.py:38
msgid "No package found for this resource, cannot check auth."
msgstr "Ingen datakilde funnet for denne ressursen, kan ikke sjekke aut."

#: ckan/logic/auth/get.py:111
#, python-format
msgid "User %s not authorized to read resource %s"
msgstr "Bruker %s ikke autorisert til å lese ressurs %s"

#: ckan/logic/auth/get.py:126
#, python-format
msgid "User %s not authorized to read group %s"
msgstr "Bruker %s ikke autorisert til å lese gruppen %s"

#: ckan/logic/auth/update.py:18
#, python-format
msgid "User %s not authorized to edit package %s"
msgstr "Bruker %s ikke autorisert til å redigere datakilden %s"

#: ckan/logic/auth/update.py:44
#, python-format
msgid "User %s not authorized to read edit %s"
msgstr "Bruker %s ikke autorisert til å lese redigeringen %s"

#: ckan/logic/auth/update.py:58
#, python-format
msgid "User %s not authorized to change state of package %s"
msgstr "Bruker %s ikke autorisert til å endre status for datakilden %s"

#: ckan/logic/auth/update.py:69
#, python-format
msgid "User %s not authorized to edit permissions of package %s"
msgstr "Bruker %s ikke autorisert til å redigere tillatelsene for datakilden %s"

#: ckan/logic/auth/update.py:80
#, python-format
msgid "User %s not authorized to edit group %s"
msgstr "Bruker %s ikke autorisert til å redigere gruppen %s"

#: ckan/logic/auth/update.py:91
#, python-format
msgid "User %s not authorized to change state of group %s"
msgstr "Bruker %s ikke autorisert til å endre status for gruppen %s"

#: ckan/logic/auth/update.py:102
#, python-format
msgid "User %s not authorized to edit permissions of group %s"
msgstr "Bruker %s ikke autorisert til å redigere tillatelsene for gruppen %s"

#: ckan/logic/auth/update.py:113 ckan/logic/auth/update.py:124
#, python-format
msgid "User %s not authorized to edit permissions of authorization group %s"
msgstr ""
"Bruker %s ikke autorisert til å redigere tillatelsene for "
"autoriseringsgruppen %s"

#: ckan/logic/auth/update.py:135
#, python-format
msgid "User %s not authorized to edit user %s"
msgstr "Bruker %s ikke autorisert til å redigere bruker %s"

#: ckan/logic/auth/update.py:145
#, python-format
msgid "User %s not authorized to change state of revision"
msgstr "Bruker %s ikke autorisert til å endre status for revisjonen"

#: ckan/logic/auth/update.py:155
#, python-format
msgid "User %s not authorized to update task_status table"
msgstr "Bruker %s ikke autorisert til å oppdatere tabellen task_status"

#: ckan/logic/auth/update.py:165
msgid "Valid API key needed to edit a package"
msgstr "Gyldig API-nøkkel påkrevet for å redigere en datakilde"

#: ckan/logic/auth/update.py:173
msgid "Valid API key needed to edit a group"
msgstr "Gyldig API-nøkkel påkrevet for å redigere en gruppe"

#: ckan/model/package_relationship.py:48
#, python-format
msgid "depends on %s"
msgstr "avhenger av %s"

#: ckan/model/package_relationship.py:48
#, python-format
msgid "is a dependency of %s"
msgstr "tilhører %s"

#: ckan/model/package_relationship.py:49
#, python-format
msgid "derives from %s"
msgstr "avledes fra %s"

#: ckan/model/package_relationship.py:49
#, python-format
msgid "has derivation %s"
msgstr "har avledningen %s"

#: ckan/model/package_relationship.py:50
#, python-format
msgid "links to %s"
msgstr "lenker til %s"

#: ckan/model/package_relationship.py:50
#, python-format
msgid "is linked from %s"
msgstr "er lenket fra %s"

#: ckan/model/package_relationship.py:51
#, python-format
msgid "is a child of %s"
msgstr "er avkom av %s"

#: ckan/model/package_relationship.py:51
#, python-format
msgid "is a parent of %s"
msgstr "er forelder til %s"

#: ckan/model/package_relationship.py:55
#, python-format
msgid "has sibling %s"
msgstr "har søsken %s"

#: ckan/templates/_util.html:74 ckan/templates/_util.html:120
#: ckan/templates/package/resource_read.html:40
msgid "This dataset satisfies the Open Definition."
msgstr "Dette datasettet tilfredsstiller definisjonen av åpen kunnskap."

#: ckan/templates/_util.html:75 ckan/templates/_util.html:121
#: ckan/templates/package/read.html:104
#: ckan/templates/package/resource_read.html:41
msgid "[Open Data]"
msgstr "[Åpne data]"

#: ckan/templates/_util.html:82 ckan/templates/_util.html:128
msgid "Not Openly Licensed"
msgstr "Har ikke åpen lisens"

#: ckan/templates/_util.html:147 ckan/templates/_util.html:160
msgid "Number of datasets"
msgstr "Antall datasett"

#: ckan/templates/_util.html:147 ckan/templates/_util.html:160
#: ckan/templates/js_strings.html:39
#: ckan/templates/group/new_group_form.html:29
#: ckan/templates/package/new_package_form.html:67
msgid "Description"
msgstr "Beskrivelse"

#: ckan/templates/_util.html:173
msgid "Number of members"
msgstr "Antall medlemmer"

#: ckan/templates/_util.html:193
msgid "View dataset resources"
msgstr "Vis datasettets ressurser"

#: ckan/templates/_util.html:193
msgid "DOWNLOAD"
msgstr "LAST NED"

#: ckan/templates/_util.html:196
msgid "No downloadable resources."
msgstr "Ingen nedlastbare ressurser"

#: ckan/templates/_util.html:214
msgid "no ratings yet"
msgstr "Ingen rangeringer ennå"

#: ckan/templates/_util.html:215
msgid ""
"–\n"
"    rate it now"
msgstr "Ranger den nå"

#: ckan/templates/_util.html:233 ckan/templates/_util.html:303
msgid "User"
msgstr "Bruker"

#: ckan/templates/_util.html:268 ckan/templates/_util.html:324
msgid "User Group"
msgstr "Brukergruppe"

#: ckan/templates/_util.html:345 ckan/templates/_util.html:401
#: ckan/templates/group/history.html:32 ckan/templates/package/history.html:38
#: ckan/templates/revision/read.html:5
msgid "Revision"
msgstr "Revisjon"

#: ckan/templates/_util.html:345 ckan/templates/_util.html:401
#: ckan/templates/group/history.html:32 ckan/templates/package/history.html:38
msgid "Timestamp"
msgstr "Tidsstempel"

#: ckan/templates/_util.html:345 ckan/templates/_util.html:401
msgid "Entity"
msgstr "Enhet"

#: ckan/templates/_util.html:345 ckan/templates/_util.html:401
#: ckan/templates/group/history.html:32 ckan/templates/package/history.html:38
msgid "Log Message"
msgstr "Loggmelding"

#: ckan/templates/_util.html:394 ckan/templates/js_strings.html:21
#: ckan/templates/package/read_core.html:38
#: ckan/templates/package/read_core.html:70
msgid "(none)"
msgstr "(ingen)"

#: ckan/templates/_util.html:425 ckan/templates/group/new_group_form.html:60
#: ckan/templates/package/form_extra_fields.html:22
#: ckan/templates/package/new_package_form.html:187
#: ckan/templates/revision/read.html:20
msgid "Delete"
msgstr "Slett"

#: ckan/templates/_util.html:428 ckan/templates/revision/read.html:23
msgid "Undelete"
msgstr "Angre sletting"

#: ckan/templates/error_document_template.html:5
msgid "Error"
msgstr "Feil"

#: ckan/templates/js_strings.html:17
msgid "Hello there, world!"
msgstr "Hei, verden!"

#: ckan/templates/js_strings.html:18
msgid "Checking..."
msgstr "Kontrollerer..."

#: ckan/templates/js_strings.html:19
msgid "This URL is available!"
msgstr "Denne URL er tilgjengelig!"

#: ckan/templates/js_strings.html:20
msgid "This URL is already used, please use a different one."
msgstr "Denne webadressen er allerede i bruk, vennligst velg en annen."

#: ckan/templates/js_strings.html:22
msgid "Failed to save, possibly due to invalid data "
msgstr "Klarte ikke å lagre, muligens på grunn av ugyldige data"

#: ckan/templates/js_strings.html:23
msgid "Add Dataset"
msgstr "Legg til datasett"

#: ckan/templates/js_strings.html:24
msgid "Add Group"
msgstr "Legg til gruppe"

#: ckan/templates/js_strings.html:25
msgid ""
"You have unsaved changes. Hit Save Changes at the bottom of the page to "
"submit them."
msgstr ""
"Du har ulagrede endringer. Klikk Lagre endringer nederst på siden for å "
"lagre dem."

#: ckan/templates/js_strings.html:26
msgid "Loading..."
msgstr "Laster..."

#: ckan/templates/js_strings.html:27 ckan/templates/package/read_core.html:25
msgid "(no name)"
msgstr "(intet navn)"

#: ckan/templates/js_strings.html:28
msgid "Delete the resource '%name%'?"
msgstr "Slette ressursen '%name%'?"

#: ckan/templates/js_strings.html:33
msgid "File URL"
msgstr "Filens URL"

#: ckan/templates/js_strings.html:34
msgid "Api URL"
msgstr "Api URL"

#: ckan/templates/js_strings.html:35
#: ckan/templates/authorization_group/authz.html:22
#: ckan/templates/authorization_group/authz.html:40
msgid "Add"
msgstr "Legg til"

#: ckan/templates/js_strings.html:36
#: ckan/templates/group/new_group_form.html:98
#: ckan/templates/package/new_package_form.html:220
#: ckan/templates/user/edit_user_form.html:57
msgid "Cancel"
msgstr "Avbryt"

#: ckan/templates/js_strings.html:37
msgid "File"
msgstr "Fil"

#: ckan/templates/js_strings.html:40
#: ckan/templates/group/new_group_form.html:20
#: ckan/templates/package/new_package_form.html:42
#: ckan/templates/package/resource_read.html:91
msgid "Url"
msgstr "Url"

#: ckan/templates/js_strings.html:41
#: ckan/templates/package/resource_read.html:96
msgid "Format"
msgstr "Format"

#: ckan/templates/js_strings.html:42
#: ckan/templates/package/resource_read.html:99
msgid "Resource Type"
msgstr "Type ressurs"

#: ckan/templates/js_strings.html:43
#: ckan/templates/package/resource_read.html:104
msgid "Size (Bytes)"
msgstr "Størrelse (bytes)"

#: ckan/templates/js_strings.html:44
#: ckan/templates/package/resource_read.html:107
msgid "Mimetype"
msgstr "Mimetype"

#: ckan/templates/js_strings.html:45
msgid "Last Modified"
msgstr "Sist endret"

#: ckan/templates/js_strings.html:46
#: ckan/templates/package/resource_read.html:110
msgid "Mimetype (Inner)"
msgstr "Mimetype (indre)"

#: ckan/templates/js_strings.html:47
#: ckan/templates/package/resource_read.html:113
msgid "Hash"
msgstr "Nummertegn"

#: ckan/templates/js_strings.html:48
#: ckan/templates/package/resource_read.html:116
msgid "ID"
msgstr "ID"

#: ckan/templates/js_strings.html:49
msgid "Done"
msgstr "Ferdig"

#: ckan/templates/js_strings.html:50
msgid "This resource has unsaved changes."
msgstr "Denne ressursen har ulagrede endringer."

#: ckan/templates/layout_base.html:51
msgid "First time at"
msgstr "Første gang på"

#: ckan/templates/layout_base.html:51
msgid "? Visit our"
msgstr "? Besøk vår"

#: ckan/templates/layout_base.html:51
msgid "About page"
msgstr "om-side"

#: ckan/templates/layout_base.html:51
msgid "to find out more."
msgstr "for å finne ut mer."

#: ckan/templates/layout_base.html:52
msgid "x"
msgstr "x"

#: ckan/templates/layout_base.html:59
msgid "My account"
msgstr "Min brukerkonto"

#: ckan/templates/layout_base.html:60 ckan/templates/user/logout.html:7
msgid "Logout"
msgstr "Logg ut"

#: ckan/templates/layout_base.html:63 ckan/templates/user/layout.html:24
msgid "Login"
msgstr "Innlogging"

#: ckan/templates/layout_base.html:64
msgid "Register"
msgstr "Registrer"

#: ckan/templates/layout_base.html:76 ckan/templates/home/index.html:18
msgid "Find datasets"
msgstr "Finn datasett"

#: ckan/templates/layout_base.html:80 ckan/templates/package/search.html:15
msgid "Add a dataset"
msgstr "Legg til et datasett"

#: ckan/templates/layout_base.html:81
#: ckan/templates/package/search_form.html:15
msgid "Search"
msgstr "Søk"

#: ckan/templates/layout_base.html:83 ckan/templates/layout_base.html:127
#: ckan/templates/layout_base.html:130 ckan/templates/home/about.html:6
msgid "About"
msgstr "Om"

#: ckan/templates/layout_base.html:107
msgid "Master content template placeholder … please replace me."
msgstr "Plassholder for hovedmal for innhold - vennligst erstatt"

#: ckan/templates/layout_base.html:132
msgid "Twitter @ckanproject"
msgstr "Twitter @ckanproject"

#: ckan/templates/layout_base.html:134 ckan/templates/package/search.html:37
msgid "API"
msgstr "API"

#: ckan/templates/layout_base.html:135 ckan/templates/package/search.html:38
msgid "API Docs"
msgstr "API-dokumenter"

#: ckan/templates/layout_base.html:137
msgid "Contact Us"
msgstr "Kontakt oss"

#: ckan/templates/layout_base.html:140
msgid "Privacy Policy"
msgstr "Retningslinjer for personvern"

#: ckan/templates/layout_base.html:146
msgid "Sections"
msgstr "Seksjoner"

#: ckan/templates/layout_base.html:150
#: ckan/templates/authorization_group/edit_form.html:10
#: ckan/templates/user/list.html:6 ckan/templates/user/list.html:7
msgid "Users"
msgstr "Brukere:"

#: ckan/templates/layout_base.html:160 ckan/templates/group/history.html:9
#: ckan/templates/package/history.html:24
msgid "Revisions"
msgstr "Siste endringer"

#: ckan/templates/layout_base.html:165
#: ckan/templates/authorization_group/index.html:6
#: ckan/templates/authorization_group/index.html:7
#: ckan/templates/authorization_group/layout.html:23
msgid "Authorization Groups"
msgstr "Autoriseringsgrupper"

#: ckan/templates/layout_base.html:170
msgid "Site Admin"
msgstr "Nettsted admin"

#: ckan/templates/layout_base.html:178
msgid "Languages"
msgstr "Språk"

#: ckan/templates/layout_base.html:198
msgid "Meta"
msgstr "Meta"

#: ckan/templates/layout_base.html:202
msgid "Open Knowledge Foundation"
msgstr "Open Knowledge Foundation"

#: ckan/templates/layout_base.html:202
msgid "Licensed under the"
msgstr "Lisensiert under"

#: ckan/templates/layout_base.html:203
msgid "Open Database License"
msgstr "Open Database License"

#: ckan/templates/layout_base.html:204
msgid "This Content and Data is Open"
msgstr "Innhold og data er åpne"

#: ckan/templates/layout_base.html:206
msgid "Powered by"
msgstr "Laget med"

#: ckan/templates/layout_base.html:207
msgid "CKAN"
msgstr "CKAN"

#: ckan/templates/layout_base.html:207
msgid "v"
msgstr "v"

#: ckan/templates/admin/authz.html:6 ckan/templates/admin/authz.html:7
msgid "Administration - Authorization"
msgstr "Administrasjon - Autorisasjon"

#: ckan/templates/admin/authz.html:10
#: ckan/templates/authorization_group/authz.html:9
#: ckan/templates/group/authz.html:9 ckan/templates/package/authz.html:9
msgid "Update Existing Roles"
msgstr "Oppdater eksisterende roller"

#: ckan/templates/admin/authz.html:14 ckan/templates/admin/authz.html:33
#: ckan/templates/group/authz.html:13 ckan/templates/group/authz.html:32
#: ckan/templates/group/new_group_form.html:96
#: ckan/templates/package/authz.html:13 ckan/templates/package/authz.html:32
#: ckan/templates/package/new_package_form.html:218
#: ckan/templates/user/edit_user_form.html:56
msgid "Save Changes"
msgstr "Lagre endringer"

#: ckan/templates/admin/authz.html:20
#: ckan/templates/authorization_group/authz.html:18
#: ckan/templates/group/authz.html:19 ckan/templates/package/authz.html:19
msgid "Add Roles for Any User"
msgstr "Legg til roller for enhver bruker"

#: ckan/templates/admin/authz.html:23 ckan/templates/admin/authz.html:41
#: ckan/templates/group/authz.html:22 ckan/templates/group/authz.html:40
#: ckan/templates/package/authz.html:22 ckan/templates/package/authz.html:40
msgid "Add Role"
msgstr "Legg til rolle"

#: ckan/templates/admin/authz.html:29
#: ckan/templates/authorization_group/authz.html:27
msgid "Existing Roles for Authorization Groups"
msgstr "Eksisterende roller for autoriseringsgrupper"

#: ckan/templates/admin/authz.html:37
#: ckan/templates/authorization_group/authz.html:36
#: ckan/templates/group/authz.html:36 ckan/templates/package/authz.html:36
msgid "Add Roles for Any Authorization Group"
msgstr "Legg til roller for enhver autoriseringsgruppe"

#: ckan/templates/admin/index.html:6 ckan/templates/admin/index.html:7
msgid "Administration Dashboard"
msgstr "Administrasjonsdashbord"

#: ckan/templates/admin/index.html:10
msgid "Current Sysadmins"
msgstr "Gjeldende sysadmins"

#: ckan/templates/admin/index.html:11
msgid "You can change sysadmins on the"
msgstr "Du kan endre sysadmins på"

#: ckan/templates/admin/index.html:13
msgid "authorization page"
msgstr "autorisasjonssiden"

#: ckan/templates/admin/layout.html:10 ckan/templates/revision/list.html:11
msgid "Home"
msgstr "Hjem"

#: ckan/templates/admin/layout.html:15
#: ckan/templates/authorization_group/layout.html:16
#: ckan/templates/group/layout.html:17 ckan/templates/package/layout.html:17
msgid "Authorization"
msgstr "Autorisering"

#: ckan/templates/admin/layout.html:20
msgid "Trash"
msgstr "Søppel"

#: ckan/templates/admin/trash.html:6 ckan/templates/admin/trash.html:7
msgid "Administration - Trash"
msgstr "Administrasjon - Søppel"

#: ckan/templates/admin/trash.html:10
msgid "Deleted Revisions"
msgstr "Slettede revisjoner"

#: ckan/templates/admin/trash.html:21 ckan/templates/admin/trash.html:39
msgid "Purge them all (forever and irreversibly)"
msgstr "Tøm alle (for evig og irreversibelt)"

#: ckan/templates/admin/trash.html:27
msgid "Deleted Datasets"
msgstr "Slettede datasett"

#: ckan/templates/authorization_group/authz.html:5
msgid "- Authorization - AuthorizationGroups"
msgstr "- autorisering - autoriseringsgrupper"

#: ckan/templates/authorization_group/authz.html:6
#: ckan/templates/group/authz.html:5 ckan/templates/group/authz.html:6
#: ckan/templates/package/authz.html:5 ckan/templates/package/authz.html:6
msgid "Authorization:"
msgstr "Autorisering:"

#: ckan/templates/authorization_group/authz.html:13
#: ckan/templates/authorization_group/authz.html:31
#: ckan/templates/authorization_group/edit_form.html:25
#: ckan/templates/group/edit_form.html:23
#: ckan/templates/package/edit_form.html:28
msgid "Save"
msgstr "Lagre"

#: ckan/templates/authorization_group/edit.html:5
msgid "- Edit - Authorization Groups"
msgstr "- Rediger - Autoriseringsgrupper"

#: ckan/templates/authorization_group/edit.html:6
#: ckan/templates/group/edit.html:5 ckan/templates/group/edit.html:6
#: ckan/templates/package/edit.html:7
msgid "Edit:"
msgstr "Rediger:"

#: ckan/templates/authorization_group/edit_form.html:18
msgid "There are no users currently in this group."
msgstr "Det er for tiden ingen brukere i denne gruppen."

#: ckan/templates/authorization_group/index.html:10
#, python-format
msgid "There are [1:%(item_count)s] authorization groups."
msgstr "Det finnes [1:%(item_count)s] autoriseringsgrupper."

#: ckan/templates/authorization_group/layout.html:11
#: ckan/templates/group/layout.html:11 ckan/templates/package/layout.html:11
#: ckan/templates/package/resource_read.html:59
#: ckan/templates/package/resource_read.html:60
msgid "View"
msgstr "Se"

#: ckan/templates/authorization_group/layout.html:13
#: ckan/templates/group/layout.html:13
#: ckan/templates/group/new_group_form.html:32
#: ckan/templates/package/layout.html:13
#: ckan/templates/package/new_package_form.html:70
#: ckan/templates/user/edit_user_form.html:29
msgid "Edit"
msgstr "Rediger"

#: ckan/templates/authorization_group/layout.html:24
msgid ""
"Instead of specifying the privileges of specific users on a dataset or "
"group,\n"
"          you can also specify a set of users that will share the same "
"rights. To do that, an    \n"
"          [1:authorization group] can be set-up and users can be added to"
" it."
msgstr ""
"I stedet for å spesifisere rettighetene til bestemte brukere av et "
"datasett eller i en gruppe, kan du også spesifisere et sett av brukere "
"som vil dele de samme rettighetene. For å gjøre det, kan en "
"[1:autoriseringsgruppe] bli opprettet og brukere kan legges til den."

#: ckan/templates/authorization_group/layout.html:28
msgid "To create a new authorization group, please first [1:login]."
msgstr "For å opprette en ny autoriseringsgruppe, vennligst [1:logg inn] først."

#: ckan/templates/authorization_group/layout.html:32
msgid "Create a new authorization group"
msgstr "Opprett en ny autoriseringsgruppe"

#: ckan/templates/authorization_group/new.html:5
msgid "New - Authorization Groups"
msgstr "Ny - autoriseringsgrupper"

#: ckan/templates/authorization_group/new.html:6
msgid "New Authorization Group"
msgstr "Ny autoriseringsgruppe"

#: ckan/templates/authorization_group/read.html:6
msgid "- Authorization Groups"
msgstr "- autoriseringsgrupper"

#: ckan/templates/authorization_group/read.html:10
msgid "Members"
msgstr "Medlemmer"

#: ckan/templates/authorization_group/read.html:11
#, python-format
msgid "There are %(item_count)s users in this authorization group."
msgstr "Det er %(item_count)s brukere i denne autoriseringsgruppen."

#: ckan/templates/group/authz.html:28 ckan/templates/package/authz.html:28
msgid "Update Existing Roles for Authorization Groups"
msgstr "Oppdater eksisterende roller for autoriseringsgrupper"

#: ckan/templates/group/edit_form.html:10
#: ckan/templates/group/new_group_form.html:77
#: ckan/templates/revision/read.html:45
msgid "Datasets"
msgstr "Datasett"

#: ckan/templates/group/edit_form.html:17
#: ckan/templates/group/new_group_form.html:86
msgid "There are no datasets currently in this group."
msgstr "Det er ingen datasett i denne gruppen nå."

#: ckan/templates/group/history.html:5 ckan/templates/group/history.html:6
#: ckan/templates/package/history.html:7
msgid "History:"
msgstr "Historie:"

#: ckan/templates/group/history.html:24 ckan/templates/package/history.html:30
#: ckan/templates/package/new.html:12
msgid "Error:"
msgstr "Feil:"

#: ckan/templates/group/history.html:49 ckan/templates/package/history.html:56
msgid "Compare »"
msgstr "Sammenlign »"

#: ckan/templates/group/history.html:54
msgid "Group History"
msgstr "Historikk for gruppen"

#: ckan/templates/group/index.html:6 ckan/templates/group/index.html:7
msgid "Groups of Datasets"
msgstr "Grupper av datasett"

#: ckan/templates/group/index.html:11
msgid "What Are Groups?"
msgstr "Hva er grupper?"

#: ckan/templates/group/index.html:12
msgid ""
"Whilst tags are great at collecting datasets together, there are "
"occasions when you want to restrict users from editing a collection. A "
"[1:group] can be set-up to specify which users have permission to add or "
"remove datasets from it."
msgstr ""
"Selv om stikkord egner seg godt til å samle datasett, kan det tenkes at "
"du ønsker å begrense hvem som kan redigere en samling. En [1:gruppe] kan "
"opprettes for å angi hvilke brukere som har tillatelse til å legge til "
"eller fjerne datasett fra den."

#: ckan/templates/group/layout.html:15 ckan/templates/package/layout.html:15
msgid "History"
msgstr "Historikk"

#: ckan/templates/group/layout.html:26
msgid "List Groups"
msgstr "List opp grupper"

#: ckan/templates/group/layout.html:29
msgid "Add a Group"
msgstr "Legg til en gruppe"

#: ckan/templates/group/new.html:5 ckan/templates/group/new.html:6
msgid "Add A Group"
msgstr "Legg til en gruppe"

#: ckan/templates/group/new_group_form.html:8
#: ckan/templates/package/form.html:7
#: ckan/templates/package/new_package_form.html:9
#: ckan/templates/user/edit_user_form.html:8
#: ckan/templates/user/new_user_form.html:8
msgid "Errors in form"
msgstr "Formelle feil"

#: ckan/templates/group/new_group_form.html:9
#: ckan/templates/package/form.html:8
#: ckan/templates/package/new_package_form.html:10
#: ckan/templates/user/edit_user_form.html:9
#: ckan/templates/user/new_user_form.html:9
msgid "The form contains invalid entries:"
msgstr "Skjemaet inneholder ugyldig informasjon:"

#: ckan/templates/group/new_group_form.html:22
#: ckan/templates/package/new_package_form.html:44
msgid "(edit)"
msgstr "(rediger)"

#: ckan/templates/group/new_group_form.html:26
msgid "2+ chars, lowercase, using only 'a-z0-9' and '-_'"
msgstr "Minst 2 tegn, små bokstaver, bruk bare 'a-z', '0-9' og '-_'"

#: ckan/templates/group/new_group_form.html:33
#: ckan/templates/package/new_package_form.html:71
#: ckan/templates/user/edit_user_form.html:30
msgid "Preview"
msgstr "Forhåndsvisning"

#: ckan/templates/group/new_group_form.html:35
#: ckan/templates/package/new_package_form.html:73
msgid "Start with a summary sentence ..."
msgstr "Begynn med en oppsummerende setning ..."

#: ckan/templates/group/new_group_form.html:37
#: ckan/templates/package/new_package_form.html:75
#: ckan/templates/user/edit_user_form.html:34
msgid "You can use"
msgstr "Du kan bruke"

#: ckan/templates/group/new_group_form.html:37
#: ckan/templates/package/new_package_form.html:75
#: ckan/templates/user/edit_user_form.html:34
msgid "Markdown formatting"
msgstr "markdown-formatering"

#: ckan/templates/group/new_group_form.html:37
#: ckan/templates/package/new_package_form.html:75
#: ckan/templates/user/edit_user_form.html:34
msgid "here."
msgstr "her."

#: ckan/templates/group/new_group_form.html:44
#: ckan/templates/package/new_package_form.html:171
msgid "active"
msgstr "aktiv"

#: ckan/templates/group/new_group_form.html:45
#: ckan/templates/package/new_package_form.html:172
msgid "deleted"
msgstr "slettet"

#: ckan/templates/group/new_group_form.html:65
#: ckan/templates/package/form_extra_fields.html:12
#: ckan/templates/package/new_package_form.html:192
msgid "New key"
msgstr "Ny nøkkel"

#: ckan/templates/group/new_group_form.html:67
#: ckan/templates/package/form_extra_fields.html:26
#: ckan/templates/package/new_package_form.html:194
msgid "with value"
msgstr "med verdien"

#: ckan/templates/group/new_group_form.html:88
msgid "Add datasets"
msgstr "Legg til datasett"

#: ckan/templates/group/new_group_form.html:90
#: ckan/templates/package/resource_read.html:74
msgid "Dataset"
msgstr "Datasett"

#: ckan/templates/group/read.html:15
msgid "Administrators"
msgstr "Administratorer"

#: ckan/templates/group/read.html:29
msgid "Datasets:"
msgstr "Datasett:"

#: ckan/templates/group/read.html:30
#, python-format
msgid "There are %(item_count)s datasets in this group."
msgstr "Det er %(item_count)s  datasett i denne gruppen."

#: ckan/templates/home/about.html:9
msgid "About CKAN"
msgstr "Om CKAN"

#: ckan/templates/home/about.html:11
msgid ""
"CKAN is the Comprehensive Knowledge Archive Network, a [1:registry] of "
"[2:open knowledge] datasets and projects\n"
"    (and a few closed ones)."
msgstr ""
"CKAN er Comprehensive Knowledge Archive Network, et [1:register] over "
"datasett og prosjekter der mange av dem oppfyller kriteriene for [2:åpen "
"kunnskap]."

#: ckan/templates/home/about.html:15
msgid ""
"CKAN makes it easy to [1:find, share and reuse open\n"
"      content and data], especially in ways that are machine\n"
"      automatable."
msgstr ""
"CKAN gjør det lett å [1:finne, dele og gjenbruke åpent innhold og data], "
"særlig i maskinlesbar, automatisert form. "

#: ckan/templates/home/about.html:20
msgid "As a system CKAN functions as a synthesis of several different services:"
msgstr "Som system fungerer CKAN som en syntese av flere ulike tjenester:"

#: ckan/templates/home/about.html:22
msgid "CKAN Features Overview"
msgstr "Oversikt over CKANs funksjoner"

#: ckan/templates/home/about.html:24
msgid ""
"As the diagram shows, CKAN combines the features of a listing/registry,\n"
"\t\ta dataset index and a wiki. As a registry it acts like [1:freshmeat] "
"but for open data and\n"
"\t\tcontent resources. However it adds to a simple registry in key ways."
msgstr ""
<<<<<<< HEAD
"Som diagrammet viser, kombinerer CKAN funksjonene i en liste / register, "
"<span class=\"whitespace other\" title=\"Tab\">»»</span> en "
"datasettindeks og en wiki. Som register fungerer det som [1: freshmeat], "
"men tar for seg åpne data og <span class=\"whitespace other\" "
"title=\"Tab\">»»</span> innholdsressurser. I forhold til et vanlig "
=======
"Som diagrammet viser, kombinerer CKAN funksjonene i en liste/register, en "
"datasettindeks og en wiki. Som register fungerer det som [1: freshmeat], men"
" tar for seg åpne data og innholdsressurser. I forhold til et vanlig "
>>>>>>> ed68f363
"register har CKAN avgjørende fordeler."

#: ckan/templates/home/about.html:29
msgid ""
"First, thanks to its underlying [1:versioned domain model] CKAN has a\n"
"\t\twiki-like interface that lets anyone add and material held in it. "
"Second,\n"
"\t\tand unlike a wiki, CKAN can store 'structured' information, which "
"allows it\n"
"\t\tto provide 'index'-like features such as automated registration, "
"discovery\n"
"\t\tand installation of material. In this respect it behaves like "
"[2:CPAN] or [3:PyPI] in the software world -- though\n"
"\t\tagain for [4:open data and content]\n"
"\t\tnot code."
msgstr ""
"For det første, takket være at den er basert på en [1:versjonert "
"domenemodell] har CKAN et wiki-lignende grensesnitt som lar alle legge "
"til og redigere det lagrede innholdet. For det andre: til forskjell fra "
"en wiki, kan CKAN lagre 'strukturert' informasjon, som gjør det mulig å "
"tilby 'indeks'-aktige funksjoner som automatisert registrering, "
"oppdagelse og installasjon av materiale. På denne måten oppfører det seg "
"som [2:CPAN] eller [3:PyPI] i programvareverdenen - men igjen tilpasset "
"[4:åpne data og innhold], ikke kode."

#: ckan/templates/home/about.html:40
msgid ""
"More about CKAN, and the background to its creation can\n"
"    be found in [1:these\n"
"      slides]."
msgstr ""
"Mer om CKAN og om bakgrunnen for at det ble startet finnes i [1:disse "
"lysbildene]."

#: ckan/templates/home/index.html:6
msgid "Welcome"
msgstr "Velkommen"

#: ckan/templates/home/index.html:7 ckan/templates/package/edit.html:9
#: ckan/templates/package/new.html:9
msgid "hide-sidebar"
msgstr "skjule sidebar"

#: ckan/templates/home/index.html:11
msgid "Welcome to"
msgstr "Velkommen til "

#: ckan/templates/home/index.html:15
msgid "Find data"
msgstr "Finn data"

#: ckan/templates/home/index.html:20
msgid "contains"
msgstr "inneholder"

#: ckan/templates/home/index.html:20
msgid "datasets"
msgstr "datasett"

#: ckan/templates/home/index.html:20
msgid ""
"that you can \n"
"          browse, learn about and download."
msgstr "som du kan se gjennom, lære mer om og laste ned."

#: ckan/templates/home/index.html:26
msgid "Share data"
msgstr "Del data"

#: ckan/templates/home/index.html:26
msgid ""
"Add your own datasets to share them with others and\n"
"        to find other people interested in your data."
msgstr ""
"Legg til dine egne datasett for å dele dem med andre og finne andre som "
"er interessert i dine data."

#: ckan/templates/home/index.html:32
msgid "Create a dataset »"
msgstr "Opprett et datasett »"

#: ckan/templates/home/index.html:34
msgid "Sign up »"
msgstr "Registrer deg »"

#: ckan/templates/home/index.html:41
msgid "Collaborate"
msgstr "Samarbeid"

#: ckan/templates/home/index.html:41
msgid ""
"Find out more about working with open data by exploring \n"
"        these resources:"
msgstr "Finn ut mer om å arbeide med åpne data ved å utforske disse ressursene:"

#: ckan/templates/home/index.html:46
msgid "GetTheData.org"
msgstr "GetTheData.org"

#: ckan/templates/home/index.html:47
msgid "DataPatterns.org"
msgstr "DataPatterns.org"

#: ckan/templates/home/index.html:48
msgid "Open Data Manual"
msgstr "Open Data Manual"

#: ckan/templates/home/index.html:53
msgid "Who else is here?"
msgstr "Datakilder - eksempler:"

#: ckan/templates/home/index.html:61
msgid "has"
msgstr "har"

#: ckan/templates/home/index.html:61
msgid "datasets."
msgstr "datasett."

#: ckan/templates/package/comments.html:5 ckan/templates/package/history.html:6
msgid "- Datasets - History"
msgstr "- Datasett - Historie"

#: ckan/templates/package/edit.html:6
msgid "- Edit - Datasets"
msgstr "- Rediger - Datasett"

#: ckan/templates/package/edit.html:21
msgid "Basic Information"
msgstr "Grunnleggende informasjon"

#: ckan/templates/package/edit.html:22
msgid "Futher Information"
msgstr "Utdypende informasjon"

#: ckan/templates/package/edit.html:24
msgid "Groups & Tags"
msgstr "Grupper & stikkord"

#: ckan/templates/package/edit_form.html:13
#: ckan/templates/package/new_package_form.html:203
msgid "Edit summary (briefly describe the changes you have made)"
msgstr "Beskriv kort endringene du har gjort"

#: ckan/templates/package/edit_form.html:17
#: ckan/templates/package/edit_form.html:20
#: ckan/templates/package/new_package_form.html:207
#: ckan/templates/package/new_package_form.html:210
#: ckan/templates/revision/read.html:36
msgid "Author:"
msgstr "Forfatter:"

#: ckan/templates/package/edit_form.html:21
msgid "Since you have not signed in this will just be your IP address."
msgstr "Siden du ikke har logget deg inn, vil din IP-adresse vises her."

#: ckan/templates/package/edit_form.html:23
msgid "Click here to sign in"
msgstr "Klikk her for å logge inn"

#: ckan/templates/package/edit_form.html:23
msgid "before saving (opens in new window)."
msgstr "før du lagrer (åpnes i nytt vindu)."

#: ckan/templates/package/edit_form.html:31
#: ckan/templates/package/new_package_form.html:222
msgid ""
"[1:Important:] By submitting content, you agree to release your "
"contributions under the [2:Open Database License]. Please [3:refrain] "
"from editing this page if you are [4:not] happy to do this."
msgstr ""
"[1:Viktig:] Ved å bidra med innhold, godtar du å publisere det under [2: "
"Open Database License]. Vennligst [3:avstå] fra å bidra hvis du [4: ikke]"
" er innforstått med dette vilkåret."

#: ckan/templates/package/history.html:61 ckan/templates/package/read.html:167
msgid "Dataset History"
msgstr "Datasettets historikk"

#: ckan/templates/package/new.html:6
msgid "Add - Datasets"
msgstr "Legg til - Datasett"

#: ckan/templates/package/new.html:7
msgid "Add a Dataset"
msgstr "Legg til et datasett"

#: ckan/templates/package/new_package_form.html:16
#: ckan/templates/package/new_package_form.html:89
msgid "Resource"
msgstr "Ressurs"

#: ckan/templates/package/new_package_form.html:33
msgid "A short descriptive title for the dataset"
msgstr "En kort, beskrivende tittel for datasettet"

#: ckan/templates/package/new_package_form.html:51
msgid "Home Page"
msgstr "Hjemmeside"

#: ckan/templates/package/new_package_form.html:85
msgid "Resources: the files and APIs associated with this dataset"
msgstr "Ressurser: filene og API-er knyttet til dette datasettet"

#: ckan/templates/package/new_package_form.html:100
msgid "Add a resource:"
msgstr "Legg til en ressurs:"

#: ckan/templates/package/new_package_form.html:101
msgid "Link to a file"
msgstr "Lenk til en fil"

#: ckan/templates/package/new_package_form.html:102
msgid "Link to an API"
msgstr "Lenk til et API"

#: ckan/templates/package/new_package_form.html:103
msgid "Upload a file"
msgstr "Last opp en fil"

#: ckan/templates/package/new_package_form.html:142
#, fuzzy
#| msgid "" "Terms that may link this dataset to similar ones. For more
#| information on" " conventions, see [1:this wiki page]."
msgid ""
"Comma-separated terms that may link this dataset to similar ones. For "
"more information on conventions, see [1:this wiki page]."
msgstr ""
"Vilkår som kan koble dette datasettet til lignende datasett. For mer "
"informasjon om konvensjoner, se [1:denne wikisiden]."

#: ckan/templates/package/new_package_form.html:166
msgid "e.g. 1.2.0"
msgstr "f.eks 1.2.0"

#: ckan/templates/package/new_package_form.html:211
msgid ""
"Since you have not signed in this will just be your IP address.\n"
"    [1:Click here to sign in] before saving (opens in new window)."
msgstr ""
"Siden du ikke har logget inn, vil din IP-adresse vises. [1:Klikk her for "
"å logge inn] før du lagrer (åpnes i nytt vindu)."

#: ckan/templates/package/read.html:14
#: ckan/templates/package/resource_read.html:24
msgid "- Datasets"
msgstr "- Datasett"

#: ckan/templates/package/read.html:24 ckan/templates/package/read.html:65
msgid "Source"
msgstr "Kilde"

#: ckan/templates/package/read.html:40
msgid "Country"
msgstr "Land"

#: ckan/templates/package/read.html:56
msgid "Groups are collections of dataset maintained by users of"
msgstr "Grupper er samlinger av datasett vedlikeholdt av brukerne av"

#: ckan/templates/package/read.html:57
msgid ". This dataset has not been added to any groups yet."
msgstr ". Dette datasettet har ikke blitt lagt til noen grupper ennå."

#: ckan/templates/package/read.html:65
msgid ""
"Source\n"
"          page"
msgstr "Kilde side"

#: ckan/templates/package/read.html:66
msgid "on"
msgstr "på"

#: ckan/templates/package/read.html:70
msgid "Related dataset"
msgstr "Relatert datasett"

#: ckan/templates/package/read.html:88
msgid "This Dataset is Open"
msgstr "Dette datasettet er åpent"

#: ckan/templates/package/read.html:91
msgid "License:"
msgstr "Lisens:"

#: ckan/templates/package/read.html:101
msgid "This dataset satisfies the Open Knowledge Definition."
msgstr "Dette datasettet tilfredsstiller definisjonen på åpen kunnskap."

#: ckan/templates/package/read.html:109
msgid "This dataset is Not Open"
msgstr "Dette datasettet er ikke åpent"

#: ckan/templates/package/read.html:111
msgid ""
"Either because it is not openly licensed or is missing\n"
"      downloadable resources."
msgstr ""
"Enten fordi det ikke har åpen lisens eller fordi det mangler nedlastbare "
"ressurser."

#: ckan/templates/package/read.html:114
msgid "Start an enquiry on IsItOpenData »"
msgstr "Start en henvendelse på IsItOpenData »"

#: ckan/templates/package/read.html:123
msgid "This is an old revision of this dataset, as edited"
msgstr "Dette er en gammel revisjon av dette datasettet, som redigert"

#: ckan/templates/package/read.html:123 ckan/templates/package/read.html:124
msgid "at"
msgstr "ved"

#: ckan/templates/package/read.html:123
msgid ". It may differ significantly from the"
msgstr ". Det kan avvike vesentlig fra"

#: ckan/templates/package/read.html:123
msgid "current revision"
msgstr "nåværende versjon"

#: ckan/templates/package/read.html:124
msgid "This is the current revision of this dataset, as edited"
msgstr "Dette er den nåværende revisjon av dette datasettet, som redigert"

#: ckan/templates/package/read.html:135
msgid "RDF/XML"
msgstr "RDF/XML"

#: ckan/templates/package/read.html:136
msgid "RDF/Turtle"
msgstr "RDF/Turtle"

#: ckan/templates/package/read_core.html:32
#: ckan/templates/package/resource_read.html:51
#, fuzzy
#| msgid "Revision updated"
msgid "Last updated:"
msgstr "Endring oppdatert"

#: ckan/templates/package/read_core.html:33
msgid "ago"
msgstr ""

#: ckan/templates/package/read_core.html:55
msgid "Additional Information"
msgstr "Tilleggsinformasjon"

#: ckan/templates/package/read_core.html:59
#: ckan/templates/revision/diff.html:31
msgid "Field"
msgstr "Felt"

#: ckan/templates/package/read_core.html:60
msgid "Value"
msgstr "Verdi"

#: ckan/templates/package/resource_read.html:31
#, fuzzy
#| msgid "datasets"
msgid "Dataset:"
msgstr "datasett"

#: ckan/templates/package/resource_read.html:61
msgid "API Endpoint"
msgstr ""

#: ckan/templates/package/resource_read.html:62
#, fuzzy
#| msgid "or download a"
msgid "Download"
msgstr "eller last ned en"

#: ckan/templates/package/resource_read.html:73
msgid "From the"
msgstr ""

#: ckan/templates/package/resource_read.html:89
#, fuzzy
#| msgid "Basic information"
msgid "Resource Information"
msgstr "Grunnleggende informasjon"

#: ckan/templates/package/resources.html:2
msgid "Someresources"
msgstr "Ressurser:"

#: ckan/templates/package/search.html:9 ckan/templates/package/search.html:10
msgid "Search -"
msgstr "Søk -"

#: ckan/templates/package/search.html:16
msgid "Do you know of a dataset that should be added to"
msgstr "Kjenner du til et datasett som burde legges til"

#: ckan/templates/package/search.html:20
msgid "Register it now"
msgstr "Registrer det nå"

#: ckan/templates/package/search.html:29
msgid "Other access"
msgstr "Annen tilgang"

#: ckan/templates/package/search.html:35
msgid "You can also access this registry using the"
msgstr "Du får også tilgang til dette registeret med"

#: ckan/templates/package/search.html:37
msgid "(see"
msgstr "(Se"

#: ckan/templates/package/search.html:38
msgid "or download a"
msgstr "eller last ned en"

#: ckan/templates/package/search.html:39
msgid "full"
msgstr "full"

#: ckan/templates/package/search.html:39
msgid "dump"
msgstr "dump"

#: ckan/templates/package/search.html:51
msgid ""
"[1:There was an error while searching.] \n"
"            Please try again."
msgstr "[1:Det oppstod en feil under søket] Vennligst prøv igjen."

#: ckan/templates/package/search.html:55
#, python-format
msgid "[1:%(item_count)s] datasets found"
msgstr "[1:%(item_count)s] datasett funnet"

#: ckan/templates/package/search.html:58
msgid "Would you like to [1:create a new dataset?]"
msgstr "Vil du [1:opprette et nytt datasett?]"

#: ckan/templates/package/search_form.html:9
msgid "Search..."
msgstr "Søk ..."

#: ckan/templates/revision/diff.html:5
msgid "Differences - Revisions"
msgstr "Forskjeller - revisjoner"

#: ckan/templates/revision/diff.html:8
msgid "Revision Differences -"
msgstr "Forskjeller mellom versjoner -"

#: ckan/templates/revision/diff.html:20
msgid "From:"
msgstr "Fra:"

#: ckan/templates/revision/diff.html:24
msgid "To:"
msgstr "Til:"

#: ckan/templates/revision/diff.html:31
msgid "Difference"
msgstr "Forskjell"

#: ckan/templates/revision/diff.html:39
msgid "No differences"
msgstr "Ingen forskjeller"

#: ckan/templates/revision/list.html:5 ckan/templates/revision/list.html:6
msgid "Revision History"
msgstr "Arkivhistorikk"

#: ckan/templates/revision/list.html:20
msgid ""
"Track the most recent changes to the system, with most recent\n"
"    changes first."
msgstr "Spor de siste endringene i systemet, med de siste endringene først."

#: ckan/templates/revision/read.html:6
msgid "Revision:"
msgstr "Revisjon:"

#: ckan/templates/revision/read.html:10
msgid "Revision Actions"
msgstr "Revisjonshandlinger"

#: ckan/templates/revision/read.html:39
msgid "Timestamp:"
msgstr "Tidsstempel:"

#: ckan/templates/revision/read.html:41
msgid "Log Message:"
msgstr "Loggmelding:"

#: ckan/templates/revision/read.html:44
msgid "Changes"
msgstr "Endringer"

#: ckan/templates/revision/read.html:54
msgid "Datasets' Tags"
msgstr "Datasettets stikkord"

#: ckan/templates/revision/read.html:57
msgid "Dataset -"
msgstr "Datasett -"

#: ckan/templates/revision/read.html:58
msgid ""
",\n"
"      Tag -"
msgstr ""
",\n"
" stikkord - "

#: ckan/templates/tag/index.html:20 ckan/templates/tag/index.html:23
msgid "There are"
msgstr "Det er"

#: ckan/templates/tag/index.html:21
msgid "results for ‘"
msgstr "resultater for "

#: ckan/templates/tag/index.html:24
msgid "results for tags."
msgstr "resultater for stikkord (tags)."

#: ckan/templates/tag/index.html:34
msgid "Clear search"
msgstr "Nullstill søk"

#: ckan/templates/tag/index.html:34
msgid "and see all tags."
msgstr "og se alle stikkord."

#: ckan/templates/tag/read.html:6
msgid "- Tags"
msgstr "- stikkord (tags)"

#: ckan/templates/tag/read.html:7
msgid "Tag:"
msgstr "Stikkord:"

#: ckan/templates/tag/read.html:10
#, python-format
msgid "There are %(count)s datasets tagged with [1:%(tagname)s]:"
msgstr "Det er %(count)s  datasett merket med [1: %(tagname)s]:"

#: ckan/templates/user/edit.html:6
msgid "- Edit - User"
msgstr "- rediger - bruker:"

#: ckan/templates/user/edit.html:7
msgid "Edit User:"
msgstr "Rediger bruker:"

#: ckan/templates/user/edit_user_form.html:16
msgid "Full name:"
msgstr "Fullt navn:"

#: ckan/templates/user/edit_user_form.html:19
msgid "E-Mail:"
msgstr "E-post:"

#: ckan/templates/user/edit_user_form.html:22
msgid "OpenID:"
msgstr "OpenID:"

#: ckan/templates/user/edit_user_form.html:25
msgid "About:"
msgstr "Om:"

#: ckan/templates/user/edit_user_form.html:32
msgid "A little about you..."
msgstr "Litt om deg ..."

#: ckan/templates/user/edit_user_form.html:40
msgid "Change your password"
msgstr "Endre passord"

#: ckan/templates/user/edit_user_form.html:42 ckan/templates/user/login.html:31
#: ckan/templates/user/new_user_form.html:28
#: ckan/templates/user/perform_reset.html:15
msgid "Password:"
msgstr "Passord:"

#: ckan/templates/user/edit_user_form.html:44
#: ckan/templates/user/new_user_form.html:32
#: ckan/templates/user/perform_reset.html:18
msgid "Password (repeat):"
msgstr "Passord (gjenta):"

#: ckan/templates/user/edit_user_form.html:49
msgid "Change your username"
msgstr "Endre ditt brukernavn"

#: ckan/templates/user/edit_user_form.html:51
msgid "Username:"
msgstr "Brukernavn:"

#: ckan/templates/user/layout.html:11
msgid "My Profile"
msgstr "Min profil"

#: ckan/templates/user/layout.html:12
msgid "Edit Profile"
msgstr "Rediger profil"

#: ckan/templates/user/layout.html:13
msgid "Log out"
msgstr "Logg ut"

#: ckan/templates/user/layout.html:19
msgid "View Profile"
msgstr "Vis profil"

#: ckan/templates/user/layout.html:25
msgid "Register Account"
msgstr "Registrer konto"

#: ckan/templates/user/list.html:8
msgid "user-list"
msgstr "brukerliste"

#: ckan/templates/user/list.html:16
#, python-format
msgid "[1:%(item_count)s] users found."
msgstr "[1: %(item_count)s ] brukere funnet."

#: ckan/templates/user/list.html:25
msgid "Sort by name"
msgstr "Sorter etter navn"

#: ckan/templates/user/list.html:28
msgid "Sort by edits"
msgstr "Sorter etter redigeringer"

#: ckan/templates/user/list.html:41
msgid "Member for"
msgstr "Medlem av"

#: ckan/templates/user/login.html:19
msgid "Login - User"
msgstr "Logg inn - bruker"

#: ckan/templates/user/login.html:20
msgid "Login to"
msgstr "Logg inn"

#: ckan/templates/user/login.html:28 ckan/templates/user/new_user_form.html:16
msgid "Login:"
msgstr "Logg inn:"

#: ckan/templates/user/login.html:39
msgid "Forgot your password?"
msgstr "Glemt passordet?"

#: ckan/templates/user/login.html:47
msgid "Login using Open ID"
msgstr "Logg inn med OpenID"

#: ckan/templates/user/login.html:49
msgid "Please click your account provider:"
msgstr "Vennligst velg din leverandør"

#: ckan/templates/user/login.html:53
msgid "OpenID Identifier:"
msgstr "OpenID Identifier:"

#: ckan/templates/user/login.html:57
msgid "Don't have an OpenID?"
msgstr "Har du ikke OpenID?"

#: ckan/templates/user/login.html:58
msgid ""
"OpenID is service that allows you to log-on to many different websites\n"
"          using a single identity. Find out [1:more\n"
"          about OpenID] and [2:how to get an\n"
"          OpenID enabled account]. Probably the simplest way is sign up "
"with a\n"
"          free OpenID provider such as [3:https://www.myopenid.com/]."
msgstr ""
"OpenID er tjeneste som lar deg logge på mange forskjellige nettsteder med"
" en enkelt identitet. Finn ut [1:mer om OpenID] og [2:hvordan få en "
"OpenID-aktivert konto]. Sannsynligvis er det enkleste å registrere deg "
"hos en gratis OpenID-leverandør som [3:https://www.myopenid.com/]."

#: ckan/templates/user/logout.html:5
msgid "Logout - User"
msgstr "Logg ut - bruker"

#: ckan/templates/user/logout.html:8
msgid "Logout from"
msgstr "Logg ut av"

#: ckan/templates/user/logout.html:11
msgid "You have logged out successfully."
msgstr "Du har logget ut på korrekt måte."

#: ckan/templates/user/new.html:5
msgid "Register - User"
msgstr "Registrer - bruker"

#: ckan/templates/user/new.html:6
msgid "Register for a new Account"
msgstr "Registrer en ny konto"

#: ckan/templates/user/new_user_form.html:18
msgid "3+ chars, using only 'a-z0-9' and '-_'"
msgstr "3 eller flere tegn, kun \"a-Z0-9 'og'-_ '"

#: ckan/templates/user/new_user_form.html:21
msgid "Full name (optional):"
msgstr "Fullt navn (valgfritt):"

#: ckan/templates/user/new_user_form.html:25
msgid "E-Mail"
msgstr "E-post"

#: ckan/templates/user/read.html:5
msgid "- User"
msgstr "- bruker"

#: ckan/templates/user/read.html:7
msgid "user-view"
msgstr "brukervisning"

#: ckan/templates/user/read.html:14
msgid "Activity"
msgstr "Aktivitet"

#: ckan/templates/user/read.html:16
msgid "Number of edits:"
msgstr "Antall redigeringer:"

#: ckan/templates/user/read.html:17
msgid "Number of datasets administered:"
msgstr "Antall datasett administrert:"

#: ckan/templates/user/read.html:24
msgid "My Account"
msgstr "Min konto"

#: ckan/templates/user/read.html:26
msgid "You are logged in."
msgstr "Du er logget inn."

#: ckan/templates/user/read.html:28
msgid "Your API key is:"
msgstr "Din API-nøkkel er:"

#: ckan/templates/user/read.html:37
msgid "Recent changes"
msgstr "Siste endringer"

#: ckan/templates/user/request_reset.html:6
msgid "Reset password"
msgstr "Tilbakestill passord"

#: ckan/templates/user/request_reset.html:7
msgid "Request a password reset"
msgstr "Be om tilbakestilling av passord"

#: ckan/templates/user/request_reset.html:13
msgid "User name:"
msgstr "Brukernavn:"

#~ msgid "Actions"
#~ msgstr "Handlinger"
<|MERGE_RESOLUTION|>--- conflicted
+++ resolved
@@ -1,72 +1,33 @@
-# Norwegian translations for ckan.
+# Translations template for ckan.
 # Copyright (C) 2011 ORGANIZATION
 # This file is distributed under the same license as the ckan project.
-#
+# 
 # Translators:
-# <internet@davidread.org>, 2011.
+#   <internet@davidread.org>, 2011.
 # okfn <sysadmin@okfn.org>, 2011.
 # <olav.ovrebo@gmail.com>, 2011.
+#   <olav.ovrebo@gmail.com>, 2011.
 # oovrebo <olav.ovrebo@gmail.com>, 2011.
 msgid ""
 msgstr ""
 "Project-Id-Version: CKAN (Comprehensive Knowledge Archive Network)\n"
 "Report-Msgid-Bugs-To: http://www.ckan.org/\n"
 "POT-Creation-Date: 2011-11-16 18:02+0000\n"
-<<<<<<< HEAD
-"PO-Revision-Date: 2011-11-29 11:29+0100\n"
-"Last-Translator: dread <internet@davidread.org>\n"
-"Language-Team: Norwegian "
-"(http://www.transifex.net/projects/p/ckan/team/no/)\n"
-"Plural-Forms: nplurals=2; plural=(n != 1)\n"
-=======
 "PO-Revision-Date: 2011-11-29 08:51+0000\n"
 "Last-Translator: oovrebo <olav.ovrebo@gmail.com>\n"
 "Language-Team: Norwegian (http://www.transifex.net/projects/p/ckan/team/no/)\n"
->>>>>>> ed68f363
 "MIME-Version: 1.0\n"
-"Content-Type: text/plain; charset=utf-8\n"
+"Content-Type: text/plain; charset=UTF-8\n"
 "Content-Transfer-Encoding: 8bit\n"
 "Generated-By: Babel 0.9.4\n"
+"Language: no\n"
+"Plural-Forms: nplurals=2; plural=(n != 1)\n"
 
 #: ckan/new_authz.py:18
 #, python-format
 msgid "Authorization function not found: %s"
 msgstr "Autoriseringsfunksjonen ikke funnet: %s"
 
-#: ckan/controllers/admin.py:19
-msgid "Need to be system administrator to administer"
-msgstr ""
-
-#: ckan/controllers/admin.py:105 ckan/lib/base.py:403
-#, fuzzy
-#| msgid "Changes"
-msgid "Changes Saved"
-msgstr "Endringer"
-
-#: ckan/controllers/admin.py:142 ckan/lib/base.py:431
-#, fuzzy, python-format
-#| msgid "Unknown register: %s"
-msgid "unknown user:"
-msgstr "Ukjent register: %s"
-
-#: ckan/controllers/admin.py:152 ckan/lib/base.py:443
-#, fuzzy
-#| msgid "User name:"
-msgid "User Added"
-msgstr "Brukernavn:"
-
-#: ckan/controllers/admin.py:159 ckan/lib/base.py:450
-#, fuzzy
-#| msgid "New Authorization Group"
-msgid "unknown authorization group:"
-msgstr "Ny autoriseringsgruppe"
-
-#: ckan/controllers/admin.py:169 ckan/lib/base.py:462
-#, fuzzy
-#| msgid "authorization page"
-msgid "Authorization Group Added"
-msgstr "autorisasjonssiden"
-
 #: ckan/controllers/admin.py:268
 #, python-format
 msgid ""
@@ -76,20 +37,11 @@
 "Kan ikke tømme pakken %s fordi tilknyttet revisjon %s inkluderer ikke-"
 "slettede datakilder %s"
 
-#: ckan/controllers/admin.py:287
-#, python-format
-msgid "Problem purging revision %s: %s"
-msgstr ""
-
-#: ckan/controllers/admin.py:289
+#: ckan/controllers/admin.py:290
 msgid "Purge complete"
 msgstr "Tømming komplett"
 
-#: ckan/controllers/admin.py:291
-msgid "Action not implemented."
-msgstr ""
-
-#: ckan/controllers/api.py:38 ckan/controllers/authorization_group.py:22
+#: ckan/controllers/api.py:37 ckan/controllers/authorization_group.py:22
 #: ckan/controllers/group.py:58 ckan/controllers/home.py:27
 #: ckan/controllers/package.py:110 ckan/controllers/revision.py:29
 #: ckan/controllers/tag.py:22 ckan/controllers/user.py:31
@@ -98,107 +50,107 @@
 msgid "Not authorized to see this page"
 msgstr "Ikke autorisert til å se denne siden"
 
-#: ckan/controllers/api.py:97 ckan/controllers/api.py:161
+#: ckan/controllers/api.py:96 ckan/controllers/api.py:159
 msgid "Access denied"
 msgstr "Ingen tilgang"
 
-#: ckan/controllers/api.py:103 ckan/controllers/api.py:166
+#: ckan/controllers/api.py:102 ckan/controllers/api.py:164
 msgid "Not found"
 msgstr "Ikke funnet"
 
-#: ckan/controllers/api.py:111
+#: ckan/controllers/api.py:110
 msgid "Bad request"
 msgstr "Feilaktig forespørsel"
 
-#: ckan/controllers/api.py:139
+#: ckan/controllers/api.py:138
 #, python-format
 msgid "Action name not known: %s"
 msgstr "Handlingsnavn ukjent: %s"
 
-#: ckan/controllers/api.py:149 ckan/controllers/api.py:271
-#: ckan/controllers/api.py:330
+#: ckan/controllers/api.py:148 ckan/controllers/api.py:269
+#: ckan/controllers/api.py:327
 #, python-format
 msgid "JSON Error: %s"
 msgstr "JSON-feil: %s"
 
-#: ckan/controllers/api.py:157 ckan/controllers/api.py:299
-#: ckan/controllers/api.py:352 ckan/controllers/group.py:182
+#: ckan/controllers/api.py:156 ckan/controllers/api.py:297
+#: ckan/controllers/api.py:349 ckan/controllers/group.py:182
 #: ckan/controllers/group.py:201 ckan/controllers/package.py:454
 #: ckan/controllers/package.py:483 ckan/controllers/user.py:155
 #: ckan/controllers/user.py:232 ckan/controllers/user.py:346
 msgid "Integrity Error"
 msgstr "Integritetsfeil"
 
-#: ckan/controllers/api.py:200
+#: ckan/controllers/api.py:198
 #, python-format
 msgid "Cannot list entity of this type: %s"
 msgstr "Kan ikke liste enhet av denne typen: %s"
 
-#: ckan/controllers/api.py:234
+#: ckan/controllers/api.py:232
 #, python-format
 msgid "Cannot read entity of this type: %s"
 msgstr "Kan ikke lese enhet av denne typen: %s"
 
-#: ckan/controllers/api.py:278
+#: ckan/controllers/api.py:276
 #, python-format
 msgid "Cannot create new entity of this type: %s %s"
 msgstr "Kan ikke opprette ny enhet av denne typen: %s %s"
 
-#: ckan/controllers/api.py:303
+#: ckan/controllers/api.py:300
 msgid "Unable to add package to search index"
 msgstr "Kan ikke legge datakilde til søkeindeksen"
 
-#: ckan/controllers/api.py:336
+#: ckan/controllers/api.py:333
 #, python-format
 msgid "Cannot update entity of this type: %s"
 msgstr "Kan ikke oppdatere enhet av denne typen: %s"
 
-#: ckan/controllers/api.py:356
+#: ckan/controllers/api.py:352
 msgid "Unable to update search index"
 msgstr "Kan ikke oppdatere søkeindeksen"
 
-#: ckan/controllers/api.py:382
+#: ckan/controllers/api.py:378
 #, python-format
 msgid "Cannot delete entity of this type: %s %s"
 msgstr "Kan ikke slette enhet av denne typen: %s %s"
 
-#: ckan/controllers/api.py:406
+#: ckan/controllers/api.py:402
 msgid "No revision specified"
 msgstr "Ingen revision spesifisert"
 
-#: ckan/controllers/api.py:410
+#: ckan/controllers/api.py:406
 #, python-format
 msgid "There is no revision with id: %s"
 msgstr "Det finnes ingen revisjon med id: %s"
 
-#: ckan/controllers/api.py:420
+#: ckan/controllers/api.py:416
 msgid "Missing search term ('since_id=UUID' or 'since_time=TIMESTAMP')"
 msgstr "Søkestreng mangler ('since_id=UUID' or 'since_time=TIMESTAMP')"
 
-#: ckan/controllers/api.py:428
+#: ckan/controllers/api.py:424
 #, python-format
 msgid "Could not read parameters: %r"
 msgstr "Kunne ikke lese parametere:%r"
 
-#: ckan/controllers/api.py:475
+#: ckan/controllers/api.py:471
 #, python-format
 msgid "Bad search option: %s"
 msgstr "Feil i søkebegrep: %s"
 
-#: ckan/controllers/api.py:478
+#: ckan/controllers/api.py:474
 #, python-format
 msgid "Unknown register: %s"
 msgstr "Ukjent register: %s"
 
-#: ckan/controllers/api.py:486
+#: ckan/controllers/api.py:482
 msgid "Malformed qjson value"
 msgstr "Feil utforming av qjson-verdi"
 
-#: ckan/controllers/api.py:495
+#: ckan/controllers/api.py:491
 msgid "Request params must be in form of a json encoded dictionary."
 msgstr "Request params must be in form of a json encoded dictionary."
 
-#: ckan/controllers/api.py:582
+#: ckan/controllers/api.py:578
 #, python-format
 msgid "Bad slug type: %s"
 msgstr "Bad slug type: %s"
@@ -251,7 +203,7 @@
 #: ckan/controllers/package.py:281 ckan/controllers/package.py:366
 #: ckan/controllers/package.py:399 ckan/controllers/package.py:419
 #: ckan/controllers/package.py:452 ckan/controllers/package.py:481
-#: ckan/controllers/package.py:527 ckan/controllers/package.py:641
+#: ckan/controllers/package.py:527
 msgid "Package not found"
 msgstr "Fant ikke datakilden"
 
@@ -279,7 +231,7 @@
 msgid "Invalid language specified"
 msgstr "Ugyldig språk spesifisert"
 
-#: ckan/controllers/home.py:85 ckan/controllers/home.py:87
+#: ckan/controllers/home.py:85
 msgid "Language has been set to: English"
 msgstr "Språk er satt til: norsk"
 
@@ -297,7 +249,6 @@
 #: ckan/controllers/package.py:279 ckan/controllers/package.py:364
 #: ckan/controllers/package.py:397 ckan/controllers/package.py:417
 #: ckan/controllers/package.py:450 ckan/controllers/package.py:479
-#: ckan/controllers/package.py:643
 #, python-format
 msgid "Unauthorized to read package %s"
 msgstr "Har ikke rettigheten til å lese datakilden %s"
@@ -325,23 +276,11 @@
 #: ckan/controllers/package.py:500
 #, python-format
 msgid ""
-"<span class=\"new-dataset\">Congratulations, your dataset has been "
-"created. <a href=\"%s\">Upload or link some data now &raquo;</a></span>"
+"<span class=\"new-dataset\">Congratulations, your dataset has been created. "
+"<a href=\"%s\">Upload or link some data now &raquo;</a></span>"
 msgstr ""
 "<span class=\"new-dataset\">Gratulerer, datasettet ditt er opprettet. <a "
 "href=\"%s\">Last opp eller lenk til data nå »</a></span>"
-
-#: ckan/controllers/package.py:634
-#, fuzzy
-#| msgid "Resource was not found."
-msgid "Resource not found"
-msgstr "Ressursen ble ikke funnet."
-
-#: ckan/controllers/package.py:636
-#, fuzzy, python-format
-#| msgid "Unauthorized to read group %s"
-msgid "Unauthorized to read resource %s"
-msgstr "Ikke autorisert til å lese gruppen %s"
 
 #: ckan/controllers/revision.py:40
 msgid "CKAN Repository Revision History"
@@ -360,7 +299,7 @@
 msgid "Revision updated"
 msgstr "Endring oppdatert"
 
-#: ckan/controllers/tag.py:54 ckan/forms/common.py:941
+#: ckan/controllers/tag.py:54 ckan/forms/common.py:933
 msgid "Other"
 msgstr "Annet"
 
@@ -411,10 +350,6 @@
 msgid "%s is now logged in"
 msgstr "%s er nå logget inn"
 
-#: ckan/controllers/user.py:262
-msgid "Login failed. Bad username or password."
-msgstr ""
-
 #: ckan/controllers/user.py:299
 #, python-format
 msgid "\"%s\" matched several users"
@@ -442,10 +377,6 @@
 msgid "Your password has been reset."
 msgstr "Ditt passord har blitt tilbakestilt."
 
-#: ckan/controllers/user.py:359
-msgid "Error: Could not parse About text"
-msgstr ""
-
 #: ckan/controllers/user.py:367
 msgid "Your password must be 4 characters or longer."
 msgstr "Passordet må bestå av 4 tegn eller mer."
@@ -454,7 +385,7 @@
 msgid "The passwords you entered do not match."
 msgstr "Passordene du skrev inn stemmer ikke overens."
 
-#: ckan/forms/common.py:25 ckan/logic/validators.py:96
+#: ckan/forms/common.py:25 ckan/logic/validators.py:94
 #, python-format
 msgid "Name must be at least %s characters long"
 msgstr "Navnet må være minst %s tegn langt"
@@ -464,14 +395,14 @@
 "Name must be purely lowercase alphanumeric (ascii) characters and these "
 "symbols: -_"
 msgstr ""
-"Navnet kan kun skrives med små bokstaver med ascii-tegn og disse "
-"symbolene: -_"
+"Navnet kan kun skrives med små bokstaver med ascii-tegn og disse symbolene: "
+"-_"
 
 #: ckan/forms/common.py:40
 msgid "Dataset name already exists in database"
 msgstr "Datasettets navn finnes allerede i databasen"
 
-#: ckan/forms/common.py:53 ckan/logic/validators.py:166
+#: ckan/forms/common.py:53 ckan/logic/validators.py:144
 msgid "Group name already exists in database"
 msgstr "En gruppe med dette navnet finnes allerede i databasen"
 
@@ -480,7 +411,7 @@
 msgid "Value does not match required format: %s"
 msgstr "Verdien stemmer ikke med påkrevd format: %s"
 
-#: ckan/forms/common.py:159 ckan/forms/common.py:789
+#: ckan/forms/common.py:159 ckan/forms/common.py:781
 #: ckan/templates/admin/trash.html:29
 #: ckan/templates/package/new_package_form.html:127
 msgid "(None)"
@@ -490,35 +421,41 @@
 msgid "Dataset resource(s) incomplete."
 msgstr "Ressurser for datasettet er ufullstendige."
 
-#: ckan/forms/common.py:527 ckan/logic/validators.py:172
+#: ckan/forms/common.py:517 ckan/logic/validators.py:150
 #, python-format
 msgid "Tag \"%s\" length is less than minimum %s"
 msgstr "Lengden til stikkordet \"%s\" er kortere enn minimum %s"
 
-#: ckan/forms/common.py:529
-#, python-format
-msgid "Tag \"%s\" must not contain any quotation marks: \""
-msgstr ""
-
-#: ckan/forms/common.py:546 ckan/logic/validators.py:150
+#: ckan/forms/common.py:519 ckan/logic/validators.py:162
+#, python-format
+msgid "Tag \"%s\" must be alphanumeric characters or symbols: -_."
+msgstr ""
+"Stikkordet \"%s\" må skrives med alfanumeriske tegn (ascii) og symboler: -_."
+
+#: ckan/forms/common.py:521 ckan/logic/validators.py:170
+#, python-format
+msgid "Tag \"%s\" must not be uppercase"
+msgstr "Stikkordet \"%s\" kan ikke skrives med store bokstaver"
+
+#: ckan/forms/common.py:538 ckan/logic/validators.py:128
 #, python-format
 msgid "Duplicate key \"%s\""
 msgstr "Dupliser nøkkel \"%s\""
 
-#: ckan/forms/common.py:549
+#: ckan/forms/common.py:541
 #, python-format
 msgid "Extra key-value pair: key is not set for value \"%s\"."
 msgstr "Extra key-value pair: key is not set for value \"%s\"."
 
-#: ckan/forms/common.py:799 ckan/templates/package/new_package_form.html:133
+#: ckan/forms/common.py:791 ckan/templates/package/new_package_form.html:133
 msgid "Cannot add any groups."
 msgstr "Kan ikke opprette grupper."
 
-#: ckan/forms/common.py:814 ckan/templates/package/new_package_form.html:124
+#: ckan/forms/common.py:806 ckan/templates/package/new_package_form.html:124
 msgid "Group"
 msgstr "Gruppe"
 
-#: ckan/forms/common.py:844
+#: ckan/forms/common.py:836
 #, python-format
 msgid ""
 "Can't derived new group selection from serialized value structured like "
@@ -527,7 +464,7 @@
 "Kan ikke avlede nytt valg av gruppe fra serialisert verdi strukturert "
 "slik:%s"
 
-#: ckan/forms/common.py:924
+#: ckan/forms/common.py:916
 msgid "other - please specify"
 msgstr "annet - vennligst spesifiser"
 
@@ -563,8 +500,8 @@
 
 #: ckan/forms/package.py:35
 msgid ""
-"It should not be a description though - save that for the Notes field. Do"
-" not give a trailing full stop."
+"It should not be a description though - save that for the Notes field. Do "
+"not give a trailing full stop."
 msgstr ""
 "Dette skal ikke være en fullstendig beskrivelse - til det brukes Notater-"
 "feltet. Ikke sett punktum etter tittelen."
@@ -575,19 +512,19 @@
 
 #: ckan/forms/package.py:40
 msgid ""
-"It should be broadly humanly readable, in the spirit of Semantic Web "
-"URIs. Only use an acronym if it is widely recognised. Renaming is "
-"possible but discouraged."
-msgstr ""
-"Det bør være forståelig for brukere, i henhold til den semantiske webbens"
-" prinsipper for URIer. Akronymer bør bare brukes hvis de er i alminnelig "
+"It should be broadly humanly readable, in the spirit of Semantic Web URIs. "
+"Only use an acronym if it is widely recognised. Renaming is possible but "
+"discouraged."
+msgstr ""
+"Det bør være forståelig for brukere, i henhold til den semantiske webbens "
+"prinsipper for URIer. Akronymer bør bare brukes hvis de er i alminnelig "
 "bruk. Du kan endre et eksisterende navn, men dette anbefales ikke."
 
 #: ckan/forms/package.py:41 ckan/templates/package/new_package_form.html:48
 msgid "2+ characters, lowercase, using only 'a-z0-9' and '-_'"
 msgstr ""
-"Minst 2 tegn, kun små bokstaver. Bare disse tegnene kan brukes: a-z, 0-9 "
-"og -_"
+"Minst 2 tegn, kun små bokstaver. Bare disse tegnene kan brukes: a-z, 0-9 og "
+"-_"
 
 #: ckan/forms/package.py:45 ckan/templates/package/new_package_form.html:165
 msgid "A number representing the version (if applicable)"
@@ -603,19 +540,19 @@
 
 #: ckan/forms/package.py:55 ckan/templates/package/new_package_form.html:151
 msgid ""
-"The name of the main contact, for enquiries about this particular "
-"dataset, using the e-mail address in the following field."
+"The name of the main contact, for enquiries about this particular dataset, "
+"using the e-mail address in the following field."
 msgstr ""
 "Navn på person som kan kontaktes for spørsmål om denne datakilden. Bruk "
 "epost-adresse i feltet nedenfor."
 
 #: ckan/forms/package.py:59 ckan/templates/package/new_package_form.html:158
 msgid ""
-"If there is another important contact person (in addition to the person "
-"in the Author field) then provide details here."
-msgstr ""
-"Navn på annen viktig kontaktperson (i tillegg til navnet i "
-"forfatterfeltet) kan legges inn her."
+"If there is another important contact person (in addition to the person in "
+"the Author field) then provide details here."
+msgstr ""
+"Navn på annen viktig kontaktperson (i tillegg til navnet i forfatterfeltet) "
+"kan legges inn her."
 
 #: ckan/forms/package.py:63
 msgid "Licence"
@@ -635,54 +572,49 @@
 msgstr "Stikkord (tags)"
 
 #: ckan/forms/package.py:69
-#, fuzzy, python-format
-#| msgid "" "Terms that may link this dataset to similar ones. For more
-#| information on" " conventions, see <a href=\"%s\">this wiki page</a>."
-msgid ""
-"Comma-separated terms that may link this dataset to similar ones. For "
-"more information on conventions, see <a href=\"%s\">this wiki page</a>."
+#, python-format
+msgid ""
+"Terms that may link this dataset to similar ones. For more information on "
+"conventions, see <a href=\"%s\">this wiki page</a>."
 msgstr ""
 "Termer som kan koble dette datasettet til liknende datasett. For mer "
 "informasjon om konvensjoner, se <a href=\"%s\">denne wiki-siden</a> ."
 
 #: ckan/forms/package.py:70 ckan/templates/package/new_package_form.html:143
-#, fuzzy
-#| msgid "e.g. pollution rivers water-quality"
-msgid "e.g. pollution, rivers, water quality"
+msgid "e.g. pollution rivers water-quality"
 msgstr "f.eks. forurensning elver vannkvalitet"
 
 #: ckan/forms/package.py:74
 msgid "The files containing the data or address of the APIs for accessing it."
 msgstr ""
-"Filer som inneholder dataene, eller adresse til et API som gir tilgang "
-"til dataene."
+"Filer som inneholder dataene, eller adresse til et API som gir tilgang til "
+"dataene."
 
 #: ckan/forms/package.py:75
 msgid ""
-"<br />These can be repeated as required. For example if the data is being"
-" supplied in multiple formats, or split into different areas or time "
-"periods, each file is a different 'resource' which should be described "
-"differently. They will all appear on the dataset page on CKAN "
-"together.<br /><br /> <b>URL:</b> This is the Internet link directly to "
-"the data - by selecting this link in a web browser, the user will "
-"immediately download the full data set. Note that datasets are not hosted"
-" on this site, but by the publisher of the data. Alternatively the URL "
-"can point to an API server such as a SPARQL endpoint or JSON-P "
-"service.<br /> <b>Format:</b> This should give the file format in which "
-"the data is supplied. <br /><b>Description</b> Any information you want "
-"to add to describe the resource.<br />"
-msgstr ""
-"<br />Flere URLer kan oppgis etter behov. Hvis dataene f.eks. publiseres "
-"i flere formater eller er delt opp i områder eller tidsperioder, vil hver"
-" fil være en unik \"ressurs\" som bør beskrives for seg. Alle vil vises "
-"på datakildens side. <br /><br /> <b>URL:</b> Dette er lenken som fører "
+"<br />These can be repeated as required. For example if the data is being "
+"supplied in multiple formats, or split into different areas or time periods,"
+" each file is a different 'resource' which should be described differently. "
+"They will all appear on the dataset page on CKAN together.<br /><br /> "
+"<b>URL:</b> This is the Internet link directly to the data - by selecting "
+"this link in a web browser, the user will immediately download the full data"
+" set. Note that datasets are not hosted on this site, but by the publisher "
+"of the data. Alternatively the URL can point to an API server such as a "
+"SPARQL endpoint or JSON-P service.<br /> <b>Format:</b> This should give the"
+" file format in which the data is supplied. <br /><b>Description</b> Any "
+"information you want to add to describe the resource.<br />"
+msgstr ""
+"<br />Flere URLer kan oppgis etter behov. Hvis dataene f.eks. publiseres i "
+"flere formater eller er delt opp i områder eller tidsperioder, vil hver fil "
+"være en unik \"ressurs\" som bør beskrives for seg. Alle vil vises på "
+"datakildens side. <br /><br /> <b>URL:</b> Dette er lenken som fører "
 "brukeren direkte til dataene. Ved å gå til denne URLen, vil brukeren "
-"umiddelbart laste ned hele datasettet. Merk at datasett ikke er lagret på"
-" dette nettstedet, men av den som har publisert dataene. Alternativt kan "
+"umiddelbart laste ned hele datasettet. Merk at datasett ikke er lagret på "
+"dette nettstedet, men av den som har publisert dataene. Alternativt kan "
 "URLen vise til en API-server, som et SPARQL-endepunkt eller en "
-"JSON-P-tjeneste. <br /><b>Format:</b> Her oppgis filformatet som dataene "
-"er tilgjengelig i. <br /><b>Beskrivelse</b> Informasjon du ønsker å legge"
-" til for å beskrive datakilden.<br />"
+"JSON-P-tjeneste. <br /><b>Format:</b> Her oppgis filformatet som dataene er "
+"tilgjengelig i. <br /><b>Beskrivelse</b> Informasjon du ønsker å legge til "
+"for å beskrive datakilden.<br />"
 
 #: ckan/forms/package.py:76
 msgid ""
@@ -702,10 +634,9 @@
 
 #: ckan/forms/package.py:82
 msgid ""
-"It is often displayed with the package title. In particular, it should "
-"start with a short sentence that describes the data set succinctly, "
-"because the first few words alone may be used in some views of the data "
-"sets."
+"It is often displayed with the package title. In particular, it should start"
+" with a short sentence that describes the data set succinctly, because the "
+"first few words alone may be used in some views of the data sets."
 msgstr ""
 "Denne vises ofte sammen med datakildens tittel. Innled helst med en kort "
 "setning som beskriver datakilden presist. I enkelte opplistinger av "
@@ -797,11 +728,6 @@
 msgid "Key blank"
 msgstr "Nøkkel tom"
 
-#: ckan/lib/i18n.py:193
-#, python-format
-msgid "Could not change language to %r: %s"
-msgstr ""
-
 #: ckan/lib/mailer.py:21
 #, python-format
 msgid "Dear %s,"
@@ -844,7 +770,7 @@
 msgid "No web page given"
 msgstr "Ingen webside lagt inn"
 
-#: ckan/lib/package_saver.py:95 ckan/logic/validators.py:47
+#: ckan/lib/package_saver.py:107 ckan/logic/validators.py:45
 msgid "No links are allowed in the log_message."
 msgstr "Ingen lenker er tillatt i log_message."
 
@@ -852,37 +778,31 @@
 msgid "No valid API key provided."
 msgstr "Ingen gyldig API-nøkkel oppgitt."
 
-#: ckan/logic/validators.py:16
+#: ckan/logic/validators.py:14
 #, python-format
 msgid "Cannot change value of key from %s to %s. This key is read-only"
 msgstr ""
 "Kan ikke endre verdien av nøkkel fra %s til %s. Denne nøkkelen er "
 "skrivebeskyttet"
 
-#: ckan/logic/validators.py:28
+#: ckan/logic/validators.py:26
 msgid "Invalid integer"
 msgstr "Invalid integer"
 
-#: ckan/logic/validators.py:38
+#: ckan/logic/validators.py:36
 msgid "Date format incorrect"
 msgstr "Feil i datoformat"
 
-#: ckan/logic/validators.py:57 ckan/logic/validators.py:83
+#: ckan/logic/validators.py:55 ckan/logic/validators.py:81
 msgid "Dataset was not found."
 msgstr "Datasettet ble ikke funnet."
 
-#: ckan/logic/validators.py:68
+#: ckan/logic/validators.py:66
 #, python-format
 msgid "Dataset with name %r does not exist."
 msgstr "Datasett med navnet %r finnes ikke."
 
-#: ckan/logic/validators.py:98
-#, fuzzy, python-format
-#| msgid "Name must be at least %s characters long"
-msgid "Name must be a maximum of %i characters long"
-msgstr "Navnet må være minst %s tegn langt"
-
-#: ckan/logic/validators.py:101
+#: ckan/logic/validators.py:96
 msgid ""
 "Url must be purely lowercase alphanumeric (ascii) characters and these "
 "symbols: -_"
@@ -890,72 +810,42 @@
 "URL kan bare gjengis med små alfanumeriske (ascii) tegn og disse symbolene: "
 "-_"
 
-#: ckan/logic/validators.py:119
+#: ckan/logic/validators.py:114
 msgid "That URL is already in use."
 msgstr "Denne URL er allerede i bruk."
 
-#: ckan/logic/validators.py:124
-#, fuzzy, python-format
-#| msgid "Tag \"%s\" length is less than minimum %s"
-msgid "Name \"%s\" length is less than minimum %s"
-msgstr "Lengden til stikkordet \"%s\" er kortere enn minimum %s"
-
-#: ckan/logic/validators.py:128
-#, fuzzy, python-format
-#| msgid "Tag \"%s\" length is less than minimum %s"
-msgid "Name \"%s\" length is more than maximum %s"
-msgstr "Lengden til stikkordet \"%s\" er kortere enn minimum %s"
-
-#: ckan/logic/validators.py:134
-#, fuzzy, python-format
-#| msgid "Name must be at least %s characters long"
-msgid "Version must be a maximum of %i characters long"
-msgstr "Navnet må være minst %s tegn langt"
-
-#: ckan/logic/validators.py:176
+#: ckan/logic/validators.py:154
 #, python-format
 msgid "Tag \"%s\" length is more than maximum %i"
 msgstr "Lengden til stikkordet \"%s\" er mer enn maksimalt %i"
 
-#: ckan/logic/validators.py:184
-#, python-format
-msgid "Tag \"%s\" must be alphanumeric characters or symbols: -_."
-msgstr ""
-"Stikkordet \"%s\" må skrives med alfanumeriske tegn (ascii) og symboler: "
-"-_."
-
-#: ckan/logic/validators.py:192
-#, python-format
-msgid "Tag \"%s\" must not be uppercase"
-msgstr "Stikkordet \"%s\" kan ikke skrives med store bokstaver"
-
-#: ckan/logic/validators.py:251
+#: ckan/logic/validators.py:221
 msgid "That login name is not available."
 msgstr "Brukernavnet er ikke tilgjengelig."
 
-#: ckan/logic/validators.py:260
+#: ckan/logic/validators.py:230
 msgid "Please enter both passwords"
 msgstr "Vennligst skriv inn begge passordene"
 
-#: ckan/logic/validators.py:266
+#: ckan/logic/validators.py:236
 msgid "Your password must be 4 characters or longer"
 msgstr "Ditt passord må være 4 tegn eller mer"
 
-#: ckan/logic/validators.py:274
+#: ckan/logic/validators.py:244
 msgid "The passwords you entered do not match"
 msgstr "Passordene du skrev inn stemmer ikke overens"
 
-#: ckan/logic/validators.py:286
+#: ckan/logic/validators.py:256
 msgid "Missing value"
 msgstr "Manglende verdi"
 
-#: ckan/logic/validators.py:290
+#: ckan/logic/validators.py:260
 msgid ""
 "Edit not allowed as it looks like spam. Please avoid links in your "
 "description."
 msgstr ""
-"Endring ikke godkjent, da innholdet ser ut som spam. Vennligst unngå "
-"lenker i beskrivelsen din."
+"Endring ikke godkjent, da innholdet ser ut som spam. Vennligst unngå lenker "
+"i beskrivelsen din."
 
 #: ckan/logic/action/create.py:56 ckan/logic/action/create.py:161
 #, python-format
@@ -1135,7 +1025,8 @@
 #: ckan/logic/auth/update.py:69
 #, python-format
 msgid "User %s not authorized to edit permissions of package %s"
-msgstr "Bruker %s ikke autorisert til å redigere tillatelsene for datakilden %s"
+msgstr ""
+"Bruker %s ikke autorisert til å redigere tillatelsene for datakilden %s"
 
 #: ckan/logic/auth/update.py:80
 #, python-format
@@ -1228,13 +1119,11 @@
 msgstr "har søsken %s"
 
 #: ckan/templates/_util.html:74 ckan/templates/_util.html:120
-#: ckan/templates/package/resource_read.html:40
 msgid "This dataset satisfies the Open Definition."
 msgstr "Dette datasettet tilfredsstiller definisjonen av åpen kunnskap."
 
 #: ckan/templates/_util.html:75 ckan/templates/_util.html:121
 #: ckan/templates/package/read.html:104
-#: ckan/templates/package/resource_read.html:41
 msgid "[Open Data]"
 msgstr "[Åpne data]"
 
@@ -1308,8 +1197,9 @@
 msgstr "Loggmelding"
 
 #: ckan/templates/_util.html:394 ckan/templates/js_strings.html:21
-#: ckan/templates/package/read_core.html:38
-#: ckan/templates/package/read_core.html:70
+#: ckan/templates/package/read_core.html:31
+#: ckan/templates/package/read_core.html:40
+#: ckan/templates/package/read_core.html:74
 msgid "(none)"
 msgstr "(ingen)"
 
@@ -1368,7 +1258,7 @@
 msgid "Loading..."
 msgstr "Laster..."
 
-#: ckan/templates/js_strings.html:27 ckan/templates/package/read_core.html:25
+#: ckan/templates/js_strings.html:27
 msgid "(no name)"
 msgstr "(intet navn)"
 
@@ -1404,27 +1294,22 @@
 #: ckan/templates/js_strings.html:40
 #: ckan/templates/group/new_group_form.html:20
 #: ckan/templates/package/new_package_form.html:42
-#: ckan/templates/package/resource_read.html:91
 msgid "Url"
 msgstr "Url"
 
-#: ckan/templates/js_strings.html:41
-#: ckan/templates/package/resource_read.html:96
+#: ckan/templates/js_strings.html:41 ckan/templates/package/read_core.html:19
 msgid "Format"
 msgstr "Format"
 
 #: ckan/templates/js_strings.html:42
-#: ckan/templates/package/resource_read.html:99
 msgid "Resource Type"
 msgstr "Type ressurs"
 
 #: ckan/templates/js_strings.html:43
-#: ckan/templates/package/resource_read.html:104
 msgid "Size (Bytes)"
 msgstr "Størrelse (bytes)"
 
 #: ckan/templates/js_strings.html:44
-#: ckan/templates/package/resource_read.html:107
 msgid "Mimetype"
 msgstr "Mimetype"
 
@@ -1433,17 +1318,14 @@
 msgstr "Sist endret"
 
 #: ckan/templates/js_strings.html:46
-#: ckan/templates/package/resource_read.html:110
 msgid "Mimetype (Inner)"
 msgstr "Mimetype (indre)"
 
 #: ckan/templates/js_strings.html:47
-#: ckan/templates/package/resource_read.html:113
 msgid "Hash"
 msgstr "Nummertegn"
 
 #: ckan/templates/js_strings.html:48
-#: ckan/templates/package/resource_read.html:116
 msgid "ID"
 msgstr "ID"
 
@@ -1504,7 +1386,7 @@
 msgid "Search"
 msgstr "Søk"
 
-#: ckan/templates/layout_base.html:83 ckan/templates/layout_base.html:127
+#: ckan/templates/layout_base.html:84 ckan/templates/layout_base.html:127
 #: ckan/templates/layout_base.html:130 ckan/templates/home/about.html:6
 msgid "About"
 msgstr "Om"
@@ -1722,8 +1604,6 @@
 
 #: ckan/templates/authorization_group/layout.html:11
 #: ckan/templates/group/layout.html:11 ckan/templates/package/layout.html:11
-#: ckan/templates/package/resource_read.html:59
-#: ckan/templates/package/resource_read.html:60
 msgid "View"
 msgstr "Se"
 
@@ -1738,21 +1618,19 @@
 
 #: ckan/templates/authorization_group/layout.html:24
 msgid ""
-"Instead of specifying the privileges of specific users on a dataset or "
-"group,\n"
-"          you can also specify a set of users that will share the same "
-"rights. To do that, an    \n"
-"          [1:authorization group] can be set-up and users can be added to"
-" it."
-msgstr ""
-"I stedet for å spesifisere rettighetene til bestemte brukere av et "
-"datasett eller i en gruppe, kan du også spesifisere et sett av brukere "
-"som vil dele de samme rettighetene. For å gjøre det, kan en "
-"[1:autoriseringsgruppe] bli opprettet og brukere kan legges til den."
+"Instead of specifying the privileges of specific users on a dataset or group,\n"
+"          you can also specify a set of users that will share the same rights. To do that, an    \n"
+"          [1:authorization group] can be set-up and users can be added to it."
+msgstr ""
+"I stedet for å spesifisere rettighetene til bestemte brukere av et datasett "
+"eller i en gruppe, kan du også spesifisere et sett av brukere som vil dele "
+"de samme rettighetene. For å gjøre det, kan en [1:autoriseringsgruppe] bli "
+"opprettet og brukere kan legges til den."
 
 #: ckan/templates/authorization_group/layout.html:28
 msgid "To create a new authorization group, please first [1:login]."
-msgstr "For å opprette en ny autoriseringsgruppe, vennligst [1:logg inn] først."
+msgstr ""
+"For å opprette en ny autoriseringsgruppe, vennligst [1:logg inn] først."
 
 #: ckan/templates/authorization_group/layout.html:32
 msgid "Create a new authorization group"
@@ -1822,15 +1700,15 @@
 
 #: ckan/templates/group/index.html:12
 msgid ""
-"Whilst tags are great at collecting datasets together, there are "
-"occasions when you want to restrict users from editing a collection. A "
-"[1:group] can be set-up to specify which users have permission to add or "
-"remove datasets from it."
-msgstr ""
-"Selv om stikkord egner seg godt til å samle datasett, kan det tenkes at "
-"du ønsker å begrense hvem som kan redigere en samling. En [1:gruppe] kan "
-"opprettes for å angi hvilke brukere som har tillatelse til å legge til "
-"eller fjerne datasett fra den."
+"Whilst tags are great at collecting datasets together, there are occasions "
+"when you want to restrict users from editing a collection. A [1:group] can "
+"be set-up to specify which users have permission to add or remove datasets "
+"from it."
+msgstr ""
+"Selv om stikkord egner seg godt til å samle datasett, kan det tenkes at du "
+"ønsker å begrense hvem som kan redigere en samling. En [1:gruppe] kan "
+"opprettes for å angi hvilke brukere som har tillatelse til å legge til eller"
+" fjerne datasett fra den."
 
 #: ckan/templates/group/layout.html:15 ckan/templates/package/layout.html:15
 msgid "History"
@@ -1929,7 +1807,6 @@
 msgstr "Legg til datasett"
 
 #: ckan/templates/group/new_group_form.html:90
-#: ckan/templates/package/resource_read.html:74
 msgid "Dataset"
 msgstr "Datasett"
 
@@ -1952,8 +1829,7 @@
 
 #: ckan/templates/home/about.html:11
 msgid ""
-"CKAN is the Comprehensive Knowledge Archive Network, a [1:registry] of "
-"[2:open knowledge] datasets and projects\n"
+"CKAN is the Comprehensive Knowledge Archive Network, a [1:registry] of [2:open knowledge] datasets and projects\n"
 "    (and a few closed ones)."
 msgstr ""
 "CKAN er Comprehensive Knowledge Archive Network, et [1:register] over "
@@ -1970,7 +1846,8 @@
 "særlig i maskinlesbar, automatisert form. "
 
 #: ckan/templates/home/about.html:20
-msgid "As a system CKAN functions as a synthesis of several different services:"
+msgid ""
+"As a system CKAN functions as a synthesis of several different services:"
 msgstr "Som system fungerer CKAN som en syntese av flere ulike tjenester:"
 
 #: ckan/templates/home/about.html:22
@@ -1980,45 +1857,32 @@
 #: ckan/templates/home/about.html:24
 msgid ""
 "As the diagram shows, CKAN combines the features of a listing/registry,\n"
-"\t\ta dataset index and a wiki. As a registry it acts like [1:freshmeat] "
-"but for open data and\n"
+"\t\ta dataset index and a wiki. As a registry it acts like [1:freshmeat] but for open data and\n"
 "\t\tcontent resources. However it adds to a simple registry in key ways."
 msgstr ""
-<<<<<<< HEAD
-"Som diagrammet viser, kombinerer CKAN funksjonene i en liste / register, "
-"<span class=\"whitespace other\" title=\"Tab\">»»</span> en "
-"datasettindeks og en wiki. Som register fungerer det som [1: freshmeat], "
-"men tar for seg åpne data og <span class=\"whitespace other\" "
-"title=\"Tab\">»»</span> innholdsressurser. I forhold til et vanlig "
-=======
 "Som diagrammet viser, kombinerer CKAN funksjonene i en liste/register, en "
 "datasettindeks og en wiki. Som register fungerer det som [1: freshmeat], men"
 " tar for seg åpne data og innholdsressurser. I forhold til et vanlig "
->>>>>>> ed68f363
 "register har CKAN avgjørende fordeler."
 
 #: ckan/templates/home/about.html:29
 msgid ""
 "First, thanks to its underlying [1:versioned domain model] CKAN has a\n"
-"\t\twiki-like interface that lets anyone add and material held in it. "
-"Second,\n"
-"\t\tand unlike a wiki, CKAN can store 'structured' information, which "
-"allows it\n"
-"\t\tto provide 'index'-like features such as automated registration, "
-"discovery\n"
-"\t\tand installation of material. In this respect it behaves like "
-"[2:CPAN] or [3:PyPI] in the software world -- though\n"
+"\t\twiki-like interface that lets anyone add and material held in it. Second,\n"
+"\t\tand unlike a wiki, CKAN can store 'structured' information, which allows it\n"
+"\t\tto provide 'index'-like features such as automated registration, discovery\n"
+"\t\tand installation of material. In this respect it behaves like [2:CPAN] or [3:PyPI] in the software world -- though\n"
 "\t\tagain for [4:open data and content]\n"
 "\t\tnot code."
 msgstr ""
 "For det første, takket være at den er basert på en [1:versjonert "
-"domenemodell] har CKAN et wiki-lignende grensesnitt som lar alle legge "
-"til og redigere det lagrede innholdet. For det andre: til forskjell fra "
-"en wiki, kan CKAN lagre 'strukturert' informasjon, som gjør det mulig å "
-"tilby 'indeks'-aktige funksjoner som automatisert registrering, "
-"oppdagelse og installasjon av materiale. På denne måten oppfører det seg "
-"som [2:CPAN] eller [3:PyPI] i programvareverdenen - men igjen tilpasset "
-"[4:åpne data og innhold], ikke kode."
+"domenemodell] har CKAN et wiki-lignende grensesnitt som lar alle legge til "
+"og redigere det lagrede innholdet. For det andre: til forskjell fra en wiki,"
+" kan CKAN lagre 'strukturert' informasjon, som gjør det mulig å tilby "
+"'indeks'-aktige funksjoner som automatisert registrering, oppdagelse og "
+"installasjon av materiale. På denne måten oppfører det seg som [2:CPAN] "
+"eller [3:PyPI] i programvareverdenen - men igjen tilpasset [4:åpne data og "
+"innhold], ikke kode."
 
 #: ckan/templates/home/about.html:40
 msgid ""
@@ -2069,8 +1933,8 @@
 "Add your own datasets to share them with others and\n"
 "        to find other people interested in your data."
 msgstr ""
-"Legg til dine egne datasett for å dele dem med andre og finne andre som "
-"er interessert i dine data."
+"Legg til dine egne datasett for å dele dem med andre og finne andre som er "
+"interessert i dine data."
 
 #: ckan/templates/home/index.html:32
 msgid "Create a dataset »"
@@ -2088,7 +1952,8 @@
 msgid ""
 "Find out more about working with open data by exploring \n"
 "        these resources:"
-msgstr "Finn ut mer om å arbeide med åpne data ved å utforske disse ressursene:"
+msgstr ""
+"Finn ut mer om å arbeide med åpne data ved å utforske disse ressursene:"
 
 #: ckan/templates/home/index.html:46
 msgid "GetTheData.org"
@@ -2114,7 +1979,8 @@
 msgid "datasets."
 msgstr "datasett."
 
-#: ckan/templates/package/comments.html:5 ckan/templates/package/history.html:6
+#: ckan/templates/package/comments.html:5
+#: ckan/templates/package/history.html:6
 msgid "- Datasets - History"
 msgstr "- Datasett - Historie"
 
@@ -2163,12 +2029,12 @@
 #: ckan/templates/package/new_package_form.html:222
 msgid ""
 "[1:Important:] By submitting content, you agree to release your "
-"contributions under the [2:Open Database License]. Please [3:refrain] "
-"from editing this page if you are [4:not] happy to do this."
+"contributions under the [2:Open Database License]. Please [3:refrain] from "
+"editing this page if you are [4:not] happy to do this."
 msgstr ""
 "[1:Viktig:] Ved å bidra med innhold, godtar du å publisere det under [2: "
-"Open Database License]. Vennligst [3:avstå] fra å bidra hvis du [4: ikke]"
-" er innforstått med dette vilkåret."
+"Open Database License]. Vennligst [3:avstå] fra å bidra hvis du [4: ikke] er"
+" innforstått med dette vilkåret."
 
 #: ckan/templates/package/history.html:61 ckan/templates/package/read.html:167
 msgid "Dataset History"
@@ -2184,6 +2050,7 @@
 
 #: ckan/templates/package/new_package_form.html:16
 #: ckan/templates/package/new_package_form.html:89
+#: ckan/templates/package/read_core.html:18
 msgid "Resource"
 msgstr "Ressurs"
 
@@ -2216,12 +2083,9 @@
 msgstr "Last opp en fil"
 
 #: ckan/templates/package/new_package_form.html:142
-#, fuzzy
-#| msgid "" "Terms that may link this dataset to similar ones. For more
-#| information on" " conventions, see [1:this wiki page]."
-msgid ""
-"Comma-separated terms that may link this dataset to similar ones. For "
-"more information on conventions, see [1:this wiki page]."
+msgid ""
+"Terms that may link this dataset to similar ones. For more information on "
+"conventions, see [1:this wiki page]."
 msgstr ""
 "Vilkår som kan koble dette datasettet til lignende datasett. For mer "
 "informasjon om konvensjoner, se [1:denne wikisiden]."
@@ -2235,11 +2099,10 @@
 "Since you have not signed in this will just be your IP address.\n"
 "    [1:Click here to sign in] before saving (opens in new window)."
 msgstr ""
-"Siden du ikke har logget inn, vil din IP-adresse vises. [1:Klikk her for "
-"å logge inn] før du lagrer (åpnes i nytt vindu)."
+"Siden du ikke har logget inn, vil din IP-adresse vises. [1:Klikk her for å "
+"logge inn] før du lagrer (åpnes i nytt vindu)."
 
 #: ckan/templates/package/read.html:14
-#: ckan/templates/package/resource_read.html:24
 msgid "- Datasets"
 msgstr "- Datasett"
 
@@ -2329,55 +2192,22 @@
 msgid "RDF/Turtle"
 msgstr "RDF/Turtle"
 
-#: ckan/templates/package/read_core.html:32
-#: ckan/templates/package/resource_read.html:51
-#, fuzzy
-#| msgid "Revision updated"
-msgid "Last updated:"
-msgstr "Endring oppdatert"
-
-#: ckan/templates/package/read_core.html:33
-msgid "ago"
-msgstr ""
-
-#: ckan/templates/package/read_core.html:55
+#: ckan/templates/package/read_core.html:20
+msgid "Actions"
+msgstr "Handlinger"
+
+#: ckan/templates/package/read_core.html:59
 msgid "Additional Information"
 msgstr "Tilleggsinformasjon"
 
-#: ckan/templates/package/read_core.html:59
+#: ckan/templates/package/read_core.html:63
 #: ckan/templates/revision/diff.html:31
 msgid "Field"
 msgstr "Felt"
 
-#: ckan/templates/package/read_core.html:60
+#: ckan/templates/package/read_core.html:64
 msgid "Value"
 msgstr "Verdi"
-
-#: ckan/templates/package/resource_read.html:31
-#, fuzzy
-#| msgid "datasets"
-msgid "Dataset:"
-msgstr "datasett"
-
-#: ckan/templates/package/resource_read.html:61
-msgid "API Endpoint"
-msgstr ""
-
-#: ckan/templates/package/resource_read.html:62
-#, fuzzy
-#| msgid "or download a"
-msgid "Download"
-msgstr "eller last ned en"
-
-#: ckan/templates/package/resource_read.html:73
-msgid "From the"
-msgstr ""
-
-#: ckan/templates/package/resource_read.html:89
-#, fuzzy
-#| msgid "Basic information"
-msgid "Resource Information"
-msgstr "Grunnleggende informasjon"
 
 #: ckan/templates/package/resources.html:2
 msgid "Someresources"
@@ -2573,8 +2403,8 @@
 msgid "Change your password"
 msgstr "Endre passord"
 
-#: ckan/templates/user/edit_user_form.html:42 ckan/templates/user/login.html:31
-#: ckan/templates/user/new_user_form.html:28
+#: ckan/templates/user/edit_user_form.html:42
+#: ckan/templates/user/login.html:31 ckan/templates/user/new_user_form.html:28
 #: ckan/templates/user/perform_reset.html:15
 msgid "Password:"
 msgstr "Passord:"
@@ -2671,14 +2501,13 @@
 "OpenID is service that allows you to log-on to many different websites\n"
 "          using a single identity. Find out [1:more\n"
 "          about OpenID] and [2:how to get an\n"
-"          OpenID enabled account]. Probably the simplest way is sign up "
-"with a\n"
+"          OpenID enabled account]. Probably the simplest way is sign up with a\n"
 "          free OpenID provider such as [3:https://www.myopenid.com/]."
 msgstr ""
-"OpenID er tjeneste som lar deg logge på mange forskjellige nettsteder med"
-" en enkelt identitet. Finn ut [1:mer om OpenID] og [2:hvordan få en "
-"OpenID-aktivert konto]. Sannsynligvis er det enkleste å registrere deg "
-"hos en gratis OpenID-leverandør som [3:https://www.myopenid.com/]."
+"OpenID er tjeneste som lar deg logge på mange forskjellige nettsteder med en"
+" enkelt identitet. Finn ut [1:mer om OpenID] og [2:hvordan få en OpenID-"
+"aktivert konto]. Sannsynligvis er det enkleste å registrere deg hos en "
+"gratis OpenID-leverandør som [3:https://www.myopenid.com/]."
 
 #: ckan/templates/user/logout.html:5
 msgid "Logout - User"
@@ -2760,5 +2589,3 @@
 msgid "User name:"
 msgstr "Brukernavn:"
 
-#~ msgid "Actions"
-#~ msgstr "Handlinger"
