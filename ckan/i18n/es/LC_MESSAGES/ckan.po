--- conflicted
+++ resolved
@@ -1,13 +1,8 @@
 # Translations template for ckan.
 # Copyright (C) 2020 ORGANIZATION
 # This file is distributed under the same license as the ckan project.
-<<<<<<< HEAD
-# FIRST AUTHOR <EMAIL@ADDRESS>, 2018.
-#
-=======
 # FIRST AUTHOR <EMAIL@ADDRESS>, 2020.
 # 
->>>>>>> fc1a6656
 # Translators:
 # Mihai Pantazi <malexandru_70@hotmail.com>, 2018
 # Isabel M Ruiz Mellado <inactive+imruiz@transifex.com>, 2018
@@ -26,10 +21,7 @@
 "MIME-Version: 1.0\n"
 "Content-Type: text/plain; charset=UTF-8\n"
 "Content-Transfer-Encoding: 8bit\n"
-<<<<<<< HEAD
-=======
 "Generated-By: Babel 2.3.4\n"
->>>>>>> fc1a6656
 "Language: es\n"
 "Plural-Forms: nplurals=2; plural=(n != 1);\n"
 "Generated-By: Babel 2.5.3\n"
@@ -146,18 +138,6 @@
 msgid "Access denied"
 msgstr "Acceso denegado"
 
-<<<<<<< HEAD
-#: ckanext/datastore/templates/ajax_snippets/api_info.html:24
-msgid ""
-"Further information in the <a "
-"href=\"http://docs.ckan.org/en/latest/maintaining/datastore.html\" "
-"target=\"_blank\">main CKAN Data API and DataStore documentation</a>.</p>"
-msgstr ""
-"Más información en la <a "
-"href=\"http://docs.ckan.org/en/latest/maintaining/datastore.html\" "
-"target=\"_blank\">documentación del API de Datos principal y del DataStore "
-"de CKAN</a>.</p>"
-=======
 #: ckan/controllers/api.py:133 ckan/controllers/api.py:227
 #: ckan/logic/action/create.py:911 ckan/logic/converters.py:123
 #: ckan/logic/converters.py:148 ckan/logic/converters.py:173
@@ -168,7 +148,6 @@
 #: ckan/logic/validators.py:715 ckan/views/api.py:121 ckan/views/api.py:310
 msgid "Not found"
 msgstr "No encontrado"
->>>>>>> fc1a6656
 
 #: ckan/controllers/api.py:139 ckan/views/api.py:128
 msgid "Bad request"
@@ -308,22 +287,9 @@
 msgid "User %r not authorized to edit %s"
 msgstr "El usuario %r no está autorizado para editar %s"
 
-<<<<<<< HEAD
-#: ckanext/datastore/templates-bs2/ajax_snippets/api_info.html:24
-msgid ""
-"Further information in the <a "
-"href=\"http://docs.ckan.org/en/latest/maintaining/datastore.html\" "
-"target=\"_blank\">main CKAN Data API and DataStore documentation</a>.</p>"
-msgstr ""
-"Más información en la <a "
-"href=\"http://docs.ckan.org/en/latest/maintaining/datastore.html\" "
-"target=\"_blank\">documentación del API de Datos principal y del DataStore "
-"de CKAN</a>.</p>"
-=======
 #: ckan/controllers/group.py:443
 msgid "Not authorized to perform bulk update"
 msgstr "No autorizado para llevar a cabo una actualización masiva."
->>>>>>> fc1a6656
 
 #: ckan/controllers/group.py:461
 msgid "Unauthorized to create a group"
@@ -696,15 +662,9 @@
 msgid "Old Password"
 msgstr "Contraseña anterior"
 
-<<<<<<< HEAD
-#: ckanext/webpageview/theme/templates/webpage_form.html:3
-msgid "eg. http://example.com  (if blank uses resource url)"
-msgstr "ej: http://example.com (si el blanco usa la url del recurso)"
-=======
 #: ckan/controllers/user.py:387 ckan/views/user.py:212
 msgid "incorrect password"
 msgstr "Contraseña incorrecta"
->>>>>>> fc1a6656
 
 #: ckan/controllers/user.py:427 ckan/views/user.py:386
 msgid "Login failed. Bad username or password."
@@ -3136,24 +3096,9 @@
 msgid "Clear Upload"
 msgstr "Eliminar Carga"
 
-<<<<<<< HEAD
-#: ckan/templates/admin/index.html:20
-#, python-format
-msgid ""
-"<p>As a sysadmin user you have full control over this CKAN instance. Proceed"
-" with care!</p> <p>For guidance on using sysadmin features, see the CKAN  <a"
-" href=\"%(docs_url)s\" target=\"_blank\">sysadmin guide</a></p>"
-msgstr ""
-"<p>Como usuario administrador del sistema tiene total control sobre esta "
-"instancia de CKAN. ¡Proceda con cuidado!</p> <p>Para guía sobre el uso de "
-"las características de los usuarios a administradores, ver la <a "
-"href=\"%(docs_url)s\" target=\"_blank\">guía de usuarios administradores de "
-"sistema</a> de CKAN</p>"
-=======
 #: ckan/templates/organization/base_form_page.html:5
 msgid "Organization Form"
 msgstr "Formulario de la Organización"
->>>>>>> fc1a6656
 
 #: ckan/templates/organization/bulk_process.html:3
 #: ckan/templates/organization/bulk_process.html:11
@@ -3530,16 +3475,9 @@
 
 #: ckan/templates/package/resource_read.html:140
 msgid ""
-<<<<<<< HEAD
-"You can use CKAN Groups to create and manage collections of datasets. This "
-"could be to catalogue datasets for a particular project or team, or on a "
-"particular theme, or as a very simple way to help people find and search "
-"your own published datasets."
-=======
 "If a view requires the DataStore, the DataStore plugin may not be enabled, "
 "or the data may not have been pushed to the DataStore, or the DataStore "
 "hasn't finished processing the data yet"
->>>>>>> fc1a6656
 msgstr ""
 "Si una vista requiere el DataStore, entonces el plugin de DataStore puede no"
 " haber sido habilitado, o los datos pueden no haber sido publicados en el "
@@ -3588,53 +3526,9 @@
 msgid "License"
 msgstr "Licencia"
 
-<<<<<<< HEAD
-#: ckan/templates/home/snippets/about_text.html:1
-msgid ""
-"<p>CKAN is the world’s leading open-source data portal platform.</p> <p>CKAN"
-" is a complete out-of-the-box software solution that makes data accessible "
-"and usable – by providing tools to streamline publishing, sharing, finding "
-"and using data (including storage of data and provision of robust data "
-"APIs). CKAN is aimed at data publishers (national and regional governments, "
-"companies and organizations) wanting to make their data open and "
-"available.</p> <p>CKAN is used by governments and user groups worldwide and "
-"powers a variety of official and community data portals including portals "
-"for local, national and international government, such as the UK’s <a "
-"href=\"http://data.gov.uk\">data.gov.uk</a> and the European Union’s <a "
-"href=\"http://publicdata.eu/\">publicdata.eu</a>, the Brazilian <a "
-"href=\"http://dados.gov.br/\">dados.gov.br</a>, Dutch and Netherland "
-"government portals, as well as city and municipal sites in the US, UK, "
-"Argentina, Finland and elsewhere.</p> <p>CKAN: <a "
-"href=\"http://ckan.org/\">http://ckan.org/</a><br /> CKAN Tour: <a "
-"href=\"http://ckan.org/tour/\">http://ckan.org/tour/</a><br /> Features "
-"overview: <a "
-"href=\"http://ckan.org/features/\">http://ckan.org/features/</a></p>"
-msgstr ""
-"<p>CKAN es la plataforma de datos, de código abierto, líder a nivel "
-"mundial.</p><p>CKAN es una solución completa de software lista para utilizar"
-" que hace los datos accesibles y utilizables al proveer herramientas para "
-"publicar, compartir, encontrar y usar los datos (incluyendo almacenamiento "
-"de datos y provisión de APIs de datos robustas). CKAN está orientada a "
-"proveedores de datos (gobiernos nacionales y regionales, compañías y "
-"organizaciones) que desean hacer sus datos abiertos y "
-"disponibles.</p><p>CKAN es utilizada por gobiernos y grupos de usuarios a "
-"nivel mundial y gestiona una variedad de portales de datos oficiales y "
-"comunitarios, incluyendo portales para gobiernos locales, nacionales e "
-"internacionales tales como <a href=\"http://data.gov.uk\">data.gov.uk</a> de"
-" Reino Unido, <a href=\"http://publicdata.eu/\">publicdata.eu</a> de la "
-"Unión Europea; <a href=\"http://dados.gov.br/\">dados.gov.br</a> de Brasil; "
-"además portales de los gobiernos de Dinamarca y Holanda, así como también "
-"sitios de ciudades y municipalidades en Estados Unidos, Reino Unido, "
-"Argentina, Finlandia y en otros lugares.</p> <p>CKAN: <a "
-"href=\"http://ckan.org/\">http://ckan.org/</a><br /> Tour de CKAN: <a "
-"href=\"http://ckan.org/tour/\">http://ckan.org/tour/</a><br /> Revisión de "
-"funcionalidades: <a "
-"href=\"http://ckan.org/features/\">http://ckan.org/features/</a>"
-=======
 #: ckan/templates/package/resource_views.html:10
 msgid "New view"
 msgstr "Nueva vista"
->>>>>>> fc1a6656
 
 #: ckan/templates/package/resource_views.html:27
 msgid "This resource has no views"
@@ -3648,13 +3542,8 @@
 #: ckan/templates/package/snippets/resources_list.html:26
 #, python-format
 msgid ""
-<<<<<<< HEAD
-"This is a nice introductory paragraph about CKAN or the site in general. We "
-"don't have any copy to go here yet but soon we will"
-=======
 " <p class=\"empty\">This dataset has no data, <a href=\"%(url)s\">why not "
 "add some?</a></p> "
->>>>>>> fc1a6656
 msgstr ""
 "<p class=\"empty\">Este conjunto de datos no tiene datos, <a "
 "href=\"%(url)s\">¿por qué no añades alguno?</a></p>"
@@ -3878,36 +3767,6 @@
 msgid "eg. CSV, XML or JSON"
 msgstr "ej. CSV, XML ó JSON"
 
-<<<<<<< HEAD
-#: ckan/templates/organization/snippets/help.html:7
-msgid ""
-"<p>Organizations act like publishing departments for datasets (for example, "
-"the Department of Health). This means that datasets can be published by and "
-"belong to a department instead of an individual user.</p> <p>Within "
-"organizations, admins can assign roles and authorise its members, giving "
-"individual users the right to publish datasets from that particular "
-"organisation (e.g. Office of National Statistics).</p>"
-msgstr ""
-"<p>Las organizaciones actúan como departamentos de publicación para los "
-"conjuntos de datos (por ejemplo, el Departamento de Salud). Esto significa "
-"que los conjuntos de datos pueden ser publicados por y pertenecer a un "
-"departamento en vez de a un usuario individual.</p> <p>Dentro de las "
-"organizaciones, los administradores asignan roles y autorizaciones para sus "
-"miembros, dándoles a los usuarios individuales el derecho a publicar "
-"conjuntos de datos de esa organización en particular (ej: Oficina Nacional "
-"de Estadísticas).</p>"
-
-#: ckan/templates/organization/snippets/helper.html:8
-msgid ""
-"CKAN Organizations are used to create, manage and publish collections of "
-"datasets. Users can have different roles within an Organization, depending "
-"on their level of authorisation to create, edit and publish."
-msgstr ""
-"Las organizaciones en CKAN son usadas para crear, gestionar y publicar "
-"colecciones de conjuntos de datos. Los usuarios pueden tener diferentes "
-"perfiles en una organización, dependiente de su nivel de autorización para "
-"crear, editar y publicar"
-=======
 #: ckan/templates/package/snippets/resource_form.html:42
 msgid "This will be guessed automatically. Leave blank if you wish"
 msgstr "Esto será adivinado automáticamente. Déjelo en blanco si desea"
@@ -3915,7 +3774,6 @@
 #: ckan/templates/package/snippets/resource_form.html:53
 msgid "eg. 2012-06-05"
 msgstr "ej. 2012-06-05"
->>>>>>> fc1a6656
 
 #: ckan/templates/package/snippets/resource_form.html:55
 msgid "File Size"
@@ -4041,25 +3899,9 @@
 msgid "eg. Information about my view"
 msgstr "ej: Información sobre mi vista"
 
-<<<<<<< HEAD
-#: ckan/templates/package/new_view.html:19
-msgid ""
-"Data Explorer views may be slow and unreliable unless the DataStore "
-"extension is enabled. For more information, please see the <a "
-"href='http://docs.ckan.org/en/latest/maintaining/data-viewer.html#viewing-"
-"structured-data-the-data-explorer' target='_blank'>Data Explorer "
-"documentation</a>."
-msgstr ""
-"Las vistas de Data Explorer pueden ser lentas y no confiables a no ser que "
-"la extensión DataStore esté activa. Para más información por favor revise la"
-" <a href='http://docs.ckan.org/en/latest/maintaining/data-viewer.html"
-"#viewing-structured-data-the-data-explorer' target='_blank'>documentación de"
-" Data Explorer</a>."
-=======
 #: ckan/templates/package/snippets/view_form_filters.html:28
 msgid "Remove Filter"
 msgstr "Quitar Filtro"
->>>>>>> fc1a6656
 
 #: ckan/templates/package/snippets/view_form_filters.html:46
 #: ckanext/reclineview/theme/public/recline_view.js:219
@@ -4312,20 +4154,10 @@
 msgid "Activity from items that I'm following"
 msgstr "Actividad de los elementos que Usted sigue"
 
-<<<<<<< HEAD
-#: ckan/templates/package/snippets/package_basic_fields.html:41
-msgid ""
-"License definitions and additional information can be found at <a "
-"href=\"http://opendefinition.org/licenses/\">opendefinition.org</a>"
-msgstr ""
-"Definiciones de licencias e información adicional puede ser encontrada en <a"
-" href=\"http://opendefinition.org/licenses/\">opendefinition.org</a>"
-=======
 #: ckan/templates/user/dashboard_datasets.html:17
 #: ckan/templates/user/read.html:20
 msgid "You haven't created any datasets."
 msgstr "No has creado ningún conjunto de datos."
->>>>>>> fc1a6656
 
 #: ckan/templates/user/dashboard_datasets.html:19
 #: ckan/templates/user/dashboard_groups.html:22
@@ -4876,13 +4708,9 @@
 
 #: ckanext/datastore/templates-bs2/ajax_snippets/api_info.html:24
 msgid ""
-<<<<<<< HEAD
-"Your profile lets other CKAN users know about who you are and what you do."
-=======
 " Further information in the <a       "
 "href=\"http://docs.ckan.org/en/latest/maintaining/datastore.html\" "
 "target=\"_blank\">main CKAN Data API and DataStore documentation</a>.</p> "
->>>>>>> fc1a6656
 msgstr ""
 "Más información en la <a "
 "href=\"http://docs.ckan.org/en/latest/maintaining/datastore.html\" "
