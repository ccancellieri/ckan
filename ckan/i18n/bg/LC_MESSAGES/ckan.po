# Translations template for ckan.
# Copyright (C) 2020 ORGANIZATION
# This file is distributed under the same license as the ckan project.
<<<<<<< HEAD
# FIRST AUTHOR <EMAIL@ADDRESS>, 2018.
#
=======
# FIRST AUTHOR <EMAIL@ADDRESS>, 2020.
# 
>>>>>>> fc1a6656
# Translators:
# Adrià Mercader <adria.mercader@okfn.org>, 2018
# Ivaylo Petrov, 2018
#
#, fuzzy
msgid ""
msgstr ""
"Project-Id-Version: ckan 2.8.4b0\n"
"Report-Msgid-Bugs-To: EMAIL@ADDRESS\n"
"POT-Creation-Date: 2020-03-31 17:05+0200\n"
"PO-Revision-Date: 2018-03-27 14:15+0000\n"
"Last-Translator: Ivaylo Petrov, 2018\n"
"Language-Team: Bulgarian (https://www.transifex.com/okfn/teams/11162/bg/)\n"
"MIME-Version: 1.0\n"
"Content-Type: text/plain; charset=UTF-8\n"
"Content-Transfer-Encoding: 8bit\n"
<<<<<<< HEAD
=======
"Generated-By: Babel 2.3.4\n"
>>>>>>> fc1a6656
"Language: bg\n"
"Plural-Forms: nplurals=2; plural=(n != 1);\n"
"Generated-By: Babel 2.5.3\n"

#: ckan/authz.py:214
#, python-format
msgid "Authorization function not found: %s"
msgstr "Упълномощаващата функция не е открита: %s"

#: ckan/authz.py:226 ckan/templates/header.html:11
msgid "Admin"
msgstr "Администратор"

#: ckan/authz.py:230
msgid "Editor"
msgstr "Редактор"

#: ckan/authz.py:234
msgid "Member"
msgstr "Член"

#: ckan/controllers/admin.py:34 ckan/views/admin.py:76
msgid "Need to be system administrator to administer"
msgstr "Трябва да имате права на системен администратор"

#: ckan/controllers/admin.py:50 ckan/templates/admin/config.html:14
msgid "Site Title"
msgstr "Заглавие на страницата"

#: ckan/controllers/admin.py:51 ckan/templates/admin/config.html:16
msgid "Style"
msgstr "Стил"

#: ckan/controllers/admin.py:52 ckan/templates/admin/config.html:18
msgid "Site Tag Line"
msgstr "Мото на сайта"

#: ckan/controllers/admin.py:53
msgid "Site Tag Logo"
msgstr "Лого на сайта"

#: ckan/controllers/admin.py:55 ckan/templates/admin/config.html:25
#: ckan/templates/group/about.html:3 ckan/templates/group/read_base.html:19
#: ckan/templates/header.html:88 ckan/templates/home/about.html:3
#: ckan/templates/home/about.html:6 ckan/templates/home/about.html:16
#: ckan/templates/organization/about.html:3
#: ckan/templates/organization/read_base.html:19
#: ckan/templates/user/edit_user_form.html:14
msgid "About"
msgstr "За портала"

#: ckan/controllers/admin.py:55 ckan/templates/admin/config.html:25
msgid "About page text"
msgstr "Текст за страница „Относно“"

#: ckan/controllers/admin.py:56 ckan/templates/admin/config.html:27
msgid "Intro Text"
msgstr "Въвеждащ текст"

#: ckan/controllers/admin.py:56 ckan/templates/admin/config.html:27
msgid "Text on home page"
msgstr "Текст на начална страница"

#: ckan/controllers/admin.py:57 ckan/templates/admin/config.html:29
msgid "Custom CSS"
msgstr "Персонализиран CSS"

#: ckan/controllers/admin.py:57 ckan/templates/admin/config.html:29
msgid "Customisable css inserted into the page header"
msgstr "Персонализиран CSS, вмъкнат в хедъра на страницата"

#: ckan/controllers/admin.py:58 ckan/templates/admin/config.html:31
msgid "Homepage"
msgstr "Начална страница"

#: ckan/controllers/admin.py:161 ckan/views/admin.py:178
#, python-format
msgid ""
"Cannot purge package %s as associated revision %s includes non-deleted "
"packages %s"
msgstr ""
"Пакет %s не може да бъде прочистен, тъй като свързаната ревизия %s съдържа "
"пакети, които не са изтрити %s"

#: ckan/controllers/admin.py:183 ckan/views/admin.py:200
#, python-format
msgid "Problem purging revision %s: %s"
msgstr "Проблем при прочистване на ревизия %s: %s"

#: ckan/controllers/admin.py:185 ckan/views/admin.py:202
msgid "Purge complete"
msgstr "Прочистването е завършено"

#: ckan/controllers/admin.py:187 ckan/views/admin.py:204
msgid "Action not implemented."
msgstr "Действието не е приложимо."

#: ckan/controllers/api.py:66 ckan/controllers/group.py:156
#: ckan/controllers/home.py:27 ckan/controllers/package.py:144
#: ckan/controllers/package.py:315 ckan/controllers/revision.py:34
#: ckan/controllers/revision.py:160 ckan/controllers/revision.py:189
#: ckan/controllers/tag.py:27 ckan/controllers/user.py:58
#: ckan/controllers/user.py:83 ckan/controllers/user.py:86
#: ckan/controllers/user.py:117 ckan/controllers/user.py:598
#: ckan/views/dashboard.py:27 ckan/views/user.py:59 ckan/views/user.py:62
#: ckan/views/user.py:87 ckan/views/user.py:110 ckan/views/user.py:476
#: ckanext/datapusher/plugin.py:68
msgid "Not authorized to see this page"
msgstr "Нямате право на достъп до тази странца"

#: ckan/controllers/api.py:127 ckan/controllers/api.py:218
#: ckan/views/api.py:114 ckan/views/api.py:301
msgid "Access denied"
msgstr "Достъп отказан"

#: ckan/controllers/api.py:133 ckan/controllers/api.py:227
#: ckan/logic/action/create.py:911 ckan/logic/converters.py:123
#: ckan/logic/converters.py:148 ckan/logic/converters.py:173
#: ckan/logic/validators.py:151 ckan/logic/validators.py:172
#: ckan/logic/validators.py:193 ckan/logic/validators.py:202
#: ckan/logic/validators.py:216 ckan/logic/validators.py:233
#: ckan/logic/validators.py:246 ckan/logic/validators.py:270
#: ckan/logic/validators.py:715 ckan/views/api.py:121 ckan/views/api.py:310
msgid "Not found"
msgstr "Данните не бяха намерени"

#: ckan/controllers/api.py:139 ckan/views/api.py:128
msgid "Bad request"
msgstr "Неправилна заявка"

<<<<<<< HEAD
#: ckanext/datastore/templates/ajax_snippets/api_info.html:24
msgid ""
"Further information in the <a "
"href=\"http://docs.ckan.org/en/latest/maintaining/datastore.html\" "
"target=\"_blank\">main CKAN Data API and DataStore documentation</a>.</p>"
msgstr ""
=======
#: ckan/controllers/api.py:167
#, python-format
msgid "Action name not known: %s"
msgstr "Неизвестно име на действие: %s"
>>>>>>> fc1a6656

#: ckan/controllers/api.py:188 ckan/views/api.py:270
#, python-format
msgid "JSON Error: %s"
msgstr "JSON Грешка: %s"

#: ckan/controllers/api.py:194 ckan/views/api.py:276
#, python-format
msgid "Bad request data: %s"
msgstr "Неправилни данни в заявка: %s"

#: ckan/controllers/api.py:283
msgid "No revision specified"
msgstr "Няма посочена ревизия"

#: ckan/controllers/api.py:287
#, python-format
msgid "There is no revision with id: %s"
msgstr "Няма ревизия с индентификатор: %s"

#: ckan/controllers/api.py:297
msgid "Missing search term ('since_id=UUID' or  'since_time=TIMESTAMP')"
msgstr ""
"Липсващо условие на търсене ('since_id=UUID' или 'since_time=TIMESTAMP')"

#: ckan/controllers/api.py:309
#, python-format
msgid "Could not read parameters: %r"
msgstr "Не могат да се прочетат параметри: %r"

#: ckan/controllers/api.py:370
#, python-format
msgid "Bad search option: %s"
msgstr "Неправилна опция на търсене: %s"

#: ckan/controllers/api.py:373
#, python-format
msgid "Unknown register: %s"
msgstr "Неизвестен регистър: %s"

#: ckan/controllers/api.py:382
#, python-format
msgid "Malformed qjson value: %r"
msgstr "Неправилно зададена qjson стойност: %r"

#: ckan/controllers/api.py:392
msgid "Request params must be in form of a json encoded dictionary."
msgstr "Параметрите на заявката трябва да са във формат на JSON речник."

#: ckan/controllers/feed.py:234 ckan/controllers/group.py:128
#: ckan/controllers/group.py:226 ckan/controllers/group.py:394
#: ckan/controllers/group.py:504 ckan/controllers/group.py:537
#: ckan/controllers/group.py:567 ckan/controllers/group.py:578
#: ckan/controllers/group.py:632 ckan/controllers/group.py:658
#: ckan/controllers/group.py:714 ckan/controllers/group.py:746
#: ckan/controllers/group.py:779 ckan/controllers/group.py:836
#: ckan/controllers/group.py:933 ckan/controllers/package.py:1265
#: ckan/controllers/package.py:1280 ckan/logic/action/create.py:1373
#: ckan/views/feed.py:143
msgid "Group not found"
msgstr "Групата не е намерена"

#: ckan/controllers/feed.py:245 ckan/logic/action/create.py:1373
#: ckan/views/feed.py:160
msgid "Organization not found"
msgstr "Организацията не е намерена"

#: ckan/controllers/group.py:130 ckan/controllers/group.py:581
msgid "Incorrect group type"
msgstr "Неправилен тип на групата"

#: ckan/controllers/group.py:306 ckan/controllers/home.py:61
#: ckan/controllers/package.py:256 ckan/lib/helpers.py:1073
#: ckan/templates/header.html:87 ckan/templates/organization/edit_base.html:5
#: ckan/templates/organization/edit_base.html:8
#: ckan/templates/organization/index.html:3
#: ckan/templates/organization/index.html:6
#: ckan/templates/organization/index.html:18
#: ckan/templates/organization/read_base.html:3
#: ckan/templates/organization/read_base.html:6
#: ckan/templates/package/base.html:15 ckan/views/home.py:46
msgid "Organizations"
msgstr "Организации"

#: ckan/controllers/group.py:307 ckan/controllers/home.py:62
#: ckan/controllers/package.py:257 ckan/lib/helpers.py:1074
#: ckan/templates/group/base_form_page.html:6 ckan/templates/group/edit.html:4
#: ckan/templates/group/edit_base.html:3 ckan/templates/group/edit_base.html:8
#: ckan/templates/group/index.html:3 ckan/templates/group/index.html:6
#: ckan/templates/group/index.html:18 ckan/templates/group/members.html:3
#: ckan/templates/group/read_base.html:3 ckan/templates/group/read_base.html:6
#: ckan/templates/header.html:88 ckan/templates/package/group_list.html:5
#: ckan/templates/package/read_base.html:20
#: ckan/templates/revision/diff.html:16 ckan/templates/revision/read.html:84
#: ckan/tests/config/test_middleware.py:632 ckan/views/home.py:47
msgid "Groups"
msgstr "Групи"

#: ckan/controllers/group.py:308 ckan/controllers/home.py:63
#: ckan/controllers/package.py:258 ckan/lib/helpers.py:1075
#: ckan/logic/__init__.py:110
#: ckan/templates/package/snippets/package_basic_fields.html:24
#: ckan/templates/snippets/context/dataset.html:17
#: ckan/templates/tag/index.html:3 ckan/templates/tag/index.html:6
#: ckan/templates/tag/index.html:12 ckan/views/home.py:48
msgid "Tags"
msgstr "Етикети"

#: ckan/controllers/group.py:309 ckan/controllers/home.py:64
#: ckan/controllers/package.py:259 ckan/lib/helpers.py:1076
#: ckan/views/home.py:49
msgid "Formats"
msgstr "Формати"

#: ckan/controllers/group.py:310 ckan/controllers/home.py:65
#: ckan/controllers/package.py:260 ckan/lib/helpers.py:1077
#: ckan/views/home.py:50
msgid "Licenses"
msgstr "Лицензи"

#: ckan/controllers/group.py:396 ckan/controllers/group.py:513
#: ckan/controllers/package.py:345 ckan/controllers/package.py:576
#: ckan/controllers/package.py:789 ckan/controllers/package.py:1409
#: ckan/controllers/package.py:1443
#, python-format
msgid "User %r not authorized to edit %s"
msgstr "Потребител %r няма право да редактира %s"

#: ckan/controllers/group.py:443
msgid "Not authorized to perform bulk update"
msgstr "Нямате право да извършвате цялостно обновяване."

#: ckan/controllers/group.py:461
msgid "Unauthorized to create a group"
msgstr "Нямате право да създадавате група"

#: ckan/controllers/group.py:539 ckan/controllers/group.py:569
#: ckan/controllers/package.py:944 ckan/controllers/package.py:992
#: ckan/controllers/user.py:250 ckan/controllers/user.py:380
#: ckan/controllers/user.py:551 ckan/views/user.py:193 ckan/views/user.py:300
#: ckan/views/user.py:643
msgid "Integrity Error"
msgstr "Грешка в целостта"

<<<<<<< HEAD
#: ckanext/datastore/templates-bs2/ajax_snippets/api_info.html:24
msgid ""
"Further information in the <a "
"href=\"http://docs.ckan.org/en/latest/maintaining/datastore.html\" "
"target=\"_blank\">main CKAN Data API and DataStore documentation</a>.</p>"
msgstr ""
=======
#: ckan/controllers/group.py:595
#, python-format
msgid "User %r not authorized to edit %s authorizations"
msgstr "Потребител %r няма право да редактира права за %s"
>>>>>>> fc1a6656

#: ckan/controllers/group.py:615 ckan/controllers/group.py:630
#, python-format
msgid "Unauthorized to delete group %s"
msgstr "Нямате право да изтривате група %s"

#: ckan/controllers/group.py:621
msgid "Organization has been deleted."
msgstr "Организацията беше изтрита."

#: ckan/controllers/group.py:623
msgid "Group has been deleted."
msgstr "Групата беше изтрита."

#: ckan/controllers/group.py:625
#, python-format
msgid "%s has been deleted."
msgstr ""

#: ckan/controllers/group.py:649
#, python-format
msgid "User %r not authorized to edit members of %s"
msgstr ""

#: ckan/controllers/group.py:670
#, python-format
msgid "Unauthorized to create group %s members"
msgstr ""

#: ckan/controllers/group.py:712
#, python-format
msgid "Unauthorized to add member to group %s"
msgstr "Нямате право да добавяте член към група %s"

#: ckan/controllers/group.py:731 ckan/controllers/group.py:744
#, python-format
msgid "Unauthorized to delete group %s members"
msgstr "Нпмате право да изтривате членове на група %s"

#: ckan/controllers/group.py:738
msgid "Group member has been deleted."
msgstr "Член на групата беше изтрит"

#: ckan/controllers/group.py:762 ckan/controllers/package.py:436
msgid "Select two revisions before doing the comparison."
msgstr "Изберете две ревизии, преди да направите сравнение."

#: ckan/controllers/group.py:786
msgid "CKAN Group Revision History"
msgstr "История на ревизии на CKAN група"

#: ckan/controllers/group.py:790
msgid "Recent changes to CKAN Group: "
msgstr "Последни промени в CKAN група"

#: ckan/controllers/group.py:811 ckan/controllers/package.py:487
msgid "Log message: "
msgstr "Журнално съобщение: "

#: ckan/controllers/group.py:861 ckan/controllers/package.py:1193
#: ckan/controllers/user.py:719 ckan/views/user.py:673
msgid "You are now following {0}"
msgstr "Вече следвате {0}"

#: ckan/controllers/group.py:881 ckan/controllers/package.py:1212
#: ckan/controllers/user.py:739 ckan/views/user.py:695
msgid "You are no longer following {0}"
msgstr "Вече не следвате {0}"

#: ckan/controllers/group.py:901 ckan/controllers/user.py:584
#: ckan/views/user.py:720
#, python-format
msgid "Unauthorized to view followers %s"
msgstr "Нямате право да виждате тези последователи %s"

#: ckan/controllers/home.py:35
msgid "This site is currently off-line. Database is not initialised."
msgstr ""
"В момента тази страница е недостъпна. Базата данни не е инициализирана."

#: ckan/controllers/home.py:73 ckan/views/home.py:58
#, python-format
msgid "Please <a href=\"%s\">update your profile</a> and add your email address. "
msgstr ""
"Моля, <a href=\"%s\"> обновете профила си</a> и добавете своя имейл адрес."

#: ckan/controllers/home.py:75 ckan/views/home.py:60
#, python-format
msgid "%s uses your email address if you need to reset your password."
msgstr ""
"%s използвайte своя имейл адрес, ако имате нужда да възстановите паролата "
"си."

#: ckan/controllers/package.py:304
msgid "Invalid search query: {error_message}"
msgstr ""

#: ckan/controllers/package.py:323
msgid "Parameter \"{parameter_name}\" is not an integer"
msgstr "Параметърът \"{parameter_name}\" не е цяло число"

#: ckan/controllers/package.py:343 ckan/controllers/package.py:351
#: ckan/controllers/package.py:389 ckan/controllers/package.py:456
#: ckan/controllers/package.py:775 ckan/controllers/package.py:823
#: ckan/controllers/package.py:841 ckan/controllers/package.py:942
#: ckan/controllers/package.py:990 ckan/controllers/package.py:1042
#: ckan/controllers/package.py:1089 ckan/controllers/package.py:1237
#: ckan/controllers/package.py:1253 ckan/controllers/package.py:1316
#: ckan/controllers/package.py:1415 ckan/controllers/package.py:1450
#: ckan/controllers/package.py:1557
msgid "Dataset not found"
msgstr "Наборът от данни не е намерен"

#: ckan/controllers/package.py:377 ckan/controllers/package.py:379
#: ckan/controllers/package.py:381
#, python-format
msgid "Invalid revision format: %r"
msgstr "Невалиден формат на ревизия: %r"

#: ckan/controllers/package.py:415
msgid "Viewing datasets of type \"{package_type}\" is not supported ({file_!r})."
msgstr ""

#: ckan/controllers/package.py:454 ckan/controllers/package.py:839
#: ckan/controllers/package.py:940 ckan/controllers/package.py:988
#: ckan/controllers/package.py:1239
#, python-format
msgid "Unauthorized to read package %s"
msgstr "Нямате право да четете пакет %s"

#: ckan/controllers/package.py:463
msgid "CKAN Dataset Revision History"
msgstr "История на ревизии на CKAN набор от данни"

#: ckan/controllers/package.py:466
msgid "Recent changes to CKAN Dataset: "
msgstr "Последни промени в CKAN набор от данни:"

#: ckan/controllers/package.py:522
msgid "Unauthorized to create a package"
msgstr "Нямате право да създавате пакет"

#: ckan/controllers/package.py:598
msgid "Unauthorized to edit this resource"
msgstr "Нямате право да редактирате ресурс"

#: ckan/controllers/package.py:613 ckan/controllers/package.py:1076
#: ckan/controllers/package.py:1096 ckan/controllers/package.py:1163
#: ckan/controllers/package.py:1346 ckan/controllers/package.py:1424
#: ckan/controllers/package.py:1455 ckan/controllers/package.py:1563
#: ckan/controllers/package.py:1614 ckanext/datapusher/plugin.py:59
#: ckanext/datastore/controller.py:80 ckanext/resourceproxy/controller.py:33
msgid "Resource not found"
msgstr "Ресурсът не беше намерен"

#: ckan/controllers/package.py:666
msgid "Unauthorized to update dataset"
msgstr "Нямате право да обновявате набор от данни."

#: ckan/controllers/package.py:668 ckan/controllers/package.py:705
#: ckan/controllers/package.py:731
msgid "The dataset {id} could not be found."
msgstr "Наборът от данни {id} не беше намерен."

#: ckan/controllers/package.py:672
msgid "You must add at least one data resource"
msgstr "Трябва да добавите поне един ресурс от данни."

#: ckan/controllers/package.py:681 ckanext/datapusher/helpers.py:24
msgid "Error"
msgstr "Грешка"

#: ckan/controllers/package.py:703
msgid "Unauthorized to create a resource"
msgstr "Нямате право да създавате ресурс"

#: ckan/controllers/package.py:736
msgid "Unauthorized to create a resource for this package"
msgstr ""

#: ckan/controllers/package.py:950
msgid "Unable to add package to search index."
msgstr "Пакетът данни не може да бъде включен в индекса за търсене."

#: ckan/controllers/package.py:998
msgid "Unable to update search index."
msgstr "Индексът за търсене не може да бъде обновен."

#: ckan/controllers/package.py:1035
msgid "Dataset has been deleted."
msgstr "Наборът от данни беше изтрит."

#: ckan/controllers/package.py:1040 ckan/controllers/package.py:1058
#, python-format
msgid "Unauthorized to delete package %s"
msgstr "Нямате право да изтриете пакет %s"

#: ckan/controllers/package.py:1063
msgid "Resource has been deleted."
msgstr "Ресурсът е изтрит."

#: ckan/controllers/package.py:1074
#, python-format
msgid "Unauthorized to delete resource %s"
msgstr "Нямате право да изтриете ресурс %s"

#: ckan/controllers/package.py:1133 ckan/controllers/package.py:1576
msgid "Resource view not found"
msgstr ""

#: ckan/controllers/package.py:1172
msgid "Resource data not found"
msgstr "Не е намерена информация за ресурса"

#: ckan/controllers/package.py:1181
msgid "No download is available"
msgstr "Не са налични файлове за сваляне"

#: ckan/controllers/package.py:1318
#, python-format
msgid "Unauthorized to read dataset %s"
msgstr "Нямате право да четете набор от данни %s"

#: ckan/controllers/package.py:1426
#, python-format
msgid "Unauthorized to read resource %s"
msgstr "Нямате право да четете ресурс %s"

#: ckan/controllers/package.py:1490
msgid "Unauthorized to edit resource"
msgstr "Нямате право да редактирате ресурс"

#: ckan/controllers/package.py:1508
msgid "View not found"
msgstr "Изгледът не е намерен"

#: ckan/controllers/package.py:1514
msgid "View Type Not found"
msgstr ""

#: ckan/controllers/package.py:1570
msgid "Bad resource view data"
msgstr ""

#: ckan/controllers/package.py:1579
msgid "Resource view not supplied"
msgstr ""

#: ckan/controllers/package.py:1608
msgid "No preview has been defined."
msgstr "Не е дефиниран предварителен изглед."

#: ckan/controllers/revision.py:45
msgid "CKAN Repository Revision History"
msgstr "История на ревизии на CKAN хранилище"

#: ckan/controllers/revision.py:47
msgid "Recent changes to the CKAN repository."
msgstr "Последни промени в CKAN хранилище."

#: ckan/controllers/revision.py:111
#, python-format
msgid "Datasets affected: %s.\n"
msgstr "Засегнати набори от данни: %s.\n"

#: ckan/controllers/revision.py:218
msgid "Revision updated"
msgstr "Ревизията е обновена"

#: ckan/controllers/tag.py:60
msgid "Other"
msgstr "Други"

#: ckan/controllers/tag.py:74
msgid "Tag not found"
msgstr "Етикетът не е намерен"

#: ckan/controllers/user.py:162 ckan/views/user.py:290
msgid "Unauthorized to register as a user."
msgstr "Нямате право да се регистрирате като потребител."

#: ckan/controllers/user.py:180
msgid "Unauthorized to create a user"
msgstr "Нямате право да създавате потребител"

#: ckan/controllers/user.py:211 ckan/views/user.py:426
msgid "Unauthorized to delete user with id \"{user_id}\"."
msgstr "Нямате право да изтривате потребител с идентификатор \"{user_id}\"."

#: ckan/controllers/user.py:225 ckan/controllers/user.py:288
#: ckan/views/user.py:168 ckan/views/user.py:444
msgid "No user specified"
msgstr "Не е посочен потребител"

#: ckan/controllers/user.py:231 ckan/controllers/user.py:313
#: ckan/controllers/user.py:376 ckan/controllers/user.py:547
#: ckan/views/user.py:218 ckan/views/user.py:246 ckan/views/user.py:450
#: ckan/views/user.py:639
#, python-format
msgid "Unauthorized to edit user %s"
msgstr "Нямате право да обработвате потребител %s"

#: ckan/controllers/user.py:233 ckan/controllers/user.py:248
#: ckan/controllers/user.py:315 ckan/controllers/user.py:378
#: ckan/controllers/user.py:523 ckan/controllers/user.py:549
#: ckan/logic/auth/update.py:179 ckan/views/user.py:220 ckan/views/user.py:248
#: ckan/views/user.py:315 ckan/views/user.py:452 ckan/views/user.py:596
#: ckan/views/user.py:641
msgid "User not found"
msgstr "Потребителят не е намерен"

#: ckan/controllers/user.py:235 ckan/controllers/user.py:368
#: ckan/views/user.py:226 ckan/views/user.py:454
msgid "Profile updated"
msgstr "Профилът е обновен"

#: ckan/controllers/user.py:246 ckan/views/user.py:313
#, python-format
msgid "Unauthorized to create user %s"
msgstr "Нямате право да създавате потребител %s"

#: ckan/controllers/user.py:252 ckan/views/user.py:306
msgid "Bad Captcha. Please try again."
msgstr "Неправилна Captcha. Моля, опитайте отново."

#: ckan/controllers/user.py:266 ckan/views/user.py:325
#, python-format
msgid ""
"User \"%s\" is now registered but you are still logged in as \"%s\" from "
"before"
msgstr ""
"Потребител \"%s\" вече е регистриран, но Вие все още сте в системата с "
"предишния акаунт \"%s\""

#: ckan/controllers/user.py:294 ckan/views/user.py:174
msgid "Unauthorized to edit a user."
msgstr "Нямате право да редактирате потребител"

#: ckan/controllers/user.py:321 ckan/views/user.py:252
#, python-format
msgid "User %s not authorized to edit %s"
msgstr "Потребител %s няма право да редактира %s"

#: ckan/controllers/user.py:386 ckan/views/user.py:210
msgid "Password entered was incorrect"
msgstr ""

#: ckan/controllers/user.py:387 ckan/templates/user/edit_user_form.html:29
#: ckan/views/user.py:212
msgid "Old Password"
msgstr ""

#: ckan/controllers/user.py:387 ckan/views/user.py:212
msgid "incorrect password"
msgstr "грешна парола"

<<<<<<< HEAD
#: ckanext/webpageview/theme/templates/webpage_form.html:3
msgid "eg. http://example.com  (if blank uses resource url)"
msgstr ""
=======
#: ckan/controllers/user.py:427 ckan/views/user.py:386
msgid "Login failed. Bad username or password."
msgstr "Вход неуспешен. Грешно потребителско име или парола."
>>>>>>> fc1a6656

#: ckan/controllers/user.py:460 ckan/views/user.py:503
msgid "Unauthorized to request reset password."
msgstr "Нямате право да заявявате възстановяване на парола."

#: ckan/controllers/user.py:489
#, python-format
msgid "\"%s\" matched several users"
msgstr "\"%s\" съвпадащи потребители"

#: ckan/controllers/user.py:491 ckan/controllers/user.py:493
#, python-format
msgid "No such user: %s"
msgstr "Няма такъв потребител: %s"

#: ckan/controllers/user.py:498
msgid "Please check your inbox for a reset code."
msgstr "Моля, проверете входящата си поща за получен код за възстановяване."

#: ckan/controllers/user.py:502
#, python-format
msgid "Could not send reset link: %s"
msgstr "Не може да се изпрати линк за възстановяване: %s"

#: ckan/controllers/user.py:515 ckan/views/user.py:591
msgid "Unauthorized to reset password."
msgstr "Нямате право да възстановявате парола."

#: ckan/controllers/user.py:527 ckan/views/user.py:600
msgid "Invalid reset key. Please try again."
msgstr "Невалиден код за възстановяване. Моля, опитайте отново."

#: ckan/controllers/user.py:544 ckan/views/user.py:636
msgid "Your password has been reset."
msgstr "Вашата парола беше възстановена."

#: ckan/controllers/user.py:566
msgid "Your password must be 4 characters or longer."
msgstr "Паролата трябва да е с дължина най-малко 4 символа."

#: ckan/controllers/user.py:569 ckan/views/user.py:615
msgid "The passwords you entered do not match."
msgstr "Въведените пароли не съвпадат."

#: ckan/controllers/user.py:572 ckan/views/user.py:618
msgid "You must provide a password"
msgstr "Трябва да предоставите парола"

#: ckan/controllers/user.py:640 ckan/views/dashboard.py:61
msgid "Follow item not found"
msgstr "Елементът за следене не е намерен"

#: ckan/controllers/user.py:644 ckan/views/dashboard.py:65
msgid "{0} not found"
msgstr "{0} не е намерен"

#: ckan/controllers/user.py:658 ckan/views/dashboard.py:79
msgid "Everything"
msgstr "Всичко"

#: ckan/controllers/util.py:18 ckan/logic/action/__init__.py:62
msgid "Missing Value"
msgstr "Липсваща стойност"

#: ckan/controllers/util.py:23
msgid "Redirecting to external site is not allowed."
msgstr "Пренасочването към външен сайт не е позволено."

#: ckan/lib/activity_streams.py:60
msgid "{actor} added the tag {tag} to the dataset {dataset}"
msgstr "{actor} добави таг {tag} към набора от данни {dataset}"

#: ckan/lib/activity_streams.py:63
msgid "{actor} updated the group {group}"
msgstr "{actor} обнови групата {group}"

#: ckan/lib/activity_streams.py:66
msgid "{actor} updated the organization {organization}"
msgstr "{actor} обнови организацията {organization}"

#: ckan/lib/activity_streams.py:69
msgid "{actor} updated the dataset {dataset}"
msgstr "{actor} обнови набора от данни {dataset}"

#: ckan/lib/activity_streams.py:72
msgid "{actor} changed the extra {extra} of the dataset {dataset}"
msgstr ""
"{actor} промени допълнителната информация {extra} от набора от данни "
"{dataset}"

#: ckan/lib/activity_streams.py:75
msgid "{actor} updated the resource {resource} in the dataset {dataset}"
msgstr "{actor} обнови ресурса {resource} в набора от данни {dataset}"

#: ckan/lib/activity_streams.py:78
msgid "{actor} updated their profile"
msgstr "{actor} обнови своя профил"

#: ckan/lib/activity_streams.py:81
msgid "{actor} deleted the group {group}"
msgstr "{actor} изтри групата {group}"

#: ckan/lib/activity_streams.py:84
msgid "{actor} deleted the organization {organization}"
msgstr "{actor} изтри организацията {organization}"

#: ckan/lib/activity_streams.py:87
msgid "{actor} deleted the dataset {dataset}"
msgstr "{actor} изтри набора от данни {dataset}"

#: ckan/lib/activity_streams.py:90
msgid "{actor} deleted the extra {extra} from the dataset {dataset}"
msgstr ""
"{actor} изтри допълнителната информация {extra} от набора от данни {dataset}"

#: ckan/lib/activity_streams.py:93
msgid "{actor} deleted the resource {resource} from the dataset {dataset}"
msgstr "{actor} изтри ресурса {resource} от набора от данни {dataset}"

#: ckan/lib/activity_streams.py:97
msgid "{actor} created the group {group}"
msgstr "{actor} създаде групата {group}"

#: ckan/lib/activity_streams.py:100
msgid "{actor} created the organization {organization}"
msgstr "{actor} създаде организацията {organization}"

#: ckan/lib/activity_streams.py:103
msgid "{actor} created the dataset {dataset}"
msgstr "{actor} създаде набора от данни {dataset}"

#: ckan/lib/activity_streams.py:106
msgid "{actor} added the extra {extra} to the dataset {dataset}"
msgstr ""
"{actor} добави допълнителна информация {extra} към набора от данни {dataset}"

#: ckan/lib/activity_streams.py:109
msgid "{actor} added the resource {resource} to the dataset {dataset}"
msgstr "{actor} добави ресурс {resource} към набора от данни {dataset}"

#: ckan/lib/activity_streams.py:112
msgid "{actor} signed up"
msgstr "{actor} се регистрира"

#: ckan/lib/activity_streams.py:115
msgid "{actor} removed the tag {tag} from the dataset {dataset}"
msgstr "{actor} премахна етикет {tag} от етикет от данни {dataset}"

#: ckan/lib/activity_streams.py:118
msgid "{actor} started following {dataset}"
msgstr "{actor} започна да следва {dataset}"

#: ckan/lib/activity_streams.py:121
msgid "{actor} started following {user}"
msgstr "{actor} започна да следва {user}"

#: ckan/lib/activity_streams.py:124
msgid "{actor} started following {group}"
msgstr "{actor} започна да следва {group}"

#: ckan/lib/datapreview.py:265 ckan/templates/group/edit_base.html:16
#: ckan/templates/organization/edit_base.html:17
#: ckan/templates/package/resource_read.html:38
#: ckan/templates/package/resource_views.html:4
msgid "View"
msgstr "Преглед"

#: ckan/lib/email_notifications.py:103
msgid "{n} new activity from {site_title}"
msgid_plural "{n} new activities from {site_title}"
msgstr[0] ""
msgstr[1] ""

#: ckan/lib/formatters.py:19
msgid "January"
msgstr "януари"

#: ckan/lib/formatters.py:23
msgid "February"
msgstr "февруари"

#: ckan/lib/formatters.py:27
msgid "March"
msgstr "март"

#: ckan/lib/formatters.py:31
msgid "April"
msgstr "април"

#: ckan/lib/formatters.py:35
msgid "May"
msgstr "май"

#: ckan/lib/formatters.py:39
msgid "June"
msgstr "юни"

#: ckan/lib/formatters.py:43
msgid "July"
msgstr "юли"

#: ckan/lib/formatters.py:47
msgid "August"
msgstr "август"

#: ckan/lib/formatters.py:51
msgid "September"
msgstr "септември"

#: ckan/lib/formatters.py:55
msgid "October"
msgstr "октомври"

#: ckan/lib/formatters.py:59
msgid "November"
msgstr "ноември"

#: ckan/lib/formatters.py:63
msgid "December"
msgstr "декември"

#: ckan/lib/formatters.py:114
msgid "Just now"
msgstr "Току-що"

#: ckan/lib/formatters.py:116
msgid "{mins} minute ago"
msgid_plural "{mins} minutes ago"
msgstr[0] "преди {mins} минута"
msgstr[1] "преди {mins} минути"

#: ckan/lib/formatters.py:119
msgid "{hours} hour ago"
msgid_plural "{hours} hours ago"
msgstr[0] "преди {hours} час"
msgstr[1] "преди {hours} часа"

#: ckan/lib/formatters.py:125
msgid "{days} day ago"
msgid_plural "{days} days ago"
msgstr[0] "преди {days} ден"
msgstr[1] "преди {days} дена"

#: ckan/lib/formatters.py:128
msgid "{months} month ago"
msgid_plural "{months} months ago"
msgstr[0] "преди {months} месец"
msgstr[1] "преди {months} месеца"

#: ckan/lib/formatters.py:130
msgid "over {years} year ago"
msgid_plural "over {years} years ago"
msgstr[0] "преди повече от {years} година"
msgstr[1] "преди повече от {years} години"

#: ckan/lib/formatters.py:146
msgid "{month} {day}, {year}, {hour:02}:{min:02} ({timezone})"
msgstr ""

#: ckan/lib/formatters.py:151
msgid "{month} {day}, {year}"
msgstr "{month} {day}, {year}"

#: ckan/lib/formatters.py:167
msgid "{bytes} bytes"
msgstr "{bytes} bytes"

#: ckan/lib/formatters.py:169
msgid "{kibibytes} KiB"
msgstr "{kibibytes} KiB"

#: ckan/lib/formatters.py:171
msgid "{mebibytes} MiB"
msgstr "{mebibytes} MiB"

#: ckan/lib/formatters.py:173
msgid "{gibibytes} GiB"
msgstr "{gibibytes} GiB"

#: ckan/lib/formatters.py:175
msgid "{tebibytes} TiB"
msgstr "{tebibytes} TiB"

#: ckan/lib/formatters.py:187
msgid "{n}"
msgstr "{n}"

#: ckan/lib/formatters.py:189
msgid "{k}k"
msgstr "{k}k"

#: ckan/lib/formatters.py:191
msgid "{m}M"
msgstr "{m}M"

#: ckan/lib/formatters.py:193
msgid "{g}G"
msgstr "{g}G"

#: ckan/lib/formatters.py:195
msgid "{t}T"
msgstr "{t}T"

#: ckan/lib/formatters.py:197
msgid "{p}P"
msgstr "{p}P"

#: ckan/lib/formatters.py:199
msgid "{e}E"
msgstr "{e}E"

#: ckan/lib/formatters.py:201
msgid "{z}Z"
msgstr "{z}Z"

#: ckan/lib/formatters.py:203
msgid "{y}Y"
msgstr "{y}Y"

#: ckan/lib/helpers.py:1290
msgid "Update your avatar at gravatar.com"
msgstr "Обновете своя аватара на gravatar.com"

#: ckan/lib/helpers.py:1562 ckan/lib/helpers.py:1575
msgid "Unknown"
msgstr "Непознат"

#: ckan/lib/helpers.py:1626
msgid "Unnamed resource"
msgstr "Ресурс без име"

#: ckan/lib/helpers.py:1666
msgid "Created new dataset."
msgstr "Създаден е нов набор от данни"

#: ckan/lib/helpers.py:1668
msgid "Edited resources."
msgstr "Редактирани ресурси."

#: ckan/lib/helpers.py:1670
msgid "Edited settings."
msgstr "Редактирани настройки."

#: ckan/lib/helpers.py:1916
msgid "{number} view"
msgid_plural "{number} views"
msgstr[0] "{number} преглеждане"
msgstr[1] "{number} преглеждания"

#: ckan/lib/helpers.py:1918
msgid "{number} recent view"
msgid_plural "{number} recent views"
msgstr[0] "{number} скорошно преглеждане"
msgstr[1] "{number} последни преглеждания"

#: ckan/lib/mailer.py:48
#, python-format
msgid "%s <%s>"
msgstr "%s <%s>"

#: ckan/lib/mailer.py:118
msgid "No recipient email address available!"
msgstr "Имейл адрес на получателя не е наличен!"

#: ckan/lib/mailer.py:136 ckan/templates/home/snippets/stats.html:17
msgid "organization"
msgstr "организация"

#: ckan/lib/mailer.py:137 ckan/templates/home/snippets/stats.html:23
msgid "group"
msgstr "група"

#: ckan/lib/navl/dictization_functions.py:16
#: ckan/lib/navl/dictization_functions.py:19
#: ckan/lib/navl/dictization_functions.py:22
#: ckan/lib/navl/dictization_functions.py:25
#: ckan/lib/navl/dictization_functions.py:28
#: ckan/lib/navl/dictization_functions.py:31
#: ckan/lib/navl/dictization_functions.py:34
#: ckan/lib/navl/dictization_functions.py:37 ckan/lib/navl/validators.py:27
#: ckan/lib/navl/validators.py:34 ckan/lib/navl/validators.py:54
#: ckan/logic/action/get.py:2047 ckan/logic/action/update.py:261
#: ckan/logic/validators.py:615
msgid "Missing value"
msgstr "Липсваща стойност"

#: ckan/lib/navl/validators.py:68
#, python-format
msgid "The input field %(name)s was not expected."
msgstr "Полето за въвеждане '%(name)s' не беше очаквано."

#: ckan/lib/navl/validators.py:122
msgid "Please enter an integer value"
msgstr "Моля, въведете целочислена стойност"

#: ckan/lib/navl/validators.py:128
msgid "Must be a Unicode string value"
msgstr ""

#: ckan/logic/__init__.py:99 ckan/logic/action/__init__.py:60
#: ckan/templates/package/edit_base.html:21
#: ckan/templates/package/resources.html:5
#: ckan/templates/package/snippets/package_context.html:12
#: ckan/templates/package/snippets/resources.html:20
#: ckan/templates/snippets/context/dataset.html:13
#: ckanext/example_theme_docs/v18_snippet_api/templates/ajax_snippets/example_theme_popover.html:15
msgid "Resources"
msgstr "Ресурси"

#: ckan/logic/__init__.py:99 ckan/logic/action/__init__.py:60
msgid "Package resource(s) invalid"
msgstr "Невалиден/ни ресурс/и към пакет"

#: ckan/logic/__init__.py:106 ckan/logic/__init__.py:108
#: ckan/logic/action/__init__.py:62 ckan/logic/action/__init__.py:64
msgid "Extras"
msgstr "Допълнителни"

#: ckan/logic/converters.py:76 ckan/logic/converters.py:91
#, python-format
msgid "Tag vocabulary \"%s\" does not exist"
msgstr "Речников етикет \"%s\" не съществува"

#: ckan/logic/converters.py:123 ckan/logic/validators.py:216
#: ckan/logic/validators.py:233 ckan/logic/validators.py:715
#: ckan/templates/group/members.html:14
#: ckan/templates/organization/members.html:19
#: ckanext/stats/templates/ckanext/stats/index.html:156
msgid "User"
msgstr "Потребител"

#: ckan/logic/converters.py:148 ckan/logic/validators.py:151
#: ckan/logic/validators.py:193 ckan/templates/package/read_base.html:19
#: ckan/tests/config/test_middleware.py:619
#: ckanext/stats/templates/ckanext/stats/index.html:89
msgid "Dataset"
msgstr "Набор данни"

#: ckan/logic/converters.py:173 ckan/logic/validators.py:246
#: ckanext/stats/templates/ckanext/stats/index.html:113
msgid "Group"
msgstr "Група"

#: ckan/logic/converters.py:182
msgid "Could not parse as valid JSON"
msgstr "Не може да бъде разчетен като валиден JSON"

#: ckan/logic/validators.py:35 ckan/logic/validators.py:44
msgid "An organization must be provided"
msgstr ""

#: ckan/logic/validators.py:49
msgid "Organization does not exist"
msgstr "Организацията не съществува"

#: ckan/logic/validators.py:54
msgid "You cannot add a dataset to this organization"
msgstr "Не можете да добавите набор данни към тази организация"

#: ckan/logic/validators.py:94
msgid "Invalid integer"
msgstr "Невалидна целочислена стойност"

#: ckan/logic/validators.py:99
msgid "Must be a natural number"
msgstr "Трябва да бъде естествено число"

#: ckan/logic/validators.py:105
msgid "Must be a postive integer"
msgstr "Трябва да бъде положително цяло число"

#: ckan/logic/validators.py:132
msgid "Date format incorrect"
msgstr "Невалиден формат на дата"

#: ckan/logic/validators.py:141
msgid "No links are allowed in the log_message."
msgstr "Не се допускат връзки в log_message."

#: ckan/logic/validators.py:161
msgid "Dataset id already exists"
msgstr ""

#: ckan/logic/validators.py:202
msgid "Resource"
msgstr "Ресурси"

#: ckan/logic/validators.py:256
msgid "That group name or ID does not exist."
msgstr "Това име или идентификатор на група не съществува."

#: ckan/logic/validators.py:270
msgid "Activity type"
msgstr "Тип дейност"

#: ckan/logic/validators.py:333
msgid "Names must be strings"
msgstr "Името трябва да бъде низ."

#: ckan/logic/validators.py:337
msgid "That name cannot be used"
msgstr "Това име не може да бъде използвано"

#: ckan/logic/validators.py:340
#, python-format
msgid "Must be at least %s characters long"
msgstr ""

#: ckan/logic/validators.py:342 ckan/logic/validators.py:631
#, python-format
msgid "Name must be a maximum of %i characters long"
msgstr "Името може да е най-много %i символа"

#: ckan/logic/validators.py:345
msgid ""
"Must be purely lowercase alphanumeric (ascii) characters and these symbols: "
"-_"
msgstr ""

#: ckan/logic/validators.py:363
msgid "That URL is already in use."
msgstr "Този URL вече е в употреба."

#: ckan/logic/validators.py:368
#, python-format
msgid "Name \"%s\" length is less than minimum %s"
msgstr "Името \"%s\" е по-кратко от минимално допустимите %s символа"

#: ckan/logic/validators.py:372
#, python-format
msgid "Name \"%s\" length is more than maximum %s"
msgstr "Името \"%s\" е по-дълго от максимално допустимите %s символа"

#: ckan/logic/validators.py:378
#, python-format
msgid "Version must be a maximum of %i characters long"
msgstr "Версията не може да бъде по-дълга от %i символа"

#: ckan/logic/validators.py:396
#, python-format
msgid "Duplicate key \"%s\""
msgstr "Дублиращ се ключ \"%s\""

#: ckan/logic/validators.py:412
msgid "Group name already exists in database"
msgstr "Вече съществува група с това име"

#: ckan/logic/validators.py:418
#, python-format
msgid "Tag \"%s\" length is less than minimum %s"
msgstr "Етикет \"%s\" е по-кратък от минимално допустимите %s символа"

#: ckan/logic/validators.py:422
#, python-format
msgid "Tag \"%s\" length is more than maximum %i"
msgstr "Етикет \"%s\" е по-дълъг от максимално допустимите %i символа"

#: ckan/logic/validators.py:430
#, python-format
msgid "Tag \"%s\" must be alphanumeric characters or symbols: -_."
msgstr ""
"Етикет \"%s\" трябва да съдържа само малки букви на латиница, цифри и "
"символите за тире и долна черта: -_"

#: ckan/logic/validators.py:438
#, python-format
msgid "Tag \"%s\" must not be uppercase"
msgstr "Етикет \"%s\" не трябва да съдържа главни букви"

#: ckan/logic/validators.py:547
msgid "User names must be strings"
msgstr "Потребителското име трябва да бъде низ"

#: ckan/logic/validators.py:562
msgid "That login name is not available."
msgstr "Това  потребителско име не е налично."

#: ckan/logic/validators.py:566
msgid "That login name can not be modified."
msgstr ""

#: ckan/logic/validators.py:577
msgid "Please enter both passwords"
msgstr "Моля, въведете двете пароли:"

#: ckan/logic/validators.py:585
msgid "Passwords must be strings"
msgstr "Паролата трябва да е низ"

#: ckan/logic/validators.py:589
msgid "Your password must be 8 characters or longer"
msgstr ""

#: ckan/logic/validators.py:598
msgid "The passwords you entered do not match"
msgstr "Въведените пароли не съвпадат"

#: ckan/logic/validators.py:619
msgid ""
"Edit not allowed as it looks like spam. Please avoid links in your "
"description."
msgstr ""
"Редакцията не е приета, тъй като прилича на спам. Моля, избягвайте връзки "
"(URL адреси) в описанието."

#: ckan/logic/validators.py:628
#, python-format
msgid "Name must be at least %s characters long"
msgstr "Името трябва да е най-малко %s символа"

#: ckan/logic/validators.py:636
msgid "That vocabulary name is already in use."
msgstr "Това име на речник вече се използва"

#: ckan/logic/validators.py:642
#, python-format
msgid "Cannot change value of key from %s to %s. This key is read-only"
msgstr ""
"Стойността на ключа не може да бъде променена от %s на %s. Ключът може само "
"да се чете, без да се променя."

#: ckan/logic/validators.py:651
msgid "Tag vocabulary was not found."
msgstr "Етикет за речник не беше намерен."

#: ckan/logic/validators.py:664
#, python-format
msgid "Tag %s does not belong to vocabulary %s"
msgstr "Таг %s не принадлежи на речник %s"

#: ckan/logic/validators.py:670
msgid "No tag name"
msgstr "Няма име на етикет"

#: ckan/logic/validators.py:683
#, python-format
msgid "Tag %s already belongs to vocabulary %s"
msgstr "Таг %s вече е бил добавен към речник %s"

#: ckan/logic/validators.py:707
msgid "Please provide a valid URL"
msgstr "Моля, въведете валиден URL адрес"

#: ckan/logic/validators.py:721
msgid "role does not exist."
msgstr "ролята не съществува"

#: ckan/logic/validators.py:750
msgid "Datasets with no organization can't be private."
msgstr "Набори от данни без организация не могат да са частни."

#: ckan/logic/validators.py:756
msgid "Not a list"
msgstr "Не е списък"

#: ckan/logic/validators.py:759
msgid "Not a string"
msgstr "Не е низ"

#: ckan/logic/validators.py:791
msgid "This parent would create a loop in the hierarchy"
msgstr "Този родител ще създаде цикъл в йерархията"

#: ckan/logic/validators.py:801
msgid "\"filter_fields\" and \"filter_values\" should have the same length"
msgstr ""

#: ckan/logic/validators.py:812
msgid "\"filter_fields\" is required when \"filter_values\" is filled"
msgstr ""

#: ckan/logic/validators.py:815
msgid "\"filter_values\" is required when \"filter_fields\" is filled"
msgstr ""

#: ckan/logic/validators.py:829
msgid "There is a schema field with the same name"
msgstr ""

#: ckan/logic/validators.py:855
msgid "Email {email} is not a valid format"
msgstr ""

#: ckan/logic/action/create.py:184 ckan/logic/action/create.py:668
#, python-format
msgid "REST API: Create object %s"
msgstr "REST API: Създаване на обект %s"

#: ckan/logic/action/create.py:547
#, python-format
msgid "REST API: Create package relationship: %s %s %s"
msgstr "REST API: Създаване на връзка между пакети %s %s %s"

#: ckan/logic/action/create.py:588
#, python-format
msgid "REST API: Create member object %s"
msgstr "REST API: Създаване на член-обект %s"

#: ckan/logic/action/create.py:807
msgid "Trying to create an organization as a group"
msgstr "Опит за създаване на организация като група."

#: ckan/logic/action/create.py:896
msgid "You must supply a package id or name (parameter \"package\")."
msgstr ""
"Трябва да се зададе идентификатор или име на пакет (параметър \"package\")."

#: ckan/logic/action/create.py:899
msgid "You must supply a rating (parameter \"rating\")."
msgstr "Трябва да посочите оценка (параметър \"rating\")."

#: ckan/logic/action/create.py:904
msgid "Rating must be an integer value."
msgstr "Оценката трябва да бъде цяло число."

#: ckan/logic/action/create.py:908
#, python-format
msgid "Rating must be between %i and %i."
msgstr "Оценката трябва да е между %i и %i."

#: ckan/logic/action/create.py:1078
msgid "Error sending the invite email, the user was not created: {0}"
msgstr ""

#: ckan/logic/action/create.py:1254 ckan/logic/action/create.py:1261
msgid "You must be logged in to follow users"
msgstr "Трябва да сте влезли в системата, за да следвате потребители"

#: ckan/logic/action/create.py:1274
msgid "You cannot follow yourself"
msgstr "Не можете да следвате себе си"

#: ckan/logic/action/create.py:1282 ckan/logic/action/create.py:1339
#: ckan/logic/action/create.py:1478
msgid "You are already following {0}"
msgstr "Вече следвате {0}"

#: ckan/logic/action/create.py:1313 ckan/logic/action/create.py:1321
msgid "You must be logged in to follow a dataset."
msgstr "Трябва да сте влезли в системата, за да следвате набор от данни."

#: ckan/logic/action/create.py:1379
msgid "User {username} does not exist."
msgstr "Потребител {username} вече съществува."

#: ckan/logic/action/create.py:1454 ckan/logic/action/create.py:1462
msgid "You must be logged in to follow a group."
msgstr "Трябва да сте регистрирани, за да следвате група."

#: ckan/logic/action/delete.py:54
msgid " Delete User: {0}"
msgstr ""

#: ckan/logic/action/delete.py:92
#, python-format
msgid "REST API: Delete Package: %s"
msgstr "REST API: Изтриване на пакет: %s"

#: ckan/logic/action/delete.py:276 ckan/logic/action/delete.py:372
#, python-format
msgid "REST API: Delete %s"
msgstr "REST API: Изтриване на %s"

#: ckan/logic/action/delete.py:318
#, python-format
msgid "REST API: Delete Member: %s"
msgstr "REST API: Изтриване на член %s"

#: ckan/logic/action/delete.py:358
msgid "Organization cannot be deleted while it still has datasets"
msgstr ""

#: ckan/logic/action/delete.py:560 ckan/logic/action/delete.py:586
#: ckan/logic/action/get.py:2446 ckan/logic/action/update.py:910
msgid "id not in data"
msgstr "Идентификаторът липсва в данните"

#: ckan/logic/action/delete.py:564 ckan/logic/action/get.py:2449
#: ckan/logic/action/update.py:914
#, python-format
msgid "Could not find vocabulary \"%s\""
msgstr "Речник \"%s\" не може да бъде намерен"

#: ckan/logic/action/delete.py:594
#, python-format
msgid "Could not find tag \"%s\""
msgstr "Етикет \"%s\" не може да бъде намерен"

#: ckan/logic/action/delete.py:607 ckan/logic/action/delete.py:611
msgid "You must be logged in to unfollow something."
msgstr "Трябва да сте влезли в системата, за да престанете да следвате нещо."

#: ckan/logic/action/delete.py:622
msgid "You are not following {0}."
msgstr "Не следвате {0}."

#: ckan/logic/action/get.py:1101 ckan/logic/action/update.py:77
#: ckan/logic/action/update.py:91
msgid "Resource was not found."
msgstr "Ресурсът не беше намерен."

#: ckan/logic/action/get.py:1202
msgid "Parameter is not an bool"
msgstr ""

#: ckan/logic/action/get.py:2051
msgid "Do not specify if using \"query\" parameter"
msgstr "Не посочвайте, ако използвате \"query\" параметър"

#: ckan/logic/action/get.py:2060
msgid "Must be <field>:<value> pair(s)"
msgstr "Трябва да е двойка <field>:<value>"

#: ckan/logic/action/get.py:2092
msgid "Field \"{field}\" not recognised in resource_search."
msgstr "Полето \"{field}\" не е разпознато в resource_search."

#: ckan/logic/action/update.py:265 ckan/logic/action/update.py:995
msgid "Package was not found."
msgstr "Пакетът не беше намерен."

#: ckan/logic/action/update.py:308 ckan/logic/action/update.py:526
#: ckan/logic/action/update.py:1013
#, python-format
msgid "REST API: Update object %s"
msgstr "REST API: Обновяване на обект %s"

#: ckan/logic/action/update.py:405
#, python-format
msgid "REST API: Update package relationship: %s %s %s"
msgstr "REST API: Обновяване на връзка между пакети: %s %s %s"

#: ckan/logic/action/update.py:770
msgid "TaskStatus was not found."
msgstr "TaskStatus не беше намерен."

#: ckan/logic/action/update.py:999
msgid "Organization was not found."
msgstr "Организацията не беше намерена"

#: ckan/logic/auth/create.py:27 ckan/logic/auth/create.py:45
#, python-format
msgid "User %s not authorized to create packages"
msgstr "Потребител %s няма право да създава пакети"

#: ckan/logic/auth/create.py:31 ckan/logic/auth/update.py:45
#, python-format
msgid "User %s not authorized to edit these groups"
msgstr "Потребител %s няма право да редактира тези групи"

#: ckan/logic/auth/create.py:38
#, python-format
msgid "User %s not authorized to add dataset to this organization"
msgstr ""
"Потребител %s няма право да добавя набори от данни към тази организация"

#: ckan/logic/auth/create.py:61
msgid "No dataset id provided, cannot check auth."
msgstr ""

#: ckan/logic/auth/create.py:68 ckan/logic/auth/delete.py:34
#: ckan/logic/auth/get.py:153 ckan/logic/auth/update.py:63
msgid "No package found for this resource, cannot check auth."
msgstr ""
"Не е намерен пакет за този ресурс, автентичността не може да бъде проверена."

#: ckan/logic/auth/create.py:76
#, python-format
msgid "User %s not authorized to create resources on dataset %s"
msgstr ""

#: ckan/logic/auth/create.py:108
#, python-format
msgid "User %s not authorized to edit these packages"
msgstr "Потребител %s няма право да редактира тези пакети"

#: ckan/logic/auth/create.py:119
#, python-format
msgid "User %s not authorized to create groups"
msgstr "Потребител %s няма право да създава групи"

#: ckan/logic/auth/create.py:129
#, python-format
msgid "User %s not authorized to create organizations"
msgstr "Потребител %s няма право да създава организации"

#: ckan/logic/auth/create.py:145
msgid "User {user} not authorized to create users via the API"
msgstr "Потребител {user} няма право да създава потребители посредством API."

#: ckan/logic/auth/create.py:148
msgid "Not authorized to create users"
msgstr "Нямате право да създавате потребители"

#: ckan/logic/auth/create.py:189
msgid "Group was not found."
msgstr "Групата не беше намерена."

#: ckan/logic/auth/create.py:220
#, python-format
msgid "User %s not authorized to add members"
msgstr "Потребител %s няма право да добавя членове"

#: ckan/logic/auth/create.py:244 ckan/logic/auth/update.py:115
#, python-format
msgid "User %s not authorized to edit group %s"
msgstr "Потребител %s няма право да редактира група %s"

#: ckan/logic/auth/delete.py:40
#, python-format
msgid "User %s not authorized to delete resource %s"
msgstr "Потребител %s няма право да изтрие ресурс %s"

#: ckan/logic/auth/delete.py:56 ckan/logic/auth/get.py:170
msgid "Resource view not found, cannot check auth."
msgstr ""

#: ckan/logic/auth/delete.py:73
#, python-format
msgid "User %s not authorized to delete relationship %s"
msgstr "Потребител %s няма право да изтрие връзка %s"

#: ckan/logic/auth/delete.py:82
#, python-format
msgid "User %s not authorized to delete groups"
msgstr "Потребител %s няма право да изтрива групи"

#: ckan/logic/auth/delete.py:86
#, python-format
msgid "User %s not authorized to delete group %s"
msgstr "Потребител %s няма право да изтрие група %s"

#: ckan/logic/auth/delete.py:103
#, python-format
msgid "User %s not authorized to delete organizations"
msgstr "Потребител %s няма право да изтрива организации"

#: ckan/logic/auth/delete.py:107
#, python-format
msgid "User %s not authorized to delete organization %s"
msgstr "Потребител %s няма право да изтрие организация %s"

#: ckan/logic/auth/delete.py:120
#, python-format
msgid "User %s not authorized to delete task_status"
msgstr "Потребител %s няма право да изтрие task_status"

#: ckan/logic/auth/get.py:14 ckan/logic/auth/get.py:303
msgid "Not authorized"
msgstr "Недостатъчни права"

#: ckan/logic/auth/get.py:124
#, python-format
msgid "User %s not authorized to read these packages"
msgstr "Потребител %s няма право да чете тези пакети."

#: ckan/logic/auth/get.py:140
#, python-format
msgid "User %s not authorized to read package %s"
msgstr "Потребител %s няма право да чете този пакет %s."

#: ckan/logic/auth/get.py:159
#, python-format
msgid "User %s not authorized to read resource %s"
msgstr "Потребител %s няма право да чете този ресурс %s."

#: ckan/logic/auth/get.py:198
#, python-format
msgid "User %s not authorized to read group %s"
msgstr ""

#: ckan/logic/auth/get.py:270
msgid "You must be logged in to access your dashboard."
msgstr ""
"Трябва да влезете в профила си, за да получите достъп до потребителския "
"панел."

#: ckan/logic/auth/update.py:39
#, python-format
msgid "User %s not authorized to edit package %s"
msgstr "Потребител %s няма право да редактира пакет %s"

#: ckan/logic/auth/update.py:71
#, python-format
msgid "User %s not authorized to edit resource %s"
msgstr "Потребител %s няма право да редактира ресурс %s"

#: ckan/logic/auth/update.py:100
#, python-format
msgid "User %s not authorized to change state of package %s"
msgstr "Потребител %s няма право да променя статуса на пакет %s."

#: ckan/logic/auth/update.py:128
#, python-format
msgid "User %s not authorized to edit organization %s"
msgstr "Потребител %s няма право да редактира организация %s"

#: ckan/logic/auth/update.py:145
#, python-format
msgid "User %s not authorized to change state of group %s"
msgstr "Потребител %s няма право да променя статуса на група %s."

#: ckan/logic/auth/update.py:162
#, python-format
msgid "User %s not authorized to edit permissions of group %s"
msgstr "Потребител %s няма право да редактира правата на група %s"

#: ckan/logic/auth/update.py:190
msgid "Have to be logged in to edit user"
msgstr "Трябва да влезете в профила си, за да редактирате потребител"

#: ckan/logic/auth/update.py:198
#, python-format
msgid "User %s not authorized to edit user %s"
msgstr "Потребител %s няма право да редактира потребител %s"

#: ckan/logic/auth/update.py:209
msgid "User {0} not authorized to update user {1}"
msgstr ""

#: ckan/logic/auth/update.py:217
#, python-format
msgid "User %s not authorized to change state of revision"
msgstr "Потребител %s няма право да променя статуса на ревизия"

#: ckan/logic/auth/update.py:226
#, python-format
msgid "User %s not authorized to update task_status table"
msgstr "Потребител %s няма право да обновява таблицата task_status"

#: ckan/logic/auth/update.py:240
#, python-format
msgid "User %s not authorized to update term_translation table"
msgstr "Потребител %s няма право да обновява таблицата term_translation"

#: ckan/model/license.py:133
msgid "title"
msgstr ""

#: ckan/model/license.py:228
msgid "License not specified"
msgstr ""

#: ckan/model/license.py:238
msgid "Open Data Commons Public Domain Dedication and License (PDDL)"
msgstr ""
"Open Data Commons Лиценз за Предоставяне на Обществено Достояние (PDDL)"

#: ckan/model/license.py:248
msgid "Open Data Commons Open Database License (ODbL)"
msgstr "Open Data Commons Лиценз за Отворени Бази Данни (ODbL)"

#: ckan/model/license.py:258
msgid "Open Data Commons Attribution License"
msgstr "Open Data Commons Лиценз за Признание"

#: ckan/model/license.py:269
msgid "Creative Commons CCZero"
msgstr "Creative Commons CCZero"

#: ckan/model/license.py:278
msgid "Creative Commons Attribution"
msgstr "Creative Commons Признание"

#: ckan/model/license.py:288
msgid "Creative Commons Attribution Share-Alike"
msgstr "Creative Commons Признание, Споделяне на споделеното"

#: ckan/model/license.py:297
msgid "GNU Free Documentation License"
msgstr "GNU Лиценз за свободна документация"

#: ckan/model/license.py:307
msgid "Other (Open)"
msgstr "Друг (отворен лиценз)"

#: ckan/model/license.py:317
msgid "Other (Public Domain)"
msgstr "Друг (Обществено Достояние)"

#: ckan/model/license.py:327
msgid "Other (Attribution)"
msgstr "Друг (Признание)"

#: ckan/model/license.py:339
msgid "UK Open Government Licence (OGL)"
msgstr "Отворен Правителствен Лиценз на Обединеното Кралство (OGL)"

#: ckan/model/license.py:347
msgid "Creative Commons Non-Commercial (Any)"
msgstr "Creative Commons Некомерсиален лиценз (Всичко)"

#: ckan/model/license.py:355
msgid "Other (Non-Commercial)"
msgstr "Друг (некомерсиален лиценз)"

#: ckan/model/license.py:363
msgid "Other (Not Open)"
msgstr "Друг (не отворен лиценз)"

#: ckan/model/package_relationship.py:54
#, python-format
msgid "depends on %s"
msgstr "зависи от %s"

#: ckan/model/package_relationship.py:54
#, python-format
msgid "is a dependency of %s"
msgstr "е зависимост на %s"

#: ckan/model/package_relationship.py:55
#, python-format
msgid "derives from %s"
msgstr "произхожда от %s"

#: ckan/model/package_relationship.py:55
#, python-format
msgid "has derivation %s"
msgstr "има производен %s"

#: ckan/model/package_relationship.py:56
#, python-format
msgid "links to %s"
msgstr "има връзка към %s"

#: ckan/model/package_relationship.py:56
#, python-format
msgid "is linked from %s"
msgstr "има връзка откъм %s"

#: ckan/model/package_relationship.py:57
#, python-format
msgid "is a child of %s"
msgstr "е подчинен спрямо на %s"

#: ckan/model/package_relationship.py:57
#, python-format
msgid "is a parent of %s"
msgstr "е главен спрямо %s"

#: ckan/model/package_relationship.py:61
#, python-format
msgid "has sibling %s"
msgstr "е равностоен спрямо %s"

#: ckan/public-bs2/base/javascript/modules/activity-stream.js:97
#: ckan/public-bs2/base/javascript/modules/popover-context.js:62
#: ckan/public/base/javascript/modules/activity-stream.js:97
#: ckan/public/base/javascript/modules/activity-stream.min.js:2
#: ckan/public/base/javascript/modules/popover-context.js:62
#: ckan/public/base/javascript/modules/popover-context.min.js:2
#: ckan/templates/tests/mock_json_resource_preview_template.html:7
#: ckan/templates/tests/mock_resource_preview_template.html:7
#: ckanext/datastore/templates-bs2/package/snippets/data_api_button.html:8
#: ckanext/datastore/templates/package/snippets/data_api_button.html:7
#: ckanext/example_theme_docs/v18_snippet_api/fanstatic/example_theme_popover.js:21
#: ckanext/example_theme_docs/v18_snippet_api/fanstatic/example_theme_popover.min.js:1
#: ckanext/example_theme_docs/v19_01_error/fanstatic/example_theme_popover.js:21
#: ckanext/example_theme_docs/v19_01_error/fanstatic/example_theme_popover.min.js:1
#: ckanext/example_theme_docs/v19_02_error_handling/fanstatic/example_theme_popover.js:8
#: ckanext/example_theme_docs/v19_02_error_handling/fanstatic/example_theme_popover.min.js:1
#: ckanext/example_theme_docs/v20_pubsub/fanstatic/example_theme_popover.js:8
#: ckanext/example_theme_docs/v20_pubsub/fanstatic/example_theme_popover.min.js:1
#: ckanext/example_theme_docs/v21_custom_jquery_plugin/fanstatic/example_theme_popover.js:8
#: ckanext/example_theme_docs/v21_custom_jquery_plugin/fanstatic/example_theme_popover.min.js:1
#: ckanext/reclineview/theme/templates/recline_view.html:15
#: ckanext/textview/theme/templates/text_view.html:9
msgid "Loading..."
msgstr "Зареждане...."

#: ckan/public-bs2/base/javascript/modules/api-info.js:96
#: ckan/public/base/javascript/modules/api-info.js:96
#: ckan/public/base/javascript/modules/api-info.min.js:2
msgid "There is no API data to load for this resource"
msgstr "Няма информация в API за този ресурс"

#: ckan/public-bs2/base/javascript/modules/api-info.js:124
#: ckan/public/base/javascript/modules/api-info.js:124
#: ckan/public/base/javascript/modules/api-info.min.js:4
msgid "Failed to load data API information"
msgstr "Неуспешно зареждане на информация за API на данните"

#: ckan/public-bs2/base/javascript/modules/autocomplete.js:195
#: ckan/public/base/javascript/modules/autocomplete.js:200
#: ckan/public/base/javascript/modules/autocomplete.min.js:7
msgid "Start typing…"
msgstr "Започнете да пишете..."

#: ckan/public-bs2/base/javascript/modules/autocomplete.js:195
#: ckan/public/base/javascript/modules/autocomplete.js:200
#: ckan/public/base/javascript/modules/autocomplete.min.js:7
msgid "No matches found"
msgstr "Няма намерени съвпадения"

#: ckan/public-bs2/base/javascript/modules/autocomplete.js:204
#: ckan/public/base/javascript/modules/autocomplete.js:209
#: ckan/public/base/javascript/modules/autocomplete.min.js:7
#, python-format
msgid "Input is too short, must be at least one character"
msgid_plural "Input is too short, must be at least %(num)d characters"
msgstr[0] ""
msgstr[1] ""

#: ckan/public-bs2/base/javascript/modules/basic-form.js:4
#: ckan/public/base/javascript/modules/basic-form.js:4
#: ckan/public/base/javascript/modules/basic-form.min.js:1
msgid "There are unsaved modifications to this form"
msgstr "Има незапазени промени в този формуляр"

#: ckan/public-bs2/base/javascript/modules/confirm-action.js:97
#: ckan/public/base/javascript/modules/confirm-action.js:101
#: ckan/public/base/javascript/modules/confirm-action.min.js:1
msgid "Please Confirm Action"
msgstr "Моля, потвърдете действието"

#: ckan/public-bs2/base/javascript/modules/confirm-action.js:100
#: ckan/public/base/javascript/modules/confirm-action.js:104
#: ckan/public/base/javascript/modules/confirm-action.min.js:1
msgid "Are you sure you want to perform this action?"
msgstr "Сигурни ли сте, че искате да извършите това действие?"

#: ckan/public-bs2/base/javascript/modules/confirm-action.js:102
#: ckan/public/base/javascript/modules/confirm-action.js:106
#: ckan/public/base/javascript/modules/confirm-action.min.js:1
#: ckan/templates/user/new_user_form.html:9
#: ckan/templates/user/perform_reset.html:26
msgid "Confirm"
msgstr "Потвърждаване"

#: ckan/public-bs2/base/javascript/modules/confirm-action.js:103
#: ckan/public-bs2/base/javascript/modules/resource-reorder.js:59
#: ckan/public-bs2/base/javascript/modules/resource-view-reorder.js:53
#: ckan/public/base/javascript/modules/confirm-action.js:107
#: ckan/public/base/javascript/modules/confirm-action.min.js:1
#: ckan/public/base/javascript/modules/resource-reorder.js:67
#: ckan/public/base/javascript/modules/resource-reorder.min.js:1
#: ckan/public/base/javascript/modules/resource-view-reorder.js:58
#: ckan/public/base/javascript/modules/resource-view-reorder.min.js:1
#: ckan/templates/admin/confirm_reset.html:9
#: ckan/templates/group/confirm_delete.html:14
#: ckan/templates/group/confirm_delete_member.html:15
#: ckan/templates/organization/confirm_delete.html:14
#: ckan/templates/organization/confirm_delete_member.html:15
#: ckan/templates/package/confirm_delete.html:15
#: ckan/templates/package/confirm_delete_resource.html:14
msgid "Cancel"
msgstr "Отказ"

#: ckan/public-bs2/base/javascript/modules/follow.js:70
#: ckan/public/base/javascript/modules/follow.js:70
#: ckan/public/base/javascript/modules/follow.min.js:1
#: ckan/templates/snippets/follow_button.html:9
msgid "Unfollow"
msgstr "Прекратяване на следването"

#: ckan/public-bs2/base/javascript/modules/follow.js:73
#: ckan/public/base/javascript/modules/follow.js:73
#: ckan/public/base/javascript/modules/follow.min.js:1
#: ckan/templates/snippets/follow_button.html:14
msgid "Follow"
msgstr "Следване"

#: ckan/public-bs2/base/javascript/modules/image-upload.js:60
#: ckan/public/base/javascript/modules/image-upload.js:60
#: ckan/public/base/javascript/modules/image-upload.min.js:3
msgid "Link"
msgstr "Връзка"

#: ckan/public-bs2/base/javascript/modules/image-upload.js:61
#: ckan/public/base/javascript/modules/image-upload.js:61
#: ckan/public/base/javascript/modules/image-upload.min.js:3
msgid "Link to a URL on the internet (you can also link to an API)"
msgstr ""
"Посочване на връзка към URL адрес в интернет (можете също така да посочите "
"връзка към API)"

#: ckan/public-bs2/base/javascript/modules/image-upload.js:68
#: ckan/public/base/javascript/modules/image-upload.js:68
#: ckan/public/base/javascript/modules/image-upload.min.js:4
msgid "Upload"
msgstr "Качване"

#: ckan/public-bs2/base/javascript/modules/image-upload.js:72
#: ckan/public/base/javascript/modules/image-upload.js:72
#: ckan/public/base/javascript/modules/image-upload.min.js:4
#: ckan/templates/group/snippets/group_item.html:43
#: ckan/templates/macros/form.html:241
#: ckan/templates/snippets/search_form.html:69
msgid "Remove"
msgstr "Премахване"

#: ckan/public-bs2/base/javascript/modules/image-upload.js:80
#: ckan/public/base/javascript/modules/image-upload.js:80
#: ckan/public/base/javascript/modules/image-upload.min.js:5
#: ckan/templates/macros/form.html:424 ckanext/imageview/plugin.py:27
#: ckanext/imageview/plugin.py:32
msgid "Image"
msgstr "Изображение"

#: ckan/public-bs2/base/javascript/modules/image-upload.js:87
#: ckan/public/base/javascript/modules/image-upload.js:87
#: ckan/public/base/javascript/modules/image-upload.min.js:5
msgid "Upload a file on your computer"
msgstr "Качване файл от Вашия компютър"

#: ckan/public-bs2/base/javascript/modules/image-upload.js:110
#: ckan/public-bs2/base/javascript/modules/image-upload.js:178
#: ckan/public-bs2/base/javascript/modules/slug-preview.js:56
#: ckan/public/base/javascript/modules/image-upload.js:110
#: ckan/public/base/javascript/modules/image-upload.js:178
#: ckan/public/base/javascript/modules/image-upload.min.js:6
#: ckan/public/base/javascript/modules/image-upload.min.js:9
#: ckan/public/base/javascript/modules/slug-preview.js:56
#: ckan/public/base/javascript/modules/slug-preview.min.js:2
#: ckan/templates/group/snippets/group_form.html:17
#: ckan/templates/organization/snippets/organization_form.html:17
#: ckan/templates/package/snippets/package_basic_fields.html:13
#: ckan/templates/package/snippets/resource_form.html:26
msgid "URL"
msgstr "URL адрес"

#: ckan/public-bs2/base/javascript/modules/image-upload.js:119
#: ckan/public-bs2/base/javascript/modules/image-upload.js:209
#: ckan/public/base/javascript/modules/image-upload.js:119
#: ckan/public/base/javascript/modules/image-upload.js:209
#: ckan/public/base/javascript/modules/image-upload.min.js:6
#: ckan/public/base/javascript/modules/image-upload.min.js:9
msgid "File"
msgstr "Файл"

#: ckan/public/base/javascript/modules/resource-reorder.js:41
#: ckan/public/base/javascript/modules/resource-reorder.min.js:1
msgid "Reorder resources"
msgstr ""

#: ckan/public/base/javascript/modules/resource-reorder.js:42
#: ckan/public/base/javascript/modules/resource-reorder.min.js:1
msgid ""
"You can rearrange the resources by dragging them using the arrow icon. Drag "
"the resource to the right and place it to the desired location on the list. "
"When you are done, click the \"Save order\" -button."
msgstr ""

#: ckan/public-bs2/base/javascript/modules/resource-reorder.js:56
#: ckan/public-bs2/base/javascript/modules/resource-view-reorder.js:50
#: ckan/public/base/javascript/modules/resource-reorder.js:64
#: ckan/public/base/javascript/modules/resource-reorder.min.js:1
#: ckan/public/base/javascript/modules/resource-view-reorder.js:55
#: ckan/public/base/javascript/modules/resource-view-reorder.min.js:1
msgid "Save order"
msgstr "Запазване на подредбата"

#: ckan/public-bs2/base/javascript/modules/resource-reorder.js:69
#: ckan/public-bs2/base/javascript/modules/resource-view-reorder.js:59
#: ckan/public/base/javascript/modules/resource-reorder.js:77
#: ckan/public/base/javascript/modules/resource-reorder.min.js:1
#: ckan/public/base/javascript/modules/resource-view-reorder.js:68
#: ckan/public/base/javascript/modules/resource-view-reorder.min.js:1
msgid "Saving..."
msgstr "Запазване..."

#: ckan/public-bs2/base/javascript/modules/resource-upload-field.js:57
#: ckan/public/base/javascript/modules/resource-upload-field.js:57
#: ckan/public/base/javascript/modules/resource-upload-field.min.js:1
msgid "Upload a file"
msgstr "Качване на файл"

#: ckan/public-bs2/base/javascript/modules/resource-upload-field.js:144
#: ckan/public/base/javascript/modules/resource-upload-field.js:144
#: ckan/public/base/javascript/modules/resource-upload-field.min.js:1
msgid "An Error Occurred"
msgstr "Възникна грешка"

#: ckan/public-bs2/base/javascript/modules/resource-upload-field.js:201
#: ckan/public/base/javascript/modules/resource-upload-field.js:204
#: ckan/public/base/javascript/modules/resource-upload-field.min.js:2
msgid "Unable to upload file"
msgstr "Неуспешно качване на файл"

#: ckan/public-bs2/base/javascript/modules/resource-upload-field.js:252
#: ckan/public/base/javascript/modules/resource-upload-field.js:255
#: ckan/public/base/javascript/modules/resource-upload-field.min.js:2
msgid "Unable to authenticate upload"
msgstr "Неуспешна проверката за автентичност на качения файл"

#: ckan/public-bs2/base/javascript/modules/resource-upload-field.js:260
#: ckan/public/base/javascript/modules/resource-upload-field.js:263
#: ckan/public/base/javascript/modules/resource-upload-field.min.js:2
msgid "Resource uploaded"
msgstr "Ресурсът е качен"

#: ckan/public-bs2/base/javascript/modules/resource-upload-field.js:266
#: ckan/public/base/javascript/modules/resource-upload-field.js:269
#: ckan/public/base/javascript/modules/resource-upload-field.min.js:2
msgid "Unable to get data for uploaded file"
msgstr "Неуспешно зареждане на информацията за качения файл"

#: ckan/public-bs2/base/javascript/modules/resource-upload-field.js:272
#: ckan/public/base/javascript/modules/resource-upload-field.js:275
#: ckan/public/base/javascript/modules/resource-upload-field.min.js:2
msgid ""
"You are uploading a file. Are you sure you want to navigate away and stop "
"this upload?"
msgstr ""
"В момента качвате файл. Сигурни ли сте, че искате да излезете от страницата "
"и да прекъснете качването?"

#: ckan/public-bs2/base/javascript/modules/resource-view-filters.js:9
#: ckan/public/base/javascript/modules/resource-view-filters.js:9
#: ckan/public/base/javascript/modules/resource-view-filters.min.js:1
#: ckan/templates/package/snippets/view_form_filters.html:16
msgid "Add Filter"
msgstr "Добави филтър "

#: ckan/public-bs2/base/javascript/modules/resource-view-filters.js:52
#: ckan/public/base/javascript/modules/resource-view-filters.js:52
#: ckan/public/base/javascript/modules/resource-view-filters.min.js:3
msgid "Select a field"
msgstr ""

#: ckan/public-bs2/base/javascript/modules/slug-preview.js:57
#: ckan/public/base/javascript/modules/slug-preview.js:57
#: ckan/public/base/javascript/modules/slug-preview.min.js:2
#: ckan/templates/group/edit_base.html:20 ckan/templates/group/members.html:28
#: ckan/templates/organization/bulk_process.html:65
#: ckan/templates/organization/edit.html:3
#: ckan/templates/organization/edit_base.html:22
#: ckan/templates/organization/members.html:33
#: ckan/templates/package/edit_base.html:11
#: ckan/templates/package/resource_edit.html:3
#: ckan/templates/package/resource_edit_base.html:12
#: ckan/templates/package/snippets/resource_item.html:56
msgid "Edit"
msgstr "Редакция"

#: ckan/public-bs2/base/javascript/modules/table-toggle-more.js:25
#: ckan/public/base/javascript/modules/table-toggle-more.js:25
#: ckan/public/base/javascript/modules/table-toggle-more.min.js:1
msgid "Show more"
msgstr "Показване на още"

#: ckan/public-bs2/base/javascript/modules/table-toggle-more.js:26
#: ckan/public/base/javascript/modules/table-toggle-more.js:26
#: ckan/public/base/javascript/modules/table-toggle-more.min.js:1
msgid "Hide"
msgstr "Скриване"

#: ckan/public-bs2/base/test/spec/i18n.spec.js:13
#: ckan/public-bs2/base/test/spec/module.spec.js:385
#: ckan/public/base/test/spec/i18n.spec.js:13
#: ckan/public/base/test/spec/i18n.spec.min.js:1
#: ckan/public/base/test/spec/module.spec.js:385
#: ckan/public/base/test/spec/module.spec.min.js:1
msgid "foo"
msgstr ""

#: ckan/public-bs2/base/test/spec/i18n.spec.js:17
#: ckan/public-bs2/base/test/spec/i18n.spec.js:46
#: ckan/public-bs2/base/test/spec/i18n.spec.js:50
#: ckan/public-bs2/base/test/spec/i18n.spec.js:54
#: ckan/public/base/test/spec/i18n.spec.js:17
#: ckan/public/base/test/spec/i18n.spec.js:46
#: ckan/public/base/test/spec/i18n.spec.js:50
#: ckan/public/base/test/spec/i18n.spec.js:54
#: ckan/public/base/test/spec/i18n.spec.min.js:1
msgid "no translation"
msgid_plural "no translations"
msgstr[0] ""
msgstr[1] ""

#: ckan/public-bs2/base/test/spec/i18n.spec.js:22
#: ckan/public/base/test/spec/i18n.spec.js:22
#: ckan/public/base/test/spec/i18n.spec.min.js:1
#, python-format
msgid "hello %(name)s!"
msgstr ""

#: ckan/public-bs2/base/test/spec/i18n.spec.js:29
#: ckan/public-bs2/base/test/spec/i18n.spec.js:76
#: ckan/public-bs2/base/test/spec/i18n.spec.js:81
#: ckan/public-bs2/base/test/spec/i18n.spec.js:86
#: ckan/public/base/test/spec/i18n.spec.js:29
#: ckan/public/base/test/spec/i18n.spec.js:76
#: ckan/public/base/test/spec/i18n.spec.js:81
#: ckan/public/base/test/spec/i18n.spec.js:86
#: ckan/public/base/test/spec/i18n.spec.min.js:1
#, python-format
msgid "no %(attr)s translation"
msgid_plural "no %(attr)s translations"
msgstr[0] ""
msgstr[1] ""

#: ckan/public-bs2/base/test/spec/i18n.spec.js:39
#: ckan/public-bs2/base/test/spec/i18n.spec.js:40
#: ckan/public-bs2/base/test/spec/i18n.spec.js:41
#: ckan/public-bs2/base/test/spec/module.spec.js:395
#: ckan/public-bs2/base/test/spec/module.spec.js:396
#: ckan/public-bs2/base/test/spec/module.spec.js:397
#: ckan/public/base/test/spec/i18n.spec.js:39
#: ckan/public/base/test/spec/i18n.spec.js:40
#: ckan/public/base/test/spec/i18n.spec.js:41
#: ckan/public/base/test/spec/i18n.spec.min.js:1
#: ckan/public/base/test/spec/module.spec.js:395
#: ckan/public/base/test/spec/module.spec.js:396
#: ckan/public/base/test/spec/module.spec.js:397
#: ckan/public/base/test/spec/module.spec.min.js:1
msgid "bar"
msgid_plural "bars"
msgstr[0] ""
msgstr[1] ""

#: ckan/public-bs2/base/test/spec/i18n.spec.js:61
#: ckan/public-bs2/base/test/spec/i18n.spec.js:65
#: ckan/public-bs2/base/test/spec/i18n.spec.js:69
#: ckan/public/base/test/spec/i18n.spec.js:61
#: ckan/public/base/test/spec/i18n.spec.js:65
#: ckan/public/base/test/spec/i18n.spec.js:69
#: ckan/public/base/test/spec/i18n.spec.min.js:1
#, python-format
msgid "%(color)s shirt"
msgid_plural "%(color)s shirts"
msgstr[0] ""
msgstr[1] ""

#: ckan/public-bs2/base/test/spec/i18n.spec.js:93
#: ckan/public-bs2/base/test/spec/i18n.spec.js:94
#: ckan/public-bs2/base/test/spec/i18n.spec.js:95
#: ckan/public/base/test/spec/i18n.spec.js:93
#: ckan/public/base/test/spec/i18n.spec.js:94
#: ckan/public/base/test/spec/i18n.spec.js:95
#: ckan/public/base/test/spec/i18n.spec.min.js:1
#, python-format
msgid "%(num)d item"
msgid_plural "%(num)d items"
msgstr[0] ""
msgstr[1] ""

#: ckan/public-bs2/base/test/spec/i18n.spec.js:100
#: ckan/public-bs2/base/test/spec/i18n.spec.js:105
#: ckan/public-bs2/base/test/spec/i18n.spec.js:110
#: ckan/public/base/test/spec/i18n.spec.js:100
#: ckan/public/base/test/spec/i18n.spec.js:105
#: ckan/public/base/test/spec/i18n.spec.js:110
#: ckan/public/base/test/spec/i18n.spec.min.js:1
#, python-format
msgid "%(num)d missing translation"
msgid_plural "%(num)d missing translations"
msgstr[0] ""
msgstr[1] ""

#: ckan/templates/error_document_template.html:3
#, python-format
msgid "Error %(error_code)s"
msgstr "Грешка %(error_code)s"

#: ckan/templates/footer.html:9
msgid "About {0}"
msgstr "Относно {0}"

#: ckan/templates/footer.html:15
msgid "CKAN API"
msgstr "CKAN API"

#: ckan/templates/footer.html:16
msgid "CKAN Association"
msgstr ""

#: ckan/templates/footer.html:24
msgid ""
"<strong>Powered by</strong> <a class=\"hide-text ckan-footer-logo\" "
"href=\"http://ckan.org\">CKAN</a>"
msgstr ""
"<strong>Задвижван от</strong> <a class=\"hide-text ckan-footer-logo\" "
"href=\"http://ckan.org\">CKAN</a>"

#: ckan/templates/header.html:9
msgid "Sysadmin settings"
msgstr "Администраторски настройки"

#: ckan/templates/header.html:16
msgid "View profile"
msgstr "Показване на профил"

#: ckan/templates/header.html:23
#, python-format
msgid "Dashboard (%(num)d new item)"
msgid_plural "Dashboard (%(num)d new items)"
msgstr[0] "Табло (%(num)d нов елемент)"
msgstr[1] "Потребителски панел (%(num)d нови елемента)"

#: ckan/templates/header.html:27 ckan/templates/user/dashboard.html:6
msgid "Dashboard"
msgstr "Потребителски панел"

#: ckan/templates/header.html:33 ckan/templates/user/dashboard.html:16
msgid "Edit settings"
msgstr "Редактиране на настройки"

#: ckan/templates/header.html:35
msgid "Settings"
msgstr ""

#: ckan/templates/header.html:40 ckan/templates/header.html:42
msgid "Log out"
msgstr "Изход"

#: ckan/templates/header.html:52 ckan/templates/user/logout_first.html:14
msgid "Log in"
msgstr "Вход"

#: ckan/templates/header.html:54 ckan/templates/user/new.html:3
msgid "Register"
msgstr "Регистрация"

#: ckan/templates/group/read_base.html:17
#: ckan/templates/group/snippets/info.html:36 ckan/templates/header.html:87
#: ckan/templates/organization/bulk_process.html:20
#: ckan/templates/organization/edit_base.html:23
#: ckan/templates/organization/read_base.html:17
#: ckan/templates/package/base.html:7 ckan/templates/package/base.html:18
#: ckan/templates/package/base.html:22 ckan/templates/package/search.html:4
#: ckan/templates/package/snippets/new_package_breadcrumb.html:1
#: ckan/templates/revision/diff.html:11 ckan/templates/revision/read.html:65
#: ckan/templates/snippets/context/group.html:17
#: ckan/templates/snippets/context/user.html:19
#: ckan/templates/snippets/organization.html:59
#: ckan/templates/user/read.html:11 ckan/templates/user/read_base.html:19
#: ckan/templates/user/read_base.html:53
msgid "Datasets"
msgstr "Набори от данни"

#: ckan/templates/header.html:94
msgid "Search Datasets"
msgstr "Търсене на набори от данни"

#: ckan/templates/header.html:95 ckan/templates/home/snippets/search.html:11
#: ckan/templates/snippets/simple_search.html:5
#: ckan/templates/user/snippets/user_search.html:6
msgid "Search"
msgstr "Търсене"

#: ckan/templates/page.html:6
msgid "Skip to content"
msgstr ""

#: ckan/templates/activity_streams/activity_stream_items.html:9
msgid "Load less"
msgstr "Зареждане на по-малко"

#: ckan/templates/activity_streams/activity_stream_items.html:17
msgid "Load more"
msgstr "Зареждане на повече"

#: ckan/templates/activity_streams/activity_stream_items.html:23
msgid "No activities are within this activity stream"
msgstr "Няма дейности в този поток от дейности."

#: ckan/templates/admin/base.html:3
msgid "Administration"
msgstr "Администрация"

#: ckan/templates/admin/base.html:8
msgid "Sysadmins"
msgstr "Системни администратори"

#: ckan/templates/admin/base.html:9
msgid "Config"
msgstr "Конфигурация"

#: ckan/templates/admin/base.html:10 ckan/templates/admin/trash.html:29
msgid "Trash"
msgstr "Кошче"

#: ckan/templates/admin/config.html:23 ckan/templates/macros/autoform.html:62
msgid "Site logo"
msgstr ""

#: ckan/templates/admin/config.html:35
#: ckan/templates/admin/confirm_reset.html:7
msgid "Are you sure you want to reset the config?"
msgstr "Сигурни ли сте, че искате да изтриете тази конфигурация?"

#: ckan/templates/admin/config.html:35
msgid "Reset"
msgstr "Пренастройка"

#: ckan/templates/admin/config.html:36
msgid "Update Config"
msgstr "Обнови конфигурация"

#: ckan/templates/admin/config.html:45
msgid "CKAN config options"
msgstr "CKAN настройки за конфигурация"

#: ckan/templates/admin/config.html:52
#, python-format
msgid ""
" <p><strong>Site Title:</strong> This is the title of this CKAN instance It "
"appears in various places throughout CKAN.</p> <p><strong>Style:</strong> "
"Choose from a list of simple variations of the main colour scheme to get a "
"very quick custom theme working.</p> <p><strong>Site Tag Logo:</strong> This"
" is the logo that appears in the header of all the CKAN instance "
"templates.</p> <p><strong>About:</strong> This text will appear on this CKAN"
" instances <a href=\"%(about_url)s\">about page</a>.</p> <p><strong>Intro "
"Text:</strong> This text will appear on this CKAN instances <a "
"href=\"%(home_url)s\">home page</a> as a welcome to visitors.</p> "
"<p><strong>Custom CSS:</strong> This is a block of CSS that appears in "
"<code>&lt;head&gt;</code> tag of every page. If you wish to customize the "
"templates more fully we recommend <a href=\"%(docs_url)s\" "
"target=\"_blank\">reading the documentation</a>.</p> "
"<p><strong>Homepage:</strong> This is for choosing a predefined layout for "
"the modules that appear on your homepage.</p> "
msgstr ""
"<p><strong>Заглавие на сайта:</strong> Това е заглавието на настоящата "
"инсталация на CKAN. То се появява на различни места в CKAN.</p> "
"<p><strong>Стил:</strong> Изберете от списък от прости разновидности на "
"главната цветова гама, за да получите бързо персонализирана работеща тема. "
"</p> <p><strong>Лого на сайта:</strong> Това е логото, което се появява в "
"заглавната част на всички примерни шаблони в CKAN.</p> "
"<p><strong>Относно:</strong> Този текст ще се появи на следните места в CKAN"
" <a href=\"%(about_url)s\">Относно</a>.</p> <p><strong>Уводен "
"Текст:</strong> Този текст ще се появи на следното място в CKAN <a "
"href=\"%(home_url)s\">Начална страница</a> като приветствие към "
"посетителите.</p> <p><strong>Custom CSS:</strong> Това е  CSS код, който се "
"появява при етикета <code>&lt;head&gt;</code> на всяка страница. Ако желаете"
" по-пълно персонализиране на шаблоните, препоръчваме <a "
"href=\"%(docs_url)s\" target=\"_blank\">да прочетете документацията</a>.</p>"
" <p><strong>Начална страница:</strong> Оттук можете да изберете "
"предварително зададена подредба за модулите, които се появяват на Вашата "
"начална страница.</p>"

#: ckan/templates/admin/confirm_reset.html:3
#: ckan/templates/admin/confirm_reset.html:10
msgid "Confirm Reset"
msgstr "Потвърждаване на пренастройка"

#: ckan/templates/admin/index.html:15
msgid "Administer CKAN"
msgstr ""

#: ckan/templates/admin/index.html:20
#, python-format
msgid ""
" <p>As a sysadmin user you have full control over this CKAN instance. "
"Proceed with care!</p> <p>For guidance on using sysadmin features, see the "
"CKAN <a href=\"%(docs_url)s\" target=\"_blank\">sysadmin guide</a></p> "
msgstr ""

#: ckan/templates/admin/trash.html:20
msgid "Purge"
msgstr ""

#: ckan/templates/admin/trash.html:32
msgid " <p>Purge deleted datasets forever and irreversibly.</p> "
msgstr ""

#: ckan/templates/dataviewer/snippets/data_preview.html:9
msgid "This resource can not be previewed at the moment."
msgstr "В момента този ресурс е недостъпен."

#: ckan/templates/dataviewer/snippets/data_preview.html:11
#: ckan/templates/package/resource_read.html:133
#: ckan/templates/package/snippets/resource_view.html:34
msgid "Click here for more information."
msgstr "Натиснете тук за повече информация"

#: ckan/templates/dataviewer/snippets/data_preview.html:18
#: ckan/templates/package/snippets/resource_view.html:41
msgid "Download resource"
msgstr "Изтеглете ресурс"

#: ckan/templates/dataviewer/snippets/data_preview.html:23
#: ckan/templates/package/snippets/resource_view.html:64
#: ckanext/webpageview/theme/templates/webpage_view.html:2
msgid "Your browser does not support iframes."
msgstr "Вашият браузър не поддържа iframes."

#: ckan/templates/dataviewer/snippets/no_preview.html:3
msgid "No preview available."
msgstr "Не е наличен предварителен изглед."

#: ckan/templates/dataviewer/snippets/no_preview.html:5
msgid "More details..."
msgstr "Още детайли..."

#: ckan/templates/dataviewer/snippets/no_preview.html:12
#, python-format
msgid "No handler defined for data type: %(type)s."
msgstr "Не е определен ползвател на данни тип: %(type)s."

#: ckan/templates/development/snippets/form.html:5
msgid "Standard"
msgstr "Стандартен"

#: ckan/templates/development/snippets/form.html:5
msgid "Standard Input"
msgstr "Стандартно въвеждане"

#: ckan/templates/development/snippets/form.html:6
msgid "Medium"
msgstr "Среден"

#: ckan/templates/development/snippets/form.html:6
msgid "Medium Width Input"
msgstr "Въвеждане със средна ширина."

#: ckan/templates/development/snippets/form.html:7
msgid "Full"
msgstr "Пълен"

#: ckan/templates/development/snippets/form.html:7
msgid "Full Width Input"
msgstr "Въвеждане с пълна ширина."

#: ckan/templates/development/snippets/form.html:8
msgid "Large"
msgstr "Обемен"

#: ckan/templates/development/snippets/form.html:8
msgid "Large Input"
msgstr "Обемно въвеждане"

#: ckan/templates/development/snippets/form.html:9
msgid "Prepend"
msgstr "Предшестващо вмъкване"

#: ckan/templates/development/snippets/form.html:9
msgid "Prepend Input"
msgstr "Въвеждане на предшестващо вмъкване"

#: ckan/templates/development/snippets/form.html:13
msgid "Custom Field (empty)"
msgstr "Допълнително поле (празно)"

#: ckan/templates/development/snippets/form.html:19
#: ckan/templates/snippets/custom_form_fields.html:20
#: ckan/templates/snippets/custom_form_fields.html:37
msgid "Custom Field"
msgstr "Допълнително поле"

#: ckan/templates/development/snippets/form.html:22
msgid "Markdown"
msgstr "Markdown-синтаксис"

#: ckan/templates/development/snippets/form.html:23
msgid "Textarea"
msgstr "Място за текст"

#: ckan/templates/development/snippets/form.html:24
msgid "Select"
msgstr "Избиране"

#: ckan/templates/group/activity_stream.html:3
#: ckan/templates/group/activity_stream.html:6
#: ckan/templates/group/read_base.html:18
#: ckan/templates/organization/activity_stream.html:3
#: ckan/templates/organization/activity_stream.html:6
#: ckan/templates/organization/read_base.html:18
#: ckan/templates/package/activity.html:3
#: ckan/templates/package/activity.html:6
#: ckan/templates/package/read_base.html:21
#: ckan/templates/user/activity_stream.html:3
#: ckan/templates/user/activity_stream.html:6
#: ckan/templates/user/read_base.html:20
msgid "Activity Stream"
msgstr "Поток на дейността"

#: ckan/templates/group/admins.html:3 ckan/templates/group/admins.html:6
#: ckan/templates/organization/admins.html:3
#: ckan/templates/organization/admins.html:6
msgid "Administrators"
msgstr "Администратори"

#: ckan/templates/group/base_form_page.html:7
msgid "Add a Group"
msgstr "Добавяне на група"

#: ckan/templates/group/base_form_page.html:11
msgid "Group Form"
msgstr "Формуляр за Група"

#: ckan/templates/group/confirm_delete.html:3
#: ckan/templates/group/confirm_delete.html:15
#: ckan/templates/group/confirm_delete_member.html:3
#: ckan/templates/group/confirm_delete_member.html:16
#: ckan/templates/organization/confirm_delete.html:3
#: ckan/templates/organization/confirm_delete.html:15
#: ckan/templates/organization/confirm_delete_member.html:3
#: ckan/templates/organization/confirm_delete_member.html:16
#: ckan/templates/package/confirm_delete.html:3
#: ckan/templates/package/confirm_delete.html:16
#: ckan/templates/package/confirm_delete_resource.html:3
#: ckan/templates/package/confirm_delete_resource.html:15
msgid "Confirm Delete"
msgstr "Потвърждаване на изтриването"

#: ckan/templates/group/confirm_delete.html:11
msgid "Are you sure you want to delete group - {name}?"
msgstr "Сигурни ли сте, че искате да изтриете тази група - {name}?"

#: ckan/templates/group/confirm_delete_member.html:11
#: ckan/templates/organization/confirm_delete_member.html:11
msgid "Are you sure you want to delete member - {name}?"
msgstr "Сигурни ли сте, че искате да изтриете този член - {name}?"

#: ckan/templates/group/edit.html:7 ckan/templates/group/edit_base.html:3
#: ckan/templates/group/edit_base.html:11
#: ckan/templates/group/read_base.html:12
#: ckan/templates/organization/edit_base.html:11
#: ckan/templates/organization/read_base.html:12
#: ckan/templates/package/read_base.html:14
#: ckan/templates/package/resource_read.html:31
#: ckan/templates/user/edit.html:8 ckan/templates/user/edit_base.html:3
#: ckan/templates/user/read_base.html:14
msgid "Manage"
msgstr "Управление"

#: ckan/templates/group/edit.html:12
msgid "Edit Group"
msgstr "Редактиране група"

#: ckan/templates/group/edit_base.html:21 ckan/templates/group/members.html:3
#: ckan/templates/organization/edit_base.html:24
#: ckan/templates/organization/members.html:3
msgid "Members"
msgstr "Членове"

#: ckan/templates/group/followers.html:3 ckan/templates/group/followers.html:6
#: ckan/templates/group/snippets/info.html:32
#: ckan/templates/package/followers.html:3
#: ckan/templates/package/followers.html:6
#: ckan/templates/package/snippets/info.html:24
#: ckan/templates/snippets/context/group.html:13
#: ckan/templates/snippets/context/user.html:15
#: ckan/templates/snippets/organization.html:55
#: ckan/templates/user/followers.html:3 ckan/templates/user/followers.html:7
#: ckan/templates/user/read_base.html:49
#: ckanext/example_theme_docs/v18_snippet_api/templates/ajax_snippets/example_theme_popover.html:12
msgid "Followers"
msgstr "Последователи"

#: ckan/templates/group/history.html:3 ckan/templates/group/history.html:6
#: ckan/templates/package/history.html:3 ckan/templates/package/history.html:6
msgid "History"
msgstr "История"

#: ckan/templates/group/index.html:13
#: ckan/templates/user/dashboard_groups.html:7
msgid "Add Group"
msgstr "Добавяне на група"

#: ckan/templates/group/index.html:20
msgid "Search groups..."
msgstr "Търсене в групи..."

#: ckan/templates/group/index.html:20 ckan/templates/group/read.html:14
#: ckan/templates/organization/bulk_process.html:97
#: ckan/templates/organization/index.html:20
#: ckan/templates/organization/read.html:20
#: ckan/templates/package/search.html:30
#: ckan/templates/snippets/search_form.html:4
#: ckan/templates/snippets/simple_search.html:10
#: ckan/templates/snippets/sort_by.html:15
#: ckanext/example_idatasetform/templates/package/search.html:13
msgid "Name Ascending"
msgstr "Имена по възходящ ред"

#: ckan/templates/group/index.html:20 ckan/templates/group/read.html:15
#: ckan/templates/organization/bulk_process.html:98
#: ckan/templates/organization/index.html:20
#: ckan/templates/organization/read.html:21
#: ckan/templates/package/search.html:31
#: ckan/templates/snippets/search_form.html:4
#: ckan/templates/snippets/simple_search.html:10
#: ckan/templates/snippets/sort_by.html:16
#: ckanext/example_idatasetform/templates/package/search.html:14
msgid "Name Descending"
msgstr "Имена по низходящ ред"

#: ckan/templates/group/index.html:29
msgid "There are currently no groups for this site"
msgstr "Не са налични групи за тази страница"

#: ckan/templates/group/index.html:31
#: ckan/templates/organization/index.html:31
msgid "How about creating one?"
msgstr "Искате ли да създадете?"

#: ckan/templates/group/member_new.html:8
#: ckan/templates/organization/member_new.html:10
msgid "Back to all members"
msgstr "Обратно към всички членове"

#: ckan/templates/group/member_new.html:10
#: ckan/templates/organization/member_new.html:7
#: ckan/templates/organization/member_new.html:12
msgid "Edit Member"
msgstr "Редактиране на член"

#: ckan/templates/group/member_new.html:10
#: ckan/templates/group/member_new.html:70 ckan/templates/group/members.html:6
#: ckan/templates/organization/member_new.html:7
#: ckan/templates/organization/member_new.html:12
#: ckan/templates/organization/member_new.html:72
#: ckan/templates/organization/members.html:8
msgid "Add Member"
msgstr "Добавяне на член"

#: ckan/templates/group/member_new.html:19
#: ckan/templates/organization/member_new.html:21
msgid "Existing User"
msgstr "Съществуващ потребител"

#: ckan/templates/group/member_new.html:22
#: ckan/templates/organization/member_new.html:24
msgid "If you wish to add an existing user, search for their username below."
msgstr ""
"Ако желаете да добавите съществуващ потребител, потърсете потребителското му"
" име по-долу."

#: ckan/templates/group/member_new.html:41
#: ckan/templates/organization/member_new.html:43
msgid "or"
msgstr "или"

#: ckan/templates/group/member_new.html:47
#: ckan/templates/organization/member_new.html:49
msgid "New User"
msgstr "Нов потребител"

#: ckan/templates/group/member_new.html:50
#: ckan/templates/organization/member_new.html:52
msgid "If you wish to invite a new user, enter their email address."
msgstr "Ако желаете да поканите потребител, въведете неговия имейл адрес."

#: ckan/templates/group/member_new.html:61
#: ckan/templates/group/members.html:15
#: ckan/templates/organization/member_new.html:63
#: ckan/templates/organization/members.html:20
msgid "Role"
msgstr "Роля"

#: ckan/templates/group/member_new.html:64
#: ckan/templates/group/members.html:31
#: ckan/templates/organization/member_new.html:66
#: ckan/templates/organization/members.html:36
msgid "Are you sure you want to delete this member?"
msgstr "Сигурни ли сте, че искате да изтриете този член?"

#: ckan/templates/group/member_new.html:64
#: ckan/templates/group/members.html:31
#: ckan/templates/group/snippets/group_form.html:37
#: ckan/templates/organization/bulk_process.html:47
#: ckan/templates/organization/member_new.html:66
#: ckan/templates/organization/members.html:36
#: ckan/templates/organization/snippets/organization_form.html:37
#: ckan/templates/package/edit_view.html:19
#: ckan/templates/package/snippets/package_form.html:39
#: ckan/templates/package/snippets/resource_form.html:67
#: ckan/templates/revision/read.html:24
#: ckan/templates/user/edit_user_form.html:45
msgid "Delete"
msgstr "Изтриване"

#: ckan/templates/group/member_new.html:66
#: ckanext/datastore/templates-bs2/datastore/dictionary.html:26
#: ckanext/datastore/templates/datastore/dictionary.html:20
msgid "Save"
msgstr "Запазване"

#: ckan/templates/group/member_new.html:83
#: ckan/templates/organization/member_new.html:85
msgid "What are roles?"
msgstr "Какво представляват ролите?"

#: ckan/templates/group/member_new.html:86
msgid ""
" <p><strong>Admin:</strong> Can edit group information, as well as manage "
"organization members.</p> <p><strong>Member:</strong> Can add/remove "
"datasets from groups</p> "
msgstr ""
"<p><strong>Администратор:</strong> Може да редактира информация за групи, "
"както и да управлява членове на организация.</p> <p><strong>Член:</strong> "
"Може да добавя/премахва набори данни от групи.</p>"

#: ckan/templates/group/new.html:3 ckan/templates/group/new.html:5
#: ckan/templates/group/new.html:7
msgid "Create a Group"
msgstr "Създаване на група"

#: ckan/templates/group/new_group_form.html:17
msgid "Update Group"
msgstr "Обновяване на група"

#: ckan/templates/group/new_group_form.html:19
msgid "Create Group"
msgstr "Създаване на  група"

#: ckan/templates/group/read.html:13 ckan/templates/organization/read.html:19
#: ckan/templates/package/search.html:29
#: ckan/templates/snippets/sort_by.html:14
#: ckanext/example_idatasetform/templates/package/search.html:12
msgid "Relevance"
msgstr "Уместност"

#: ckan/templates/group/read.html:16
#: ckan/templates/organization/bulk_process.html:99
#: ckan/templates/organization/read.html:22
#: ckan/templates/package/search.html:32
#: ckan/templates/package/snippets/resource_form.html:53
#: ckan/templates/snippets/sort_by.html:17
#: ckanext/example_idatasetform/templates/package/search.html:15
msgid "Last Modified"
msgstr "Последна промяна"

#: ckan/templates/group/read.html:17 ckan/templates/organization/read.html:23
#: ckan/templates/package/search.html:33
#: ckan/templates/snippets/package_item.html:50
#: ckan/templates/snippets/popular.html:3
#: ckan/templates/snippets/sort_by.html:19
#: ckanext/example_idatasetform/templates/package/search.html:18
msgid "Popular"
msgstr "Популярни"

#: ckan/templates/group/read.html:19 ckan/templates/organization/read.html:25
#: ckan/templates/snippets/search_form.html:3
msgid "Search datasets..."
msgstr "Търсене на набори от данни..."

#: ckan/templates/group/snippets/feeds.html:3
msgid "Datasets in group: {group}"
msgstr "Набори от данни в група: {group}"

#: ckan/templates/group/snippets/feeds.html:4
#: ckan/templates/organization/snippets/feeds.html:4
msgid "Recent Revision History"
msgstr "Последна история на ревизии"

#: ckan/templates/group/snippets/group_form.html:10
#: ckan/templates/organization/snippets/organization_form.html:10
#: ckan/templates/package/snippets/resource_form.html:30
msgid "Name"
msgstr "Име"

#: ckan/templates/group/snippets/group_form.html:10
msgid "My Group"
msgstr "Моята група"

#: ckan/templates/group/snippets/group_form.html:19
#: ckan/templates/organization/snippets/organization_form.html:19
#: ckan/templates/package/snippets/package_basic_fields.html:19
#: ckan/templates/package/snippets/resource_form.html:34
#: ckan/templates/package/snippets/view_form.html:9
#: ckanext/datastore/templates-bs2/datastore/dictionary.html:21
#: ckanext/datastore/templates-bs2/package/resource_read.html:21
#: ckanext/datastore/templates/datastore/snippets/dictionary_form.html:24
#: ckanext/datastore/templates/package/resource_read.html:22
msgid "Description"
msgstr "Описание"

#: ckan/templates/group/snippets/group_form.html:19
msgid "A little information about my group..."
msgstr "Малко информация за моята група..."

#: ckan/templates/group/snippets/group_form.html:37
msgid "Are you sure you want to delete this Group?"
msgstr "Сигурни ли сте, че искате да изтриете тази група?"

#: ckan/templates/group/snippets/group_form.html:40
msgid "Save Group"
msgstr "Запазване на група"

#: ckan/templates/group/snippets/group_item.html:32
#: ckan/templates/organization/snippets/organization_item.html:31
#: ckanext/example_theme_docs/v10_custom_snippet/templates/snippets/example_theme_most_popular_groups.html:23
#: ckanext/example_theme_docs/v11_HTML_and_CSS/templates/snippets/example_theme_most_popular_groups.html:22
msgid "{num} Dataset"
msgid_plural "{num} Datasets"
msgstr[0] "{num} набор от данни"
msgstr[1] "{num} набори от данни"

#: ckan/templates/group/snippets/group_item.html:34
#: ckan/templates/organization/snippets/organization_item.html:33
#: ckanext/example_theme_docs/v10_custom_snippet/templates/snippets/example_theme_most_popular_groups.html:25
#: ckanext/example_theme_docs/v11_HTML_and_CSS/templates/snippets/example_theme_most_popular_groups.html:24
msgid "0 Datasets"
msgstr "0 набора от данни"

#: ckan/templates/group/snippets/group_item.html:38
#: ckan/templates/group/snippets/group_item.html:39
msgid "View {name}"
msgstr "Разглеждане на {name}"

#: ckan/templates/group/snippets/group_item.html:43
msgid "Remove dataset from this group"
msgstr "Премахване на набор от данни от тази група"

#: ckan/templates/group/snippets/helper.html:4
msgid "What are Groups?"
msgstr "Какво представляват групите?"

#: ckan/templates/group/snippets/helper.html:8
msgid ""
" You can use CKAN Groups to create and manage collections of datasets. This "
"could be to catalogue datasets for a particular project or team, or on a "
"particular theme, or as a very simple way to help people find and search "
"your own published datasets. "
msgstr ""
"Можете да използвате CKAN Групи за създаване и управляване на колекции от "
"данни. Това би могло да включва каталогизиране на данни за определен проект "
"или екип, както и по определена тема, и представлява много лесен начин да "
"улесните потребителите в намирането и търсенето на данните, които Вие сте "
"публикували."

#: ckan/templates/group/snippets/history_revisions.html:10
#: ckan/templates/package/snippets/history_revisions.html:10
msgid "Compare"
msgstr "Сравняване"

#: ckan/templates/group/snippets/info.html:16
#: ckan/templates/organization/bulk_process.html:72
#: ckan/templates/package/read.html:21
#: ckan/templates/package/snippets/package_basic_fields.html:118
#: ckan/templates/snippets/organization.html:37
#: ckan/templates/snippets/package_item.html:42
msgid "Deleted"
msgstr "Изтрит"

#: ckan/templates/group/snippets/info.html:24
#: ckan/templates/package/snippets/package_context.html:7
#: ckan/templates/snippets/organization.html:45
msgid "read more"
msgstr "прочетете повече"

#: ckan/templates/group/snippets/revisions_table.html:7
#: ckan/templates/package/snippets/revisions_table.html:7
#: ckan/templates/revision/read.html:5 ckan/templates/revision/read.html:9
#: ckan/templates/revision/read.html:39
#: ckan/templates/revision/snippets/revisions_list.html:4
msgid "Revision"
msgstr "Ревизия"

#: ckan/templates/group/snippets/revisions_table.html:8
#: ckan/templates/package/snippets/revisions_table.html:8
#: ckan/templates/revision/read.html:53
#: ckan/templates/revision/snippets/revisions_list.html:5
msgid "Timestamp"
msgstr "Маркер за дата и час"

#: ckan/templates/group/snippets/revisions_table.html:9
#: ckan/templates/package/snippets/additional_info.html:25
#: ckan/templates/package/snippets/additional_info.html:30
#: ckan/templates/package/snippets/package_metadata_fields.html:14
#: ckan/templates/package/snippets/revisions_table.html:9
#: ckan/templates/revision/read.html:50
#: ckan/templates/revision/snippets/revisions_list.html:6
msgid "Author"
msgstr "Автор"

#: ckan/templates/group/snippets/revisions_table.html:10
#: ckan/templates/package/snippets/revisions_table.html:10
#: ckan/templates/revision/read.html:56
#: ckan/templates/revision/snippets/revisions_list.html:8
msgid "Log Message"
msgstr "Съобщение в лог-файл"

#: ckan/templates/home/index.html:4
msgid "Welcome"
msgstr "Добре дошли!"

#: ckan/templates/home/snippets/about_text.html:1
msgid ""
" <p>CKAN is the world’s leading open-source data portal platform.</p> "
"<p>CKAN is a complete out-of-the-box software solution that makes data "
"accessible and usable – by providing tools to streamline publishing, "
"sharing, finding and using data (including storage of data and provision of "
"robust data APIs). CKAN is aimed at data publishers (national and regional "
"governments, companies and organizations) wanting to make their data open "
"and available.</p> <p>CKAN is used by governments and user groups worldwide "
"and powers a variety of official and community data portals including "
"portals for local, national and international government, such as the UK’s "
"<a href=\"http://data.gov.uk\">data.gov.uk</a> and the European Union’s <a "
"href=\"http://publicdata.eu/\">publicdata.eu</a>, the Brazilian <a "
"href=\"http://dados.gov.br/\">dados.gov.br</a>, Dutch and Netherland "
"government portals, as well as city and municipal sites in the US, UK, "
"Argentina, Finland and elsewhere.</p> <p>CKAN: <a "
"href=\"http://ckan.org/\">http://ckan.org/</a><br /> CKAN Tour: <a "
"href=\"http://ckan.org/tour/\">http://ckan.org/tour/</a><br /> Features "
"overview: <a "
"href=\"http://ckan.org/features/\">http://ckan.org/features/</a></p> "
msgstr ""
"<p>CKAN е водещата световна платформа-портал за отворени данни с отворен "
"код.</p> <p>CKAN е напълно готово за употреба софтуерно решение, което прави"
" данните достъпни и използваеми – чрез предоставянето на инструменти за "
"улесняване на публикуването, споделянето, откриването и използването на "
"данни (включително съхраняването на данни и осигуряването на основни данни "
"за APIs). CKAN е предназначен за всички, които публикуват данни (органи на "
"централно и местно управление, търговски дружества и неправителствени "
"организации) и които искат публикуваните от тях данни да станат отворени и "
"достъпни.</p> <p>CKAN се използва от правителствения сектор и от групи от "
"потребители по целия свят и задвижва различни официални и общностни портали "
"за данни, включително портали за управление на местно, национално и "
"международно равнище, като правителствения портал на Великобритания <a "
"href=\"http://data.gov.uk\">data.gov.uk</a>, на Европейския съюз <a "
"href=\"http://publicdata.eu/\">publicdata.eu</a>, на Бразилия <a "
"href=\"http://dados.gov.br/\">dados.gov.br</a>, на Нидерландия, както и "
"сайтове на градове и общини в САЩ, Обединеното кралство, Аржентина, "
"Финландия и други места.</p> <p>CKAN: <a "
"href=\"http://ckan.org/\">http://ckan.org/</a><br /> CKAN обиколка: <a "
"href=\"http://ckan.org/tour/\">http://ckan.org/tour/</a><br /> Преглед на "
"особености: <a "
"href=\"http://ckan.org/features/\">http://ckan.org/features/</a></p>"

#: ckan/templates/home/snippets/promoted.html:8
msgid "Welcome to CKAN"
msgstr "Добре дошли в CKAN"

#: ckan/templates/home/snippets/promoted.html:10
msgid ""
"This is a nice introductory paragraph about CKAN or the site in general. We "
"don't have any copy to go here yet but soon we will "
msgstr ""
"Това е въвеждащ текст за CKAN или най-общо за сайта. Все още нямаме по-"
"подробно описание, но скоро ще имаме."

#: ckan/templates/home/snippets/promoted.html:19
msgid "This is a featured section"
msgstr "Това е препоръчана секция"

#: ckan/templates/home/snippets/search.html:2
msgid "E.g. environment"
msgstr ""

#: ckan/templates/home/snippets/search.html:6
msgid "Search data"
msgstr ""

#: ckan/templates/home/snippets/search.html:8
msgid "Search datasets"
msgstr ""

#: ckan/templates/home/snippets/search.html:16
msgid "Popular tags"
msgstr ""

#: ckan/templates/home/snippets/stats.html:5
msgid "{0} statistics"
msgstr "{0} статистически данни"

#: ckan/templates/home/snippets/stats.html:11
msgid "dataset"
msgstr "набор от данни"

#: ckan/templates/home/snippets/stats.html:11
msgid "datasets"
msgstr "набори от данни"

#: ckan/templates/home/snippets/stats.html:17
msgid "organizations"
msgstr "организации"

#: ckan/templates/home/snippets/stats.html:23
msgid "groups"
msgstr "групи"

#: ckan/templates/macros/form.html:126
#, python-format
msgid ""
"You can use <a href=\"#markdown\" title=\"Markdown quick reference\" data-"
"target=\"popover\" data-content=\"%(markdown_tooltip)s\" data-"
"html=\"true\">Markdown formatting</a> here"
msgstr ""

#: ckan/templates/macros/form.html:233
msgid "Key"
msgstr ""

#: ckan/templates/macros/form.html:245
#: ckan/templates/package/resource_read.html:167
#: ckan/templates/package/snippets/additional_info.html:7
#: ckan/templates/snippets/additional_info.html:12
msgid "Value"
msgstr "Стойност"

#: ckan/templates/macros/form.html:277
msgid "This field is required"
msgstr "Това поле е задължително"

#: ckan/templates/macros/form.html:277
msgid "Custom"
msgstr "Персонализиран"

#: ckan/templates/macros/form.html:302
msgid "The form contains invalid entries:"
msgstr "Формулярът съдържа невалидни записи:"

#: ckan/templates/macros/form.html:407
msgid "Required field"
msgstr "Задължително поле"

#: ckan/templates/macros/form.html:422
msgid "http://example.com/my-image.jpg"
msgstr "http://example.com/my-image.jpg"

#: ckan/templates/macros/form.html:423
msgid "Image URL"
msgstr "URL адрес на изображението"

#: ckan/templates/macros/form.html:438
msgid "Clear Upload"
msgstr "Изчистете Прикачването"

<<<<<<< HEAD
#: ckan/templates/admin/index.html:20
#, python-format
msgid ""
"<p>As a sysadmin user you have full control over this CKAN instance. Proceed"
" with care!</p> <p>For guidance on using sysadmin features, see the CKAN  <a"
" href=\"%(docs_url)s\" target=\"_blank\">sysadmin guide</a></p>"
msgstr ""
=======
#: ckan/templates/organization/base_form_page.html:5
msgid "Organization Form"
msgstr "Формуляр за Организация"
>>>>>>> fc1a6656

#: ckan/templates/organization/bulk_process.html:3
#: ckan/templates/organization/bulk_process.html:11
msgid "Edit datasets"
msgstr "Редактиране на набор от данни"

#: ckan/templates/organization/bulk_process.html:16
msgid " found for \"{query}\""
msgstr "открито за \"{query}\""

#: ckan/templates/organization/bulk_process.html:18
msgid "Sorry no datasets found for \"{query}\""
msgstr "Съжаляваме, не са намерени набори от данни за \"{query}\""

#: ckan/templates/organization/bulk_process.html:37
msgid "Make public"
msgstr "Направете публичен"

#: ckan/templates/organization/bulk_process.html:41
msgid "Make private"
msgstr "Направете частен"

#: ckan/templates/organization/bulk_process.html:70
#: ckan/templates/package/read.html:18
#: ckan/templates/snippets/package_item.html:40
msgid "Draft"
msgstr "Чернова"

#: ckan/templates/organization/bulk_process.html:75
#: ckan/templates/package/read.html:11
#: ckan/templates/package/snippets/package_basic_fields.html:98
#: ckan/templates/snippets/package_item.html:31
#: ckan/templates/snippets/private.html:2
#: ckan/templates/user/read_base.html:82 ckan/templates/user/read_base.html:96
msgid "Private"
msgstr "Частен"

#: ckan/templates/organization/bulk_process.html:88
msgid "This organization has no datasets associated to it"
msgstr "Тази организация няма асоциирани набори от данни"

#: ckan/templates/organization/confirm_delete.html:11
msgid "Are you sure you want to delete organization - {name}?"
msgstr "Сигурни ли сте, че искате да изтриете тази организация - {name}?"

#: ckan/templates/organization/edit.html:6
#: ckan/templates/organization/snippets/info.html:13
#: ckan/templates/organization/snippets/info.html:16
msgid "Edit Organization"
msgstr "Редактиране на организация"

#: ckan/templates/organization/index.html:13
#: ckan/templates/user/dashboard_organizations.html:7
msgid "Add Organization"
msgstr "Добавяне на организация"

#: ckan/templates/organization/index.html:20
msgid "Search organizations..."
msgstr "Търсене на организации..."

#: ckan/templates/organization/index.html:29
msgid "There are currently no organizations for this site"
msgstr "Не са налични организации за тази страница"

#: ckan/templates/organization/member_new.html:33
#: ckan/templates/user/edit_user_form.html:8
#: ckan/templates/user/logout_first.html:10
#: ckan/templates/user/new_user_form.html:5
#: ckan/templates/user/perform_reset.html:22
#: ckan/templates/user/read_base.html:76
#: ckan/templates/user/snippets/login_form.html:20
msgid "Username"
msgstr "Потребителско име"

#: ckan/templates/organization/member_new.html:55
msgid "Email address"
msgstr ""

#: ckan/templates/organization/member_new.html:68
msgid "Update Member"
msgstr "Обновяване на член"

#: ckan/templates/organization/member_new.html:88
msgid ""
" <p><strong>Admin:</strong> Can add/edit and delete datasets, as well as "
"manage organization members.</p> <p><strong>Editor:</strong> Can add and "
"edit datasets, but not manage organization members.</p> "
"<p><strong>Member:</strong> Can view the organization's private datasets, "
"but not add new datasets.</p> "
msgstr ""
"<p><strong>Администратор:</strong> Може да добавя/редактира и изтрива набори"
" от данни, както и да управлява членове на организация.</p> "
"<p><strong>Редактор:</strong> Може да добавя и редактира набори от данни, но"
" не и да управлява членове на организация.</p> <p><strong> Член:</strong> "
"Може да разглежда частните набори от данни на организацията, но не и да "
"добавя нови набори от данни.</p>"

#: ckan/templates/organization/members.html:14
msgid "{count} member"
msgid_plural "{count} members"
msgstr[0] ""
msgstr[1] ""

#: ckan/templates/organization/new.html:3
#: ckan/templates/organization/new.html:5
#: ckan/templates/organization/new.html:7
#: ckan/templates/organization/new.html:12
msgid "Create an Organization"
msgstr "Създаване на организация"

#: ckan/templates/organization/new_organization_form.html:17
msgid "Update Organization"
msgstr "Обновяване на организация"

#: ckan/templates/organization/new_organization_form.html:19
msgid "Create Organization"
msgstr "Създаване на организация"

#: ckan/templates/organization/snippets/feeds.html:3
msgid "Datasets in organization: {group}"
msgstr ""

#: ckan/templates/organization/snippets/help.html:4
#: ckan/templates/organization/snippets/helper.html:4
msgid "What are Organizations?"
msgstr "Какво представляват организациите?"

#: ckan/templates/organization/snippets/help.html:7
msgid ""
" <p>Organizations act like publishing departments for datasets (for example,"
" the Department of Health). This means that datasets can be published by and"
" belong to a department instead of an individual user.</p> <p>Within "
"organizations, admins can assign roles and authorise its members, giving "
"individual users the right to publish datasets from that particular "
"organisation (e.g. Office of National Statistics).</p> "
msgstr ""

#: ckan/templates/organization/snippets/helper.html:8
msgid ""
" CKAN Organizations are used to create, manage and publish collections of "
"datasets. Users can have different roles within an Organization, depending "
"on their level of authorisation to create, edit and publish. "
msgstr ""
"CKAN Организациите се използват за създаване, управление и публикуване на "
"колекции набори от данни. Потребителите могат да имат различни роли в дадена"
" Организация в зависимост от техните права за създаване, редактиране и "
"публикуване."

#: ckan/templates/organization/snippets/organization_form.html:10
msgid "My Organization"
msgstr "Моите организации"

#: ckan/templates/organization/snippets/organization_form.html:19
msgid "A little information about my organization..."
msgstr "Малко информация за моята организация..."

#: ckan/templates/organization/snippets/organization_form.html:37
msgid ""
"Are you sure you want to delete this Organization? Note*: Deleting cannot be"
" performed while public or private datasets belong to this organization."
msgstr ""

#: ckan/templates/organization/snippets/organization_form.html:40
msgid "Save Organization"
msgstr "Запазване на организация"

#: ckan/templates/organization/snippets/organization_item.html:42
#: ckan/templates/organization/snippets/organization_item.html:43
msgid "View {organization_name}"
msgstr "Преглед на {organization_name}"

#: ckan/templates/package/base.html:23 ckan/templates/package/new.html:9
#: ckan/templates/package/snippets/new_package_breadcrumb.html:2
msgid "Create Dataset"
msgstr "Нов набор от данни"

#: ckan/templates/package/base_form_page.html:22
msgid "What are datasets?"
msgstr "Какво представляват наборите от данни?"

#: ckan/templates/package/base_form_page.html:25
msgid ""
" A CKAN Dataset is a collection of data resources (such as files), together "
"with a description and other information, at a fixed URL. Datasets are what "
"users see when searching for data. "
msgstr ""
"CKAN набор от данни представлява колекция ресурси от данни (като файлове), "
"наред с описание и друга информация, достъпни на определен URL адрес. "
"Наборите от данни са онова, което потребителите виждат, когато търсят данни."

#: ckan/templates/package/confirm_delete.html:12
msgid "Are you sure you want to delete dataset - {name}?"
msgstr "Сигурни ли сте, че искате да изтриете този набор от данни - {name}?"

#: ckan/templates/package/confirm_delete_resource.html:11
msgid "Are you sure you want to delete resource - {name}?"
msgstr "Сигурни ли сте, че искате да изтриете ресурс - {name}?"

#: ckan/templates/package/edit_base.html:16
msgid "View dataset"
msgstr "Преглед на набор от данни"

#: ckan/templates/package/edit_base.html:20
msgid "Edit metadata"
msgstr "Редактиране на метаданни"

#: ckan/templates/package/edit_view.html:3
#: ckan/templates/package/edit_view.html:4
#: ckan/templates/package/edit_view.html:8
#: ckan/templates/package/edit_view.html:12
msgid "Edit view"
msgstr ""

#: ckan/templates/package/edit_view.html:20
#: ckan/templates/package/new_view.html:28
#: ckan/templates/package/snippets/resource_item.html:32
msgid "Preview"
msgstr "Преглед"

#: ckan/templates/package/edit_view.html:21
msgid "Update"
msgstr "Обновяване"

#: ckan/templates/package/group_list.html:14
msgid "Associate this group with this dataset"
msgstr "Свързване на тази група с този набор от данни"

#: ckan/templates/package/group_list.html:14
msgid "Add to group"
msgstr "Добавяне в група"

#: ckan/templates/package/group_list.html:23
msgid "There are no groups associated with this dataset"
msgstr "Няма групи, свързани с този набор от данни"

#: ckan/templates/package/new_package_form.html:15
msgid "Update Dataset"
msgstr "Обновяване на набор от данни"

#: ckan/templates/package/new_resource.html:5
msgid "Add data to the dataset"
msgstr "Добавяне на данни в набор от данни"

#: ckan/templates/package/new_resource.html:11
#: ckan/templates/package/new_resource_not_draft.html:8
msgid "Add New Resource"
msgstr "Добавяне на нов ресурс"

#: ckan/templates/package/new_resource_not_draft.html:3
#: ckan/templates/package/new_resource_not_draft.html:4
msgid "Add resource"
msgstr "Добавяне на ресурс"

#: ckan/templates/package/new_resource_not_draft.html:16
msgid "New resource"
msgstr "Нов ресурс"

#: ckan/templates/package/new_view.html:3
#: ckan/templates/package/new_view.html:4
#: ckan/templates/package/new_view.html:8
#: ckan/templates/package/new_view.html:12
msgid "Add view"
msgstr ""

#: ckan/templates/package/new_view.html:19
msgid ""
" Data Explorer views may be slow and unreliable unless the DataStore "
"extension is enabled. For more information, please see the <a "
"href='http://docs.ckan.org/en/latest/maintaining/data-viewer.html#viewing-"
"structured-data-the-data-explorer' target='_blank'>Data Explorer "
"documentation</a>. "
msgstr ""

#: ckan/templates/package/new_view.html:29
#: ckan/templates/package/snippets/resource_form.html:83
msgid "Add"
msgstr "Добавяне"

#: ckan/templates/package/read_base.html:32
#, python-format
msgid ""
"This is an old revision of this dataset, as edited at %(timestamp)s. It may "
"differ significantly from the <a href=\"%(url)s\">current revision</a>."
msgstr ""
"Това е стара ревизия на този набор от данни, след редакция на %(timestamp)s."
" Може съществено да се различава от <a href=\"%(url)s\">настоящата "
"ревизия</a>."

#: ckan/templates/package/resource_edit_base.html:17
msgid "All resources"
msgstr "Всички ресурси"

#: ckan/templates/package/resource_edit_base.html:19
msgid "View resource"
msgstr "Прегледай ресурс"

#: ckan/templates/package/resource_edit_base.html:24
#: ckan/templates/package/resource_edit_base.html:30
msgid "Edit resource"
msgstr "Редактирай ресурс"

#: ckan/templates/package/resource_edit_base.html:26
msgid "Views"
msgstr ""

#: ckan/templates/package/resource_read.html:40
msgid "API Endpoint"
msgstr "API Свръзка"

#: ckan/templates/package/resource_read.html:42
#: ckan/templates/package/snippets/resource_item.html:47
msgid "Go to resource"
msgstr "Иди на ресурс"

#: ckan/templates/package/resource_read.html:44
#: ckan/templates/package/snippets/resource_item.html:44
msgid "Download"
msgstr "Изтегляне"

#: ckan/templates/package/resource_read.html:76
#: ckan/templates/package/resource_read.html:78
msgid "URL:"
msgstr "URL адрес:"

#: ckan/templates/package/resource_read.html:86
msgid "From the dataset abstract"
msgstr "Из резюмето на набора от данни"

#: ckan/templates/package/resource_read.html:88
#, python-format
msgid "Source: <a href=\"%(url)s\">%(dataset)s</a>"
msgstr "Източник: <a href=\"%(url)s\">%(dataset)s</a>"

#: ckan/templates/package/resource_read.html:127
msgid "There are no views created for this resource yet."
msgstr ""

#: ckan/templates/package/resource_read.html:131
msgid "Not seeing the views you were expecting?"
msgstr ""

#: ckan/templates/package/resource_read.html:136
msgid "Here are some reasons you may not be seeing expected views:"
msgstr ""

#: ckan/templates/package/resource_read.html:138
msgid "No view has been created that is suitable for this resource"
msgstr ""

#: ckan/templates/package/resource_read.html:139
msgid "The site administrators may not have enabled the relevant view plugins"
msgstr ""

#: ckan/templates/package/resource_read.html:140
msgid ""
"If a view requires the DataStore, the DataStore plugin may not be enabled, "
"or the data may not have been pushed to the DataStore, or the DataStore "
"hasn't finished processing the data yet"
msgstr ""

#: ckan/templates/package/resource_read.html:162
msgid "Additional Information"
msgstr "Допълнителна информация"

#: ckan/templates/package/resource_read.html:166
#: ckan/templates/package/snippets/additional_info.html:6
#: ckan/templates/revision/diff.html:43
#: ckan/templates/snippets/additional_info.html:11
msgid "Field"
msgstr "Поле"

<<<<<<< HEAD
#: ckan/templates/group/snippets/helper.html:8
msgid ""
"You can use CKAN Groups to create and manage collections of datasets. This "
"could be to catalogue datasets for a particular project or team, or on a "
"particular theme, or as a very simple way to help people find and search "
"your own published datasets."
=======
#: ckan/templates/package/resource_read.html:172
msgid "Data last updated"
>>>>>>> fc1a6656
msgstr ""

#: ckan/templates/package/resource_read.html:173
#: ckan/templates/package/resource_read.html:177
#: ckan/templates/package/resource_read.html:181
#: ckan/templates/package/resource_read.html:185
msgid "unknown"
msgstr "неизвестен"

#: ckan/templates/package/resource_read.html:176
msgid "Metadata last updated"
msgstr ""

#: ckan/templates/package/resource_read.html:180
#: ckan/templates/package/snippets/additional_info.html:70
msgid "Created"
msgstr "Създаден"

#: ckan/templates/package/resource_read.html:184
#: ckan/templates/package/snippets/resource_form.html:39
#: ckan/templates/package/snippets/resource_info.html:16
msgid "Format"
msgstr "Формат"

#: ckan/templates/package/resource_read.html:188
#: ckan/templates/package/snippets/package_basic_fields.html:30
#: ckan/templates/snippets/license.html:21
msgid "License"
msgstr "Лиценз"

#: ckan/templates/package/resource_views.html:10
msgid "New view"
msgstr ""

#: ckan/templates/package/resource_views.html:27
msgid "This resource has no views"
msgstr ""

#: ckan/templates/package/resources.html:8
msgid "Add new resource"
msgstr "Добавяне на нов ресурс"

#: ckan/templates/package/resources.html:20
#: ckan/templates/package/snippets/resources_list.html:26
#, python-format
msgid ""
<<<<<<< HEAD
"<p>CKAN is the world’s leading open-source data portal platform.</p> <p>CKAN"
" is a complete out-of-the-box software solution that makes data accessible "
"and usable – by providing tools to streamline publishing, sharing, finding "
"and using data (including storage of data and provision of robust data "
"APIs). CKAN is aimed at data publishers (national and regional governments, "
"companies and organizations) wanting to make their data open and "
"available.</p> <p>CKAN is used by governments and user groups worldwide and "
"powers a variety of official and community data portals including portals "
"for local, national and international government, such as the UK’s <a "
"href=\"http://data.gov.uk\">data.gov.uk</a> and the European Union’s <a "
"href=\"http://publicdata.eu/\">publicdata.eu</a>, the Brazilian <a "
"href=\"http://dados.gov.br/\">dados.gov.br</a>, Dutch and Netherland "
"government portals, as well as city and municipal sites in the US, UK, "
"Argentina, Finland and elsewhere.</p> <p>CKAN: <a "
"href=\"http://ckan.org/\">http://ckan.org/</a><br /> CKAN Tour: <a "
"href=\"http://ckan.org/tour/\">http://ckan.org/tour/</a><br /> Features "
"overview: <a "
"href=\"http://ckan.org/features/\">http://ckan.org/features/</a></p>"
=======
" <p class=\"empty\">This dataset has no data, <a href=\"%(url)s\">why not "
"add some?</a></p> "
>>>>>>> fc1a6656
msgstr ""
" <p class=\"empty\">Този набор от данни не съдържа данни, <a "
"href=\"%(url)s\">защо да не добавите някакви?</a></p> "

#: ckan/templates/package/search.html:52
msgid "API"
msgstr "API"

#: ckan/templates/package/search.html:53
msgid "API Docs"
msgstr "API документация"

#: ckan/templates/package/search.html:55
msgid "full {format} dump"
msgstr "пълен пренос във {format}"

#: ckan/templates/package/search.html:56
#, python-format
msgid ""
<<<<<<< HEAD
"This is a nice introductory paragraph about CKAN or the site in general. We "
"don't have any copy to go here yet but soon we will"
=======
" You can also access this registry using the %(api_link)s (see "
"%(api_doc_link)s) or download a %(dump_link)s. "
>>>>>>> fc1a6656
msgstr ""
"Може също така да получите достъп до този регистър, като използвате връзките"
" %(api_link)s (see %(api_doc_link)s) или свалите %(dump_link)s."

#: ckan/templates/package/search.html:60
#, python-format
msgid ""
" You can also access this registry using the %(api_link)s (see "
"%(api_doc_link)s). "
msgstr ""
"Можете да получите също така достъп до този регистър, като използвате "
"връзката %(api_link)s (see %(api_doc_link)s)."

#: ckan/templates/package/view_edit_base.html:9
msgid "All views"
msgstr ""

#: ckan/templates/package/view_edit_base.html:12
msgid "View view"
msgstr ""

#: ckan/templates/package/view_edit_base.html:37
msgid "View preview"
msgstr ""

#: ckan/templates/package/snippets/additional_info.html:2
#: ckan/templates/snippets/additional_info.html:7
msgid "Additional Info"
msgstr "Допълнителна информация"

#: ckan/templates/package/snippets/additional_info.html:14
#: ckan/templates/package/snippets/package_metadata_fields.html:6
msgid "Source"
msgstr "Източник"

#: ckan/templates/package/snippets/additional_info.html:37
#: ckan/templates/package/snippets/additional_info.html:42
#: ckan/templates/package/snippets/package_metadata_fields.html:20
msgid "Maintainer"
msgstr "Отговорник по поддръжка"

#: ckan/templates/package/snippets/additional_info.html:49
#: ckan/templates/package/snippets/package_metadata_fields.html:10
msgid "Version"
msgstr "Версия"

#: ckan/templates/package/snippets/additional_info.html:56
#: ckan/templates/package/snippets/package_basic_fields.html:114
#: ckan/templates/user/read_base.html:91
msgid "State"
msgstr "Статус"

#: ckan/templates/package/snippets/additional_info.html:62
msgid "Last Updated"
msgstr ""

#: ckan/templates/package/snippets/cannot_create_package.html:10
msgid "Before you can create a dataset you need to create an organization."
msgstr ""

#: ckan/templates/package/snippets/cannot_create_package.html:13
msgid "Create a new organization"
msgstr ""

#: ckan/templates/package/snippets/cannot_create_package.html:18
msgid "There are no organizations to which you can assign this dataset."
msgstr ""

#: ckan/templates/package/snippets/cannot_create_package.html:19
msgid ""
"Ask a system administrator to create an organization before you can "
"continue."
msgstr ""

#: ckan/templates/package/snippets/package_basic_fields.html:4
#: ckan/templates/package/snippets/view_form.html:8
msgid "Title"
msgstr "Заглавие"

#: ckan/templates/package/snippets/package_basic_fields.html:4
msgid "eg. A descriptive title"
msgstr "напр. Описателно заглание"

#: ckan/templates/package/snippets/package_basic_fields.html:13
msgid "eg. my-dataset"
msgstr "напр. моят-набор от данни"

#: ckan/templates/package/snippets/package_basic_fields.html:19
msgid "eg. Some useful notes about the data"
msgstr "напр. Някои полезни пояснения относно данните"

#: ckan/templates/package/snippets/package_basic_fields.html:24
msgid "eg. economy, mental health, government"
msgstr "напр. икономика, психично здраве, правителство"

#: ckan/templates/package/snippets/package_basic_fields.html:45
msgid ""
" License definitions and additional information can be found at <a "
"href=\"http://opendefinition.org/licenses/\">opendefinition.org</a> "
msgstr ""
"Описание и допълнителна информация за лиценза можете да намерите на <a "
"href=\"http://opendefinition.org/licenses/\">opendefinition.org</a>"

#: ckan/templates/package/snippets/package_basic_fields.html:76
#: ckan/templates/snippets/organization.html:23
msgid "Organization"
msgstr "Организация"

#: ckan/templates/package/snippets/package_basic_fields.html:80
msgid "No organization"
msgstr "Няма организация"

#: ckan/templates/package/snippets/package_basic_fields.html:95
msgid "Visibility"
msgstr "Видимост"

#: ckan/templates/package/snippets/package_basic_fields.html:98
msgid "Public"
msgstr "Публичен"

#: ckan/templates/package/snippets/package_basic_fields.html:117
msgid "Active"
msgstr "Активен"

#: ckan/templates/package/snippets/package_form.html:28
msgid ""
"The <i>data license</i> you select above only applies to the contents of any"
" resource files that you add to this dataset. By submitting this form, you "
"agree to release the <i>metadata</i> values that you enter into the form "
"under the <a href=\"http://opendatacommons.org/licenses/odbl/1-0/\">Open "
"Database License</a>."
msgstr ""

#: ckan/templates/package/snippets/package_form.html:39
msgid "Are you sure you want to delete this dataset?"
msgstr "Сигурни ли сте, че искате да изтриете този набор от данни?"

#: ckan/templates/package/snippets/package_form.html:43
msgid "Next: Add Data"
msgstr "Следва: Добавяне на данни"

#: ckan/templates/package/snippets/package_metadata_fields.html:6
msgid "http://example.com/dataset.json"
msgstr "http://example.com/dataset.json"

#: ckan/templates/package/snippets/package_metadata_fields.html:10
msgid "1.0"
msgstr "1.0"

#: ckan/templates/package/snippets/package_metadata_fields.html:14
#: ckan/templates/package/snippets/package_metadata_fields.html:20
#: ckan/templates/user/new_user_form.html:6
msgid "Joe Bloggs"
msgstr "Марта Иванова"

#: ckan/templates/package/snippets/package_metadata_fields.html:16
msgid "Author Email"
msgstr "Имейл на автора"

#: ckan/templates/package/snippets/package_metadata_fields.html:16
#: ckan/templates/package/snippets/package_metadata_fields.html:22
#: ckan/templates/user/new_user_form.html:7
msgid "joe@example.com"
msgstr "marta@example.com"

#: ckan/templates/package/snippets/package_metadata_fields.html:22
msgid "Maintainer Email"
msgstr "Имейл на отговорник по поддръжка"

#: ckan/templates/package/snippets/resource_edit_form.html:12
msgid "Update Resource"
msgstr "Обновяване на ресурс"

#: ckan/templates/package/snippets/resource_form.html:26
msgid "Data"
msgstr ""

#: ckan/templates/package/snippets/resource_form.html:26
msgid "http://example.com/external-data.csv"
msgstr ""

#: ckan/templates/package/snippets/resource_form.html:30
msgid "eg. January 2011 Gold Prices"
msgstr "напр. Цените на златото за януари 2011"

#: ckan/templates/package/snippets/resource_form.html:34
msgid "Some useful notes about the data"
msgstr "Някои полезни пояснения за данните "

#: ckan/templates/package/snippets/resource_form.html:39
msgid "eg. CSV, XML or JSON"
msgstr "напр. CSV, XML или JSON"

#: ckan/templates/package/snippets/resource_form.html:42
msgid "This will be guessed automatically. Leave blank if you wish"
msgstr ""

#: ckan/templates/package/snippets/resource_form.html:53
msgid "eg. 2012-06-05"
msgstr "напр. 2012-06-05"

#: ckan/templates/package/snippets/resource_form.html:55
msgid "File Size"
msgstr "Размер на файл"

#: ckan/templates/package/snippets/resource_form.html:55
msgid "eg. 1024"
msgstr "напр. 1024"

<<<<<<< HEAD
#: ckan/templates/organization/snippets/help.html:7
msgid ""
"<p>Organizations act like publishing departments for datasets (for example, "
"the Department of Health). This means that datasets can be published by and "
"belong to a department instead of an individual user.</p> <p>Within "
"organizations, admins can assign roles and authorise its members, giving "
"individual users the right to publish datasets from that particular "
"organisation (e.g. Office of National Statistics).</p>"
msgstr ""

#: ckan/templates/organization/snippets/helper.html:8
msgid ""
"CKAN Organizations are used to create, manage and publish collections of "
"datasets. Users can have different roles within an Organization, depending "
"on their level of authorisation to create, edit and publish."
msgstr ""
"CKAN Организациите се използват за създаване, управление и публикуване на "
"колекции набори от данни. Потребителите могат да имат различни роли в дадена"
" Организация в зависимост от техните права за създаване, редактиране и "
"публикуване."
=======
#: ckan/templates/package/snippets/resource_form.html:57
#: ckan/templates/package/snippets/resource_form.html:59
msgid "MIME Type"
msgstr "MIME Type"

#: ckan/templates/package/snippets/resource_form.html:57
#: ckan/templates/package/snippets/resource_form.html:59
msgid "eg. application/json"
msgstr "напр. application/json"
>>>>>>> fc1a6656

#: ckan/templates/package/snippets/resource_form.html:67
msgid "Are you sure you want to delete this resource?"
msgstr "Сигурни ли сте, че искате да изтриете този ресурс?"

#: ckan/templates/package/snippets/resource_form.html:73
msgid "Previous"
msgstr "Предишен"

#: ckan/templates/package/snippets/resource_form.html:76
msgid "Save & add another"
msgstr "Запазване и добавяне на друг"

#: ckan/templates/package/snippets/resource_form.html:79
msgid "Finish"
msgstr "Край"

#: ckan/templates/package/snippets/resource_help.html:2
msgid "What's a resource?"
msgstr "Какво е ресурс?"

#: ckan/templates/package/snippets/resource_help.html:4
msgid "A resource can be any file or link to a file containing useful data."
msgstr ""
"Ресурс е всеки файл или връзка към файл, който съдържа полезна информация."

#: ckan/templates/package/snippets/resource_item.html:23
msgid "Explore"
msgstr "Разучаване"

#: ckan/templates/package/snippets/resource_item.html:35
msgid "More information"
msgstr "Още информация"

#: ckan/templates/package/snippets/resource_view.html:10
msgid "Fullscreen"
msgstr ""

#: ckan/templates/package/snippets/resource_view.html:18
msgid "Embed"
msgstr "Внедряване"

#: ckan/templates/package/snippets/resource_view.html:32
msgid "This resource view is not available at the moment."
msgstr ""

#: ckan/templates/package/snippets/resource_view.html:74
msgid "Embed resource view"
msgstr ""

#: ckan/templates/package/snippets/resource_view.html:77
msgid ""
"You can copy and paste the embed code into a CMS or blog software that "
"supports raw HTML"
msgstr ""

#: ckan/templates/package/snippets/resource_view.html:80
msgid "Width"
msgstr ""

#: ckan/templates/package/snippets/resource_view.html:83
msgid "Height"
msgstr ""

#: ckan/templates/package/snippets/resource_view.html:86
msgid "Code"
msgstr "Изходен код"

#: ckan/templates/package/snippets/resource_views_list.html:8
msgid "Resource Preview"
msgstr ""

#: ckan/templates/package/snippets/resources_list.html:13
msgid "Data and Resources"
msgstr "Данни и ресурси"

#: ckan/templates/package/snippets/resources_list.html:30
msgid "This dataset has no data"
msgstr ""

#: ckan/templates/package/snippets/revisions_table.html:24
#, python-format
msgid "Read dataset as of %s"
msgstr "Прочитане на набор от данни като %s"

#: ckan/templates/package/snippets/stages.html:23
#: ckan/templates/package/snippets/stages.html:25
msgid "Create dataset"
msgstr "Нов набор от данни"

#: ckan/templates/package/snippets/stages.html:30
#: ckan/templates/package/snippets/stages.html:34
#: ckan/templates/package/snippets/stages.html:36
msgid "Add data"
msgstr "Добавяне на данни"

#: ckan/templates/package/snippets/view_form.html:8
msgid "eg. My View"
msgstr ""

#: ckan/templates/package/snippets/view_form.html:9
msgid "eg. Information about my view"
msgstr ""

<<<<<<< HEAD
#: ckan/templates/package/new_view.html:19
msgid ""
"Data Explorer views may be slow and unreliable unless the DataStore "
"extension is enabled. For more information, please see the <a "
"href='http://docs.ckan.org/en/latest/maintaining/data-viewer.html#viewing-"
"structured-data-the-data-explorer' target='_blank'>Data Explorer "
"documentation</a>."
=======
#: ckan/templates/package/snippets/view_form_filters.html:28
msgid "Remove Filter"
>>>>>>> fc1a6656
msgstr ""

#: ckan/templates/package/snippets/view_form_filters.html:46
#: ckanext/reclineview/theme/public/recline_view.js:219
#: ckanext/reclineview/theme/public/recline_view.min.js:14
msgid "Filters"
msgstr ""

#: ckan/templates/package/snippets/view_help.html:2
msgid "What's a view?"
msgstr ""

#: ckan/templates/package/snippets/view_help.html:4
msgid "A view is a representation of the data held against a resource"
msgstr ""

#: ckan/templates/revision/diff.html:6
msgid "Differences"
msgstr "Разлики"

#: ckan/templates/revision/diff.html:13 ckan/templates/revision/diff.html:18
#: ckan/templates/revision/diff.html:23
msgid "Revision Differences"
msgstr "Разлики между ревизии"

#: ckan/templates/revision/diff.html:44
msgid "Difference"
msgstr "Разлика"

#: ckan/templates/revision/diff.html:54
msgid "No Differences"
msgstr "Няма разлики"

#: ckan/templates/revision/list.html:3 ckan/templates/revision/list.html:6
#: ckan/templates/revision/list.html:10
msgid "Revision History"
msgstr "История на ревизии"

#: ckan/templates/revision/list.html:6 ckan/templates/revision/read.html:8
msgid "Revisions"
msgstr "Ревизии"

#: ckan/templates/revision/read.html:30
msgid "Undelete"
msgstr "Отмяна на изтриването"

#: ckan/templates/revision/read.html:64
msgid "Changes"
msgstr "Промени"

#: ckan/templates/revision/read.html:74
msgid "Datasets' Tags"
msgstr "Етикети на набори от данни"

#: ckan/templates/revision/snippets/revisions_list.html:7
msgid "Entity"
msgstr "Обект"

#: ckan/templates/snippets/activity_item.html:3
msgid "New activity item"
msgstr "Нов елемент за дейност"

#: ckan/templates/snippets/add_dataset.html:6
msgid "Add Dataset"
msgstr "Добавяне на набор от данни"

#: ckan/templates/snippets/datapusher_status.html:8
msgid "Datapusher status: {status}."
msgstr "Статус на потребителя, въвеждащ данни: {status}."

#: ckan/templates/snippets/disqus_trackback.html:2
msgid "Trackback URL"
msgstr "Проследяване на URL адрес"

#: ckan/templates/snippets/facet_list.html:82
msgid "Show More {facet_type}"
msgstr "Показване на още {facet_type}"

#: ckan/templates/snippets/facet_list.html:85
msgid "Show Only Popular {facet_type}"
msgstr "Само популярни {facet_type}"

#: ckan/templates/snippets/facet_list.html:89
msgid "There are no {facet_type} that match this search"
msgstr "Няма {facet_type}, отговарящ на търсенето"

#: ckan/templates/snippets/home_breadcrumb_item.html:2
msgid "Home"
msgstr "Начало"

#: ckan/templates/snippets/language_selector.html:3
msgid "Language"
msgstr "Език"

#: ckan/templates/snippets/language_selector.html:11
#: ckan/templates/snippets/search_form.html:42
#: ckan/templates/snippets/simple_search.html:15
#: ckan/templates/snippets/sort_by.html:22
msgid "Go"
msgstr "Напред"

#: ckan/templates/snippets/license.html:14
msgid "No License Provided"
msgstr "Не е избран лиценз"

#: ckan/templates/snippets/license.html:28
msgid "This dataset satisfies the Open Definition."
msgstr "Този набор от данни отговаря на дефиницията за Отворени данни."

#: ckan/templates/snippets/organization.html:48
msgid "There is no description for this organization"
msgstr "Няма описание за тази организация."

#: ckan/templates/snippets/package_item.html:57
msgid "This dataset has no description"
msgstr "Този набор от данни няма описание"

#: ckan/templates/snippets/search_form.html:33
#: ckan/templates/snippets/simple_search.html:8
#: ckan/templates/snippets/sort_by.html:12
msgid "Order by"
msgstr "Подреждане по"

#: ckan/templates/snippets/search_form.html:74
msgid "Filter Results"
msgstr "Филтриране на резултати"

#: ckan/templates/snippets/search_form.html:81
msgid " <p class=\"extra\">Please try another search.</p> "
msgstr "<p class=\"extra\">Моля, опитайте да потърсите отново</p>"

#: ckan/templates/snippets/search_form.html:87
msgid ""
" <p id=\"search-error\"><strong>There was an error while searching.</strong>"
" Please try again.</p> "
msgstr ""

#: ckan/templates/snippets/search_result_text.html:15
msgid "{number} dataset found for \"{query}\""
msgid_plural "{number} datasets found for \"{query}\""
msgstr[0] "{number} намерен набор от данни за \"{query}\""
msgstr[1] "{number} намерени набори от данни за \"{query}\""

#: ckan/templates/snippets/search_result_text.html:16
msgid "No datasets found for \"{query}\""
msgstr "Не са намерени набори от данни за \"{query}\""

#: ckan/templates/snippets/search_result_text.html:17
msgid "{number} dataset found"
msgid_plural "{number} datasets found"
msgstr[0] "{number} намерен набор от данни"
msgstr[1] "{number} намерени набори от данни"

#: ckan/templates/snippets/search_result_text.html:18
msgid "No datasets found"
msgstr "Не са намерени набори от данни"

#: ckan/templates/snippets/search_result_text.html:21
msgid "{number} group found for \"{query}\""
msgid_plural "{number} groups found for \"{query}\""
msgstr[0] "{number} намерена група за \"{query}\""
msgstr[1] "{number} намерени групи за \"{query}\""

#: ckan/templates/snippets/search_result_text.html:22
msgid "No groups found for \"{query}\""
msgstr "Не са намерени групи за \"{query}\""

#: ckan/templates/snippets/search_result_text.html:23
msgid "{number} group found"
msgid_plural "{number} groups found"
msgstr[0] "{number} намерена група"
msgstr[1] "{number} намерени групи"

#: ckan/templates/snippets/search_result_text.html:24
msgid "No groups found"
msgstr "Не са намерени групи"

#: ckan/templates/snippets/search_result_text.html:27
msgid "{number} organization found for \"{query}\""
msgid_plural "{number} organizations found for \"{query}\""
msgstr[0] "{number} организация намерена за \"{query}\""
msgstr[1] "{number} организации намерени за \"{query}\""

#: ckan/templates/snippets/search_result_text.html:28
msgid "No organizations found for \"{query}\""
msgstr "Не са намерени организации за \"{query}\""

#: ckan/templates/snippets/search_result_text.html:29
msgid "{number} organization found"
msgid_plural "{number} organizations found"
msgstr[0] "{number} намерена организация"
msgstr[1] "\"{number}\" намерени организации"

#: ckan/templates/snippets/search_result_text.html:30
msgid "No organizations found"
msgstr "Не са намерени организации"

#: ckan/templates/snippets/social.html:5
msgid "Social"
msgstr "Социални"

#: ckan/templates/snippets/subscribe.html:2
msgid "Subscribe"
msgstr "Абониране"

#: ckan/templates/snippets/subscribe.html:4
#: ckan/templates/user/edit_user_form.html:12
#: ckan/templates/user/new_user_form.html:7
#: ckan/templates/user/read_base.html:82
msgid "Email"
msgstr "Имейл"

#: ckan/templates/snippets/subscribe.html:5
msgid "RSS"
msgstr "RSS"

#: ckan/templates/snippets/context/user.html:23
#: ckan/templates/user/read_base.html:57
msgid "Edits"
msgstr "Редакции"

#: ckan/templates/tag/index.html:33 ckan/templates/tag/index.html:34
msgid "Search Tags"
msgstr "Етикети за търсене"

#: ckan/templates/user/dashboard.html:19 ckan/templates/user/dashboard.html:37
msgid "News feed"
msgstr "Известия за новини"

#: ckan/templates/user/dashboard.html:20
#: ckan/templates/user/dashboard_datasets.html:12
msgid "My Datasets"
msgstr "Моите набори от данни"

#: ckan/templates/user/dashboard.html:21
#: ckan/templates/user/dashboard_organizations.html:12
msgid "My Organizations"
msgstr "Моите организации"

#: ckan/templates/user/dashboard.html:22
#: ckan/templates/user/dashboard_groups.html:12
msgid "My Groups"
msgstr "Моите групи"

#: ckan/templates/user/dashboard.html:39
msgid "Activity from items that I'm following"
msgstr "Дейности по елементи, които следвам"

<<<<<<< HEAD
#: ckan/templates/package/snippets/package_basic_fields.html:41
msgid ""
"License definitions and additional information can be found at <a "
"href=\"http://opendefinition.org/licenses/\">opendefinition.org</a>"
msgstr ""
"Описание и допълнителна информация за лиценза можете да намерите на <a "
"href=\"http://opendefinition.org/licenses/\">opendefinition.org</a>"
=======
#: ckan/templates/user/dashboard_datasets.html:17
#: ckan/templates/user/read.html:20
msgid "You haven't created any datasets."
msgstr "Все още не сте създали набори от данни."
>>>>>>> fc1a6656

#: ckan/templates/user/dashboard_datasets.html:19
#: ckan/templates/user/dashboard_groups.html:22
#: ckan/templates/user/dashboard_organizations.html:23
#: ckan/templates/user/read.html:22
msgid "Create one now?"
msgstr "Създайте нов сега?"

#: ckan/templates/user/dashboard_groups.html:20
msgid "You are not a member of any groups."
msgstr "Не сте член на никоя група."

#: ckan/templates/user/dashboard_organizations.html:21
msgid "You are not a member of any organizations."
msgstr "Не сте член на никоя организация."

#: ckan/templates/user/edit.html:6 ckan/templates/user/edit_base.html:3
#: ckan/templates/user/list.html:6 ckan/templates/user/list.html:13
#: ckan/templates/user/read_base.html:5 ckan/templates/user/read_base.html:8
#: ckan/templates/user/snippets/user_search.html:2
msgid "Users"
msgstr "Потребители"

#: ckan/templates/user/edit.html:17
msgid "Account Info"
msgstr "Информация за акаунт"

#: ckan/templates/user/edit.html:19
msgid ""
" Your profile lets other CKAN users know about who you are and what you do. "
msgstr ""
"Вашият профил позволява на други CKAN потребители да се запознаят с Вас и "
"това, с което се занимавате. "

#: ckan/templates/user/edit_user_form.html:7
msgid "Change details"
msgstr "Промяна на детайли"

#: ckan/templates/user/edit_user_form.html:10
msgid "Full name"
msgstr "Пълно име"

#: ckan/templates/user/edit_user_form.html:10
msgid "eg. Joe Bloggs"
msgstr "напр. Марта Иванова"

#: ckan/templates/user/edit_user_form.html:12
msgid "eg. joe@example.com"
msgstr "напр. marta@example.com"

#: ckan/templates/user/edit_user_form.html:14
msgid "A little information about yourself"
msgstr "Малко информация за Вас"

#: ckan/templates/user/edit_user_form.html:17
msgid "Subscribe to notification emails"
msgstr "Абониране за имейл известия "

#: ckan/templates/user/edit_user_form.html:26
msgid "Change password"
msgstr "Променяна на паролата"

#: ckan/templates/user/edit_user_form.html:29
msgid "Sysadmin Password"
msgstr ""

#: ckan/templates/user/edit_user_form.html:37
#: ckan/templates/user/logout_first.html:11
#: ckan/templates/user/new_user_form.html:8
#: ckan/templates/user/perform_reset.html:25
#: ckan/templates/user/snippets/login_form.html:22
msgid "Password"
msgstr "Парола"

#: ckan/templates/user/edit_user_form.html:39
msgid "Confirm Password"
msgstr "Потвърждаване на парола"

#: ckan/templates/user/edit_user_form.html:45
msgid "Are you sure you want to delete this User?"
msgstr "Сигурни ли сте, че искате да изтриете този потребител?"

#: ckan/templates/user/edit_user_form.html:50
msgid "Are you sure you want to regenerate the API key?"
msgstr ""

#: ckan/templates/user/edit_user_form.html:50
msgid "Regenerate API Key"
msgstr ""

#: ckan/templates/user/edit_user_form.html:54
msgid "Update Profile"
msgstr "Обновяване на профил"

#: ckan/templates/user/list.html:3
#: ckan/templates/user/snippets/user_search.html:11
msgid "All Users"
msgstr "Всички потребители"

#: ckan/templates/user/login.html:3 ckan/templates/user/login.html:6
#: ckan/templates/user/login.html:12
#: ckan/templates/user/snippets/login_form.html:28
msgid "Login"
msgstr "Вход"

#: ckan/templates/user/login.html:25
msgid "Need an Account?"
msgstr "Нуждаете ли се от акаунт?"

#: ckan/templates/user/login.html:27
msgid "Then sign right up, it only takes a minute."
msgstr "Тогава се регистрирайте още сега, отнема само минута."

#: ckan/templates/user/login.html:30
msgid "Create an Account"
msgstr "Създаване на акаунт"

#: ckan/templates/user/login.html:42
msgid "Forgotten your password?"
msgstr "Забравена парола?"

#: ckan/templates/user/login.html:44
msgid "No problem, use our password recovery form to reset it."
msgstr ""
"Няма проблем, използвайте нашия формуляр за възстановяване на паролата, за "
"да я подновите."

#: ckan/templates/user/login.html:47
msgid "Forgot your password?"
msgstr "Забравена парола?"

#: ckan/templates/user/logout.html:3 ckan/templates/user/logout.html:9
msgid "Logged Out"
msgstr "Излязъл"

#: ckan/templates/user/logout.html:11
msgid "You are now logged out."
msgstr "Вие току-що излязохте."

#: ckan/templates/user/logout_first.html:9
msgid "You're already logged in as {user}."
msgstr "Вие вече сте влезли като {user}."

#: ckan/templates/user/logout_first.html:9
msgid "Logout"
msgstr "Изход"

#: ckan/templates/user/logout_first.html:12
#: ckan/templates/user/snippets/login_form.html:24
msgid "Remember me"
msgstr "Запомнете ме"

#: ckan/templates/user/logout_first.html:20
msgid "You're already logged in"
msgstr "Вие вече сте влезли в системата"

#: ckan/templates/user/logout_first.html:22
msgid "You need to log out before you can log in with another account."
msgstr "Трябва да излезете от системата, за може да влезете с друг акаунт."

#: ckan/templates/user/logout_first.html:23
msgid "Log out now"
msgstr "Излезте от системата сега"

#: ckan/templates/user/new.html:6
msgid "Registration"
msgstr "Регистрация"

#: ckan/templates/user/new.html:14
msgid "Register for an Account"
msgstr "Регистрация за акаунт"

#: ckan/templates/user/new.html:26
msgid "Why Sign Up?"
msgstr "Защо да се регистрирате?"

#: ckan/templates/user/new.html:28
msgid "Create datasets, groups and other exciting things"
msgstr "Създавайте набори от данни, групи и други вълнуващи неща"

#: ckan/templates/user/new_user_form.html:5
msgid "username"
msgstr ""

#: ckan/templates/user/new_user_form.html:6
msgid "Full Name"
msgstr "Пълно име"

#: ckan/templates/user/new_user_form.html:19
msgid "Create Account"
msgstr "Създаване на акаунт"

#: ckan/templates/user/perform_reset.html:4
#: ckan/templates/user/perform_reset.html:15
msgid "Reset Your Password"
msgstr "Възстановете Вашата парола"

#: ckan/templates/user/perform_reset.html:7
#: ckan/templates/user/request_reset.html:6
msgid "Password Reset"
msgstr "Възстановяване на парола"

#: ckan/templates/user/perform_reset.html:21
msgid "You can also change username. It can not be modified later."
msgstr ""

#: ckan/templates/user/perform_reset.html:29
msgid "Update Password"
msgstr "Обновяване на парола"

#: ckan/templates/user/perform_reset.html:43
#: ckan/templates/user/request_reset.html:36
msgid "How does this work?"
msgstr "Как работи това?"

#: ckan/templates/user/perform_reset.html:45
msgid "Simply enter a new password and we'll update your account"
msgstr "Просто въведете нова парола и ние ще обновим акаунта Ви."

#: ckan/templates/user/read.html:27
msgid "User hasn't created any datasets."
msgstr "Потребителят не е създал никакви набори от данни."

#: ckan/templates/user/read_base.html:39
msgid "You have not provided a biography."
msgstr "Не сте предоставили биография."

#: ckan/templates/user/read_base.html:41
msgid "This user has no biography."
msgstr "Този потребител няма биография"

#: ckan/templates/user/read_base.html:73
msgid "Open ID"
msgstr "Open ID идентификатор"

#: ckan/templates/user/read_base.html:82 ckan/templates/user/read_base.html:96
msgid "This means only you can see this"
msgstr "Това означава, че само Вие можете да го виждате"

#: ckan/templates/user/read_base.html:87
msgid "Member Since"
msgstr "Член от"

#: ckan/templates/user/read_base.html:96
msgid "API Key"
msgstr "API ключ"

#: ckan/templates/user/request_reset.html:3
#: ckan/templates/user/request_reset.html:13
msgid "Reset your password"
msgstr "Възстановете паролата си"

#: ckan/templates/user/request_reset.html:17
msgid "Email or username"
msgstr ""

#: ckan/templates/user/request_reset.html:22
msgid "Request Reset"
msgstr ""

#: ckan/templates/user/request_reset.html:38
msgid ""
"Enter your email address or username into the box and we will send you an "
"email with a link to enter a new password. "
msgstr ""

#: ckan/templates/user/snippets/followee_dropdown.html:15
#: ckan/templates/user/snippets/followee_dropdown.html:16
msgid "Activity from:"
msgstr "Дейност от:"

#: ckan/templates/user/snippets/followee_dropdown.html:23
msgid "Search list..."
msgstr "Търсене в списък..."

#: ckan/templates/user/snippets/followee_dropdown.html:44
msgid "You are not following anything"
msgstr "Не следвате нищо"

#: ckan/templates/user/snippets/followers.html:9
msgid "No followers"
msgstr "Няма последователи"

#: ckan/templates/user/snippets/user_search.html:5
msgid "Search Users"
msgstr "Търсене на потребители"

#: ckan/views/user.py:509
msgid "Email is required"
msgstr ""

#: ckan/views/user.py:561
msgid ""
"Error sending the email. Try again later or contact an administrator for "
"help"
msgstr ""

#: ckan/views/user.py:569
msgid ""
"A reset link has been emailed to you (unless the account specified does not "
"exist)"
msgstr ""

#: ckan/views/user.py:611
msgid "Your password must be 8 characters or longer."
msgstr ""

#: ckanext/datapusher/helpers.py:21
msgid "Complete"
msgstr "Завършен"

#: ckanext/datapusher/helpers.py:22
msgid "Pending"
msgstr "Изчакващ"

#: ckanext/datapusher/helpers.py:23
msgid "Submitting"
msgstr "Предоставяне"

#: ckanext/datapusher/helpers.py:29
msgid "Not Uploaded Yet"
msgstr "Все още не е качено"

#: ckanext/datapusher/templates-bs2/datapusher/resource_data.html:12
#: ckanext/datapusher/templates/datapusher/resource_data.html:12
msgid "Upload to DataStore"
msgstr "Качване в DataStore хранилище"

#: ckanext/datapusher/templates-bs2/datapusher/resource_data.html:19
#: ckanext/datapusher/templates/datapusher/resource_data.html:19
msgid "Upload error:"
msgstr "Грешка при качването:"

#: ckanext/datapusher/templates-bs2/datapusher/resource_data.html:25
#: ckanext/datapusher/templates-bs2/datapusher/resource_data.html:27
#: ckanext/datapusher/templates/datapusher/resource_data.html:25
#: ckanext/datapusher/templates/datapusher/resource_data.html:27
msgid "Error:"
msgstr "Грешка:"

#: ckanext/datapusher/templates-bs2/datapusher/resource_data.html:36
#: ckanext/datapusher/templates/datapusher/resource_data.html:36
msgid "Error traceback:"
msgstr ""

#: ckanext/datapusher/templates-bs2/datapusher/resource_data.html:48
#: ckanext/datapusher/templates/datapusher/resource_data.html:48
msgid "Status"
msgstr "Статус"

#: ckanext/datapusher/templates-bs2/datapusher/resource_data.html:52
#: ckanext/datapusher/templates/datapusher/resource_data.html:52
msgid "Last updated"
msgstr "Последно обновяване"

#: ckanext/datapusher/templates-bs2/datapusher/resource_data.html:56
#: ckanext/datapusher/templates/datapusher/resource_data.html:56
msgid "Never"
msgstr "Никога"

#: ckanext/datapusher/templates-bs2/datapusher/resource_data.html:62
#: ckanext/datapusher/templates/datapusher/resource_data.html:62
msgid "Upload Log"
msgstr "Качване на лог-файл"

#: ckanext/datapusher/templates-bs2/datapusher/resource_data.html:76
#: ckanext/datapusher/templates/datapusher/resource_data.html:76
msgid "Details"
msgstr "Детайли"

#: ckanext/datapusher/templates-bs2/datapusher/resource_data.html:83
#: ckanext/datapusher/templates/datapusher/resource_data.html:83
msgid "End of log"
msgstr "Край на лог-файла"

#: ckanext/datapusher/templates-bs2/package/resource_edit_base.html:5
#: ckanext/datapusher/templates/package/resource_edit_base.html:5
msgid "DataStore"
msgstr "DataStore"

#: ckanext/datastore/controller.py:53
#, python-format
msgid "format: must be one of %s"
msgstr ""

#: ckanext/datastore/controller.py:65
msgid "DataStore resource not found"
msgstr "Ресурсът от DataStore хранилището не е намерен"

#: ckanext/datastore/controller.py:101
msgid ""
"Data Dictionary saved. Any type overrides will take effect when the resource"
" is next uploaded to DataStore"
msgstr ""

#: ckanext/datastore/backend/postgres.py:1036
msgid ""
"The data was invalid (for example: a numeric value is out of range or was "
"inserted into a text field)."
msgstr ""

#: ckanext/datastore/logic/action.py:258 ckanext/datastore/logic/action.py:286
#: ckanext/datastore/logic/action.py:344 ckanext/datastore/logic/action.py:457
msgid "Resource \"{0}\" was not found."
msgstr "Ресурс \"{0}\" не е намерен."

#: ckanext/datastore/logic/auth.py:19
msgid "User {0} not authorized to update resource {1}"
msgstr "Потребител {0} няма право да обновява ресурс {1}"

#: ckanext/datastore/templates-bs2/ajax_snippets/api_info.html:19
#: ckanext/datastore/templates/ajax_snippets/api_info.html:21
msgid "CKAN Data API"
msgstr "CKAN Data API"

#: ckanext/datastore/templates-bs2/ajax_snippets/api_info.html:23
#: ckanext/datastore/templates/ajax_snippets/api_info.html:25
msgid "Access resource data via a web API with powerful query support"
msgstr "Достъп до ресурсни данни чрез уеб API със силна поддръжка на заявки."

#: ckanext/datastore/templates/ajax_snippets/api_info.html:26
msgid ""
" Further information in the <a             "
"href=\"http://docs.ckan.org/en/latest/maintaining/datastore.html\" "
"target=\"_blank\">main CKAN Data API and DataStore documentation</a>.</p> "
msgstr ""

#: ckanext/datastore/templates-bs2/ajax_snippets/api_info.html:33
#: ckanext/datastore/templates/ajax_snippets/api_info.html:35
msgid "Endpoints"
msgstr "Крайни точки"

#: ckanext/datastore/templates-bs2/ajax_snippets/api_info.html:37
#: ckanext/datastore/templates/ajax_snippets/api_info.html:39
msgid ""
"The Data API can be accessed via the following actions of the CKAN action "
"API."
msgstr ""
"Това Data API е достъпно само чрез следните действия от CKAN API за "
"действия."

#: ckanext/datastore/templates-bs2/ajax_snippets/api_info.html:42
#: ckanext/datastore/templates/ajax_snippets/api_info.html:44
msgid "Create"
msgstr "Създаване"

#: ckanext/datastore/templates-bs2/ajax_snippets/api_info.html:46
#: ckanext/datastore/templates/ajax_snippets/api_info.html:48
msgid "Update / Insert"
msgstr "Обновяване / Вмъкване"

#: ckanext/datastore/templates-bs2/ajax_snippets/api_info.html:50
#: ckanext/datastore/templates/ajax_snippets/api_info.html:52
msgid "Query"
msgstr "Заявка"

#: ckanext/datastore/templates-bs2/ajax_snippets/api_info.html:54
#: ckanext/datastore/templates/ajax_snippets/api_info.html:56
msgid "Query (via SQL)"
msgstr "Заявка (чрез SQL)"

#: ckanext/datastore/templates-bs2/ajax_snippets/api_info.html:66
#: ckanext/datastore/templates/ajax_snippets/api_info.html:68
msgid "Querying"
msgstr "Подаване на заявка"

#: ckanext/datastore/templates-bs2/ajax_snippets/api_info.html:70
#: ckanext/datastore/templates/ajax_snippets/api_info.html:72
msgid "Query example (first 5 results)"
msgstr "Пример за заявка (първите 5 резултата)"

#: ckanext/datastore/templates-bs2/ajax_snippets/api_info.html:75
#: ckanext/datastore/templates/ajax_snippets/api_info.html:77
msgid "Query example (results containing 'jones')"
msgstr "Пример за заявка (резултати, съдържащи 'jones') "

#: ckanext/datastore/templates-bs2/ajax_snippets/api_info.html:80
#: ckanext/datastore/templates/ajax_snippets/api_info.html:82
msgid "Query example (via SQL statement)"
msgstr "Пример за заявка (посредством SQL декларация)"

#: ckanext/datastore/templates-bs2/ajax_snippets/api_info.html:91
#: ckanext/datastore/templates/ajax_snippets/api_info.html:93
msgid "Example: Javascript"
msgstr "Пример: Javascript"

#: ckanext/datastore/templates-bs2/ajax_snippets/api_info.html:95
#: ckanext/datastore/templates/ajax_snippets/api_info.html:97
msgid "A simple ajax (JSONP) request to the data API using jQuery."
msgstr ""
"Обикновена заявка по технологията ajax (JSONP) към API на данните чрез "
"jQuery."

#: ckanext/datastore/templates-bs2/ajax_snippets/api_info.html:116
#: ckanext/datastore/templates/ajax_snippets/api_info.html:118
msgid "Example: Python"
msgstr "Пример: Python"

#: ckanext/datastore/templates-bs2/datastore/dictionary.html:16
#: ckanext/datastore/templates/datastore/snippets/dictionary_form.html:3
msgid "Field {num}."
msgstr ""

#: ckanext/datastore/templates/datastore/snippets/dictionary_form.html:12
msgid "Type Override"
msgstr ""

#: ckanext/datastore/templates-bs2/datastore/dictionary.html:18
#: ckanext/datastore/templates-bs2/package/resource_read.html:20
#: ckanext/datastore/templates/datastore/snippets/dictionary_form.html:20
#: ckanext/datastore/templates/package/resource_read.html:21
#: ckanext/datatablesview/templates/datatables/datatables_form.html:18
msgid "Label"
msgstr "Етикет"

#: ckanext/datastore/templates-bs2/package/resource_edit_base.html:6
#: ckanext/datastore/templates-bs2/package/resource_read.html:14
#: ckanext/datastore/templates/package/resource_edit_base.html:6
#: ckanext/datastore/templates/package/resource_read.html:14
msgid "Data Dictionary"
msgstr ""

#: ckanext/datastore/templates-bs2/package/resource_read.html:18
#: ckanext/datastore/templates/package/resource_read.html:19
#: ckanext/datatablesview/templates/datatables/datatables_form.html:17
msgid "Column"
msgstr "Колона"

#: ckanext/datastore/templates-bs2/package/resource_read.html:19
#: ckanext/datastore/templates/package/resource_read.html:20
msgid "Type"
msgstr "Тип"

#: ckanext/datastore/templates-bs2/package/snippets/data_api_button.html:10
#: ckanext/datastore/templates/package/snippets/data_api_button.html:9
msgid "Data API"
msgstr "Data API"

#: ckanext/datastore/templates-bs2/ajax_snippets/api_info.html:24
msgid ""
<<<<<<< HEAD
"Your profile lets other CKAN users know about who you are and what you do."
=======
" Further information in the <a       "
"href=\"http://docs.ckan.org/en/latest/maintaining/datastore.html\" "
"target=\"_blank\">main CKAN Data API and DataStore documentation</a>.</p> "
>>>>>>> fc1a6656
msgstr ""

#: ckanext/datatablesview/plugin.py:47 ckanext/reclineview/plugin.py:137
msgid "Table"
msgstr "Таблица"

#: ckanext/datatablesview/templates/datatables/datatables_form.html:6
msgid "Responsive display"
msgstr "Адаптивно изобразяване"

#: ckanext/datatablesview/templates/datatables/datatables_form.html:12
msgid "Show Columns"
msgstr "Покажи колони"

#: ckanext/datatablesview/templates/datatables/datatables_view.html:28
msgid "Hide/Unhide Columns"
msgstr "Покажи/Скрий колони"

#: ckanext/example_iconfigurer/templates/admin/config.html:11
msgid "Datasets per page"
msgstr ""

#: ckanext/example_iconfigurer/templates/admin/config.html:13
msgid "Test conf"
msgstr "Тестова конфигурация"

#: ckanext/example_idatasetform/templates/package/search.html:16
msgid "Custom Field Ascending"
msgstr ""

#: ckanext/example_idatasetform/templates/package/search.html:17
msgid "Custom Field Descending"
msgstr ""

#: ckanext/example_idatasetform/templates/package/snippets/additional_info.html:6
#: ckanext/example_idatasetform/templates/package/snippets/package_basic_fields.html:4
#: ckanext/example_idatasetform/templates/package/snippets/resource_form.html:6
msgid "Custom Text"
msgstr "Персонализиран текст"

#: ckanext/example_idatasetform/templates/package/snippets/package_basic_fields.html:4
msgid "custom text"
msgstr "Персонализиран текст"

#: ckanext/example_idatasetform/templates/package/snippets/package_metadata_fields.html:11
msgid "Country Code"
msgstr "Код на държавата"

#: ckanext/example_idatasetform/templates/package/snippets/resource_form.html:6
msgid "custom resource text"
msgstr ""

#: ckanext/example_itranslation/templates/home/index.html:4
msgid "This is an untranslated string"
msgstr ""

#: ckanext/example_theme_docs/v10_custom_snippet/templates/snippets/example_theme_most_popular_groups.html:20
#: ckanext/example_theme_docs/v11_HTML_and_CSS/templates/snippets/example_theme_most_popular_groups.html:19
msgid "This group has no description"
msgstr "Тази група няма описание"

#: ckanext/example_theme_docs/v12_extra_public_dir/templates/home/snippets/promoted.html:4
msgid "CKAN's data previewing tool has many powerful features"
msgstr ""

#: ckanext/imageview/theme/templates/image_form.html:3
msgid "Image url"
msgstr ""

#: ckanext/imageview/theme/templates/image_form.html:3
msgid "eg. http://example.com/image.jpg (if blank uses resource url)"
msgstr ""

#: ckanext/reclineview/plugin.py:110
msgid "Data Explorer"
msgstr ""

#: ckanext/reclineview/plugin.py:180
#: ckanext/reclineview/theme/public/recline_view.js:204
#: ckanext/reclineview/theme/public/recline_view.min.js:14
msgid "Graph"
msgstr ""

#: ckanext/reclineview/plugin.py:240
#: ckanext/reclineview/theme/public/recline_view.js:211
#: ckanext/reclineview/theme/public/recline_view.min.js:14
msgid "Map"
msgstr ""

#: ckanext/reclineview/theme/public/recline_view.js:29
#: ckanext/reclineview/theme/public/recline_view.min.js:1
msgid "error loading view"
msgstr ""

#: ckanext/reclineview/theme/public/recline_view.js:79
#: ckanext/reclineview/theme/public/recline_view.min.js:5
msgid "Could not load view"
msgstr ""

#: ckanext/reclineview/theme/public/recline_view.js:81
#: ckanext/reclineview/theme/public/recline_view.min.js:5
msgid "DataStore returned an error"
msgstr ""

#: ckanext/reclineview/theme/public/recline_view.js:83
#: ckanext/reclineview/theme/public/recline_view.min.js:5
msgid "DataProxy returned an error"
msgstr ""

#: ckanext/reclineview/theme/public/recline_view.js:197
#: ckanext/reclineview/theme/public/recline_view.min.js:14
msgid "Grid"
msgstr ""

#: ckanext/reclineview/theme/templates/recline_graph_form.html:3
#: ckanext/reclineview/theme/templates/recline_map_form.html:3
msgid "Row offset"
msgstr ""

#: ckanext/reclineview/theme/templates/recline_graph_form.html:3
#: ckanext/reclineview/theme/templates/recline_map_form.html:3
msgid "eg: 0"
msgstr ""

#: ckanext/reclineview/theme/templates/recline_graph_form.html:4
#: ckanext/reclineview/theme/templates/recline_map_form.html:4
msgid "Number of rows"
msgstr ""

#: ckanext/reclineview/theme/templates/recline_graph_form.html:4
#: ckanext/reclineview/theme/templates/recline_map_form.html:4
msgid "eg: 100"
msgstr ""

#: ckanext/reclineview/theme/templates/recline_graph_form.html:6
msgid "Graph type"
msgstr ""

#: ckanext/reclineview/theme/templates/recline_graph_form.html:7
msgid "Group (Axis 1)"
msgstr ""

#: ckanext/reclineview/theme/templates/recline_graph_form.html:8
msgid "Series (Axis 2)"
msgstr ""

#: ckanext/reclineview/theme/templates/recline_map_form.html:6
msgid "Field type"
msgstr ""

#: ckanext/reclineview/theme/templates/recline_map_form.html:7
msgid "Latitude field"
msgstr ""

#: ckanext/reclineview/theme/templates/recline_map_form.html:8
msgid "Longitude field"
msgstr ""

#: ckanext/reclineview/theme/templates/recline_map_form.html:9
msgid "GeoJSON field"
msgstr ""

#: ckanext/reclineview/theme/templates/recline_map_form.html:10
msgid "Auto zoom to features"
msgstr ""

#: ckanext/reclineview/theme/templates/recline_map_form.html:11
msgid "Cluster markers"
msgstr ""

#: ckanext/stats/templates/ckanext/stats/index.html:10
msgid "Total number of Datasets"
msgstr "Общ брой набори от данни"

#: ckanext/stats/templates/ckanext/stats/index.html:17
#: ckanext/stats/templates/ckanext/stats/index.html:40
msgid "Date"
msgstr "Дата"

#: ckanext/stats/templates/ckanext/stats/index.html:18
msgid "Total datasets"
msgstr "Общо набори от данни"

#: ckanext/stats/templates/ckanext/stats/index.html:33
#: ckanext/stats/templates/ckanext/stats/index.html:179
msgid "Dataset Revisions per Week"
msgstr "Брой седмични ревизии на набор от данни"

#: ckanext/stats/templates/ckanext/stats/index.html:41
msgid "All dataset revisions"
msgstr "Всички ревизии на набор от данни"

#: ckanext/stats/templates/ckanext/stats/index.html:42
msgid "New datasets"
msgstr "Нови набори от данни"

#: ckanext/stats/templates/ckanext/stats/index.html:58
#: ckanext/stats/templates/ckanext/stats/index.html:180
msgid "Top Rated Datasets"
msgstr "Набори от данни с най-висока оценка"

#: ckanext/stats/templates/ckanext/stats/index.html:64
msgid "Average rating"
msgstr "Средно висока оценка"

#: ckanext/stats/templates/ckanext/stats/index.html:65
msgid "Number of ratings"
msgstr "Брой на оценки"

#: ckanext/stats/templates/ckanext/stats/index.html:79
msgid "No ratings"
msgstr "Без оценка"

#: ckanext/stats/templates/ckanext/stats/index.html:84
#: ckanext/stats/templates/ckanext/stats/index.html:181
msgid "Most Edited Datasets"
msgstr "Най-често редактирани набори от данни"

#: ckanext/stats/templates/ckanext/stats/index.html:90
msgid "Number of edits"
msgstr "Брой редакции"

#: ckanext/stats/templates/ckanext/stats/index.html:103
msgid "No edited datasets"
msgstr "Няма редактирани набори от данни"

#: ckanext/stats/templates/ckanext/stats/index.html:108
#: ckanext/stats/templates/ckanext/stats/index.html:182
msgid "Largest Groups"
msgstr "Най-големи групи"

#: ckanext/stats/templates/ckanext/stats/index.html:114
msgid "Number of datasets"
msgstr "Брой набори от данни"

#: ckanext/stats/templates/ckanext/stats/index.html:127
msgid "No groups"
msgstr "Няма групи"

#: ckanext/stats/templates/ckanext/stats/index.html:132
#: ckanext/stats/templates/ckanext/stats/index.html:183
msgid "Top Tags"
msgstr "Най-визоко класирани етикети"

#: ckanext/stats/templates/ckanext/stats/index.html:136
msgid "Tag Name"
msgstr "Име на етикет"

#: ckanext/stats/templates/ckanext/stats/index.html:137
#: ckanext/stats/templates/ckanext/stats/index.html:157
msgid "Number of Datasets"
msgstr "Брой набори от данни"

#: ckanext/stats/templates/ckanext/stats/index.html:152
#: ckanext/stats/templates/ckanext/stats/index.html:184
msgid "Users Creating Most Datasets"
msgstr ""

#: ckanext/stats/templates/ckanext/stats/index.html:175
msgid "Statistics Menu"
msgstr "Меню Статистика"

#: ckanext/stats/templates/ckanext/stats/index.html:178
msgid "Total Number of Datasets"
msgstr "Общ брой набори от данни"

#: ckanext/textview/plugin.py:67 ckanext/textview/plugin.py:69
msgid "Text"
msgstr ""

#: ckanext/textview/theme/public/text_view.js:70
#: ckanext/textview/theme/public/text_view.min.js:3
msgid "An error occured during AJAX request. Could not load view."
msgstr ""

#: ckanext/webpageview/plugin.py:22 ckanext/webpageview/plugin.py:27
msgid "Website"
msgstr ""

#: ckanext/webpageview/theme/templates/webpage_form.html:3
msgid "Web Page url"
msgstr ""

#: ckanext/webpageview/theme/templates/webpage_form.html:3
msgid "eg. http://example.com (if blank uses resource url)"
msgstr ""<|MERGE_RESOLUTION|>--- conflicted
+++ resolved
@@ -1,13 +1,8 @@
 # Translations template for ckan.
 # Copyright (C) 2020 ORGANIZATION
 # This file is distributed under the same license as the ckan project.
-<<<<<<< HEAD
-# FIRST AUTHOR <EMAIL@ADDRESS>, 2018.
-#
-=======
 # FIRST AUTHOR <EMAIL@ADDRESS>, 2020.
 # 
->>>>>>> fc1a6656
 # Translators:
 # Adrià Mercader <adria.mercader@okfn.org>, 2018
 # Ivaylo Petrov, 2018
@@ -24,10 +19,7 @@
 "MIME-Version: 1.0\n"
 "Content-Type: text/plain; charset=UTF-8\n"
 "Content-Transfer-Encoding: 8bit\n"
-<<<<<<< HEAD
-=======
 "Generated-By: Babel 2.3.4\n"
->>>>>>> fc1a6656
 "Language: bg\n"
 "Plural-Forms: nplurals=2; plural=(n != 1);\n"
 "Generated-By: Babel 2.5.3\n"
@@ -158,19 +150,10 @@
 msgid "Bad request"
 msgstr "Неправилна заявка"
 
-<<<<<<< HEAD
-#: ckanext/datastore/templates/ajax_snippets/api_info.html:24
-msgid ""
-"Further information in the <a "
-"href=\"http://docs.ckan.org/en/latest/maintaining/datastore.html\" "
-"target=\"_blank\">main CKAN Data API and DataStore documentation</a>.</p>"
-msgstr ""
-=======
 #: ckan/controllers/api.py:167
 #, python-format
 msgid "Action name not known: %s"
 msgstr "Неизвестно име на действие: %s"
->>>>>>> fc1a6656
 
 #: ckan/controllers/api.py:188 ckan/views/api.py:270
 #, python-format
@@ -315,19 +298,10 @@
 msgid "Integrity Error"
 msgstr "Грешка в целостта"
 
-<<<<<<< HEAD
-#: ckanext/datastore/templates-bs2/ajax_snippets/api_info.html:24
-msgid ""
-"Further information in the <a "
-"href=\"http://docs.ckan.org/en/latest/maintaining/datastore.html\" "
-"target=\"_blank\">main CKAN Data API and DataStore documentation</a>.</p>"
-msgstr ""
-=======
 #: ckan/controllers/group.py:595
 #, python-format
 msgid "User %r not authorized to edit %s authorizations"
 msgstr "Потребител %r няма право да редактира права за %s"
->>>>>>> fc1a6656
 
 #: ckan/controllers/group.py:615 ckan/controllers/group.py:630
 #, python-format
@@ -684,15 +658,9 @@
 msgid "incorrect password"
 msgstr "грешна парола"
 
-<<<<<<< HEAD
-#: ckanext/webpageview/theme/templates/webpage_form.html:3
-msgid "eg. http://example.com  (if blank uses resource url)"
-msgstr ""
-=======
 #: ckan/controllers/user.py:427 ckan/views/user.py:386
 msgid "Login failed. Bad username or password."
 msgstr "Вход неуспешен. Грешно потребителско име или парола."
->>>>>>> fc1a6656
 
 #: ckan/controllers/user.py:460 ckan/views/user.py:503
 msgid "Unauthorized to request reset password."
@@ -3105,19 +3073,9 @@
 msgid "Clear Upload"
 msgstr "Изчистете Прикачването"
 
-<<<<<<< HEAD
-#: ckan/templates/admin/index.html:20
-#, python-format
-msgid ""
-"<p>As a sysadmin user you have full control over this CKAN instance. Proceed"
-" with care!</p> <p>For guidance on using sysadmin features, see the CKAN  <a"
-" href=\"%(docs_url)s\" target=\"_blank\">sysadmin guide</a></p>"
-msgstr ""
-=======
 #: ckan/templates/organization/base_form_page.html:5
 msgid "Organization Form"
 msgstr "Формуляр за Организация"
->>>>>>> fc1a6656
 
 #: ckan/templates/organization/bulk_process.html:3
 #: ckan/templates/organization/bulk_process.html:11
@@ -3489,17 +3447,8 @@
 msgid "Field"
 msgstr "Поле"
 
-<<<<<<< HEAD
-#: ckan/templates/group/snippets/helper.html:8
-msgid ""
-"You can use CKAN Groups to create and manage collections of datasets. This "
-"could be to catalogue datasets for a particular project or team, or on a "
-"particular theme, or as a very simple way to help people find and search "
-"your own published datasets."
-=======
 #: ckan/templates/package/resource_read.html:172
 msgid "Data last updated"
->>>>>>> fc1a6656
 msgstr ""
 
 #: ckan/templates/package/resource_read.html:173
@@ -3546,29 +3495,8 @@
 #: ckan/templates/package/snippets/resources_list.html:26
 #, python-format
 msgid ""
-<<<<<<< HEAD
-"<p>CKAN is the world’s leading open-source data portal platform.</p> <p>CKAN"
-" is a complete out-of-the-box software solution that makes data accessible "
-"and usable – by providing tools to streamline publishing, sharing, finding "
-"and using data (including storage of data and provision of robust data "
-"APIs). CKAN is aimed at data publishers (national and regional governments, "
-"companies and organizations) wanting to make their data open and "
-"available.</p> <p>CKAN is used by governments and user groups worldwide and "
-"powers a variety of official and community data portals including portals "
-"for local, national and international government, such as the UK’s <a "
-"href=\"http://data.gov.uk\">data.gov.uk</a> and the European Union’s <a "
-"href=\"http://publicdata.eu/\">publicdata.eu</a>, the Brazilian <a "
-"href=\"http://dados.gov.br/\">dados.gov.br</a>, Dutch and Netherland "
-"government portals, as well as city and municipal sites in the US, UK, "
-"Argentina, Finland and elsewhere.</p> <p>CKAN: <a "
-"href=\"http://ckan.org/\">http://ckan.org/</a><br /> CKAN Tour: <a "
-"href=\"http://ckan.org/tour/\">http://ckan.org/tour/</a><br /> Features "
-"overview: <a "
-"href=\"http://ckan.org/features/\">http://ckan.org/features/</a></p>"
-=======
 " <p class=\"empty\">This dataset has no data, <a href=\"%(url)s\">why not "
 "add some?</a></p> "
->>>>>>> fc1a6656
 msgstr ""
 " <p class=\"empty\">Този набор от данни не съдържа данни, <a "
 "href=\"%(url)s\">защо да не добавите някакви?</a></p> "
@@ -3588,13 +3516,8 @@
 #: ckan/templates/package/search.html:56
 #, python-format
 msgid ""
-<<<<<<< HEAD
-"This is a nice introductory paragraph about CKAN or the site in general. We "
-"don't have any copy to go here yet but soon we will"
-=======
 " You can also access this registry using the %(api_link)s (see "
 "%(api_doc_link)s) or download a %(dump_link)s. "
->>>>>>> fc1a6656
 msgstr ""
 "Може също така да получите достъп до този регистър, като използвате връзките"
 " %(api_link)s (see %(api_doc_link)s) или свалите %(dump_link)s."
@@ -3804,28 +3727,6 @@
 msgid "eg. 1024"
 msgstr "напр. 1024"
 
-<<<<<<< HEAD
-#: ckan/templates/organization/snippets/help.html:7
-msgid ""
-"<p>Organizations act like publishing departments for datasets (for example, "
-"the Department of Health). This means that datasets can be published by and "
-"belong to a department instead of an individual user.</p> <p>Within "
-"organizations, admins can assign roles and authorise its members, giving "
-"individual users the right to publish datasets from that particular "
-"organisation (e.g. Office of National Statistics).</p>"
-msgstr ""
-
-#: ckan/templates/organization/snippets/helper.html:8
-msgid ""
-"CKAN Organizations are used to create, manage and publish collections of "
-"datasets. Users can have different roles within an Organization, depending "
-"on their level of authorisation to create, edit and publish."
-msgstr ""
-"CKAN Организациите се използват за създаване, управление и публикуване на "
-"колекции набори от данни. Потребителите могат да имат различни роли в дадена"
-" Организация в зависимост от техните права за създаване, редактиране и "
-"публикуване."
-=======
 #: ckan/templates/package/snippets/resource_form.html:57
 #: ckan/templates/package/snippets/resource_form.html:59
 msgid "MIME Type"
@@ -3835,7 +3736,6 @@
 #: ckan/templates/package/snippets/resource_form.html:59
 msgid "eg. application/json"
 msgstr "напр. application/json"
->>>>>>> fc1a6656
 
 #: ckan/templates/package/snippets/resource_form.html:67
 msgid "Are you sure you want to delete this resource?"
@@ -3940,18 +3840,8 @@
 msgid "eg. Information about my view"
 msgstr ""
 
-<<<<<<< HEAD
-#: ckan/templates/package/new_view.html:19
-msgid ""
-"Data Explorer views may be slow and unreliable unless the DataStore "
-"extension is enabled. For more information, please see the <a "
-"href='http://docs.ckan.org/en/latest/maintaining/data-viewer.html#viewing-"
-"structured-data-the-data-explorer' target='_blank'>Data Explorer "
-"documentation</a>."
-=======
 #: ckan/templates/package/snippets/view_form_filters.html:28
 msgid "Remove Filter"
->>>>>>> fc1a6656
 msgstr ""
 
 #: ckan/templates/package/snippets/view_form_filters.html:46
@@ -4200,20 +4090,10 @@
 msgid "Activity from items that I'm following"
 msgstr "Дейности по елементи, които следвам"
 
-<<<<<<< HEAD
-#: ckan/templates/package/snippets/package_basic_fields.html:41
-msgid ""
-"License definitions and additional information can be found at <a "
-"href=\"http://opendefinition.org/licenses/\">opendefinition.org</a>"
-msgstr ""
-"Описание и допълнителна информация за лиценза можете да намерите на <a "
-"href=\"http://opendefinition.org/licenses/\">opendefinition.org</a>"
-=======
 #: ckan/templates/user/dashboard_datasets.html:17
 #: ckan/templates/user/read.html:20
 msgid "You haven't created any datasets."
 msgstr "Все още не сте създали набори от данни."
->>>>>>> fc1a6656
 
 #: ckan/templates/user/dashboard_datasets.html:19
 #: ckan/templates/user/dashboard_groups.html:22
@@ -4754,13 +4634,9 @@
 
 #: ckanext/datastore/templates-bs2/ajax_snippets/api_info.html:24
 msgid ""
-<<<<<<< HEAD
-"Your profile lets other CKAN users know about who you are and what you do."
-=======
 " Further information in the <a       "
 "href=\"http://docs.ckan.org/en/latest/maintaining/datastore.html\" "
 "target=\"_blank\">main CKAN Data API and DataStore documentation</a>.</p> "
->>>>>>> fc1a6656
 msgstr ""
 
 #: ckanext/datatablesview/plugin.py:47 ckanext/reclineview/plugin.py:137
