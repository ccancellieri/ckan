--- conflicted
+++ resolved
@@ -463,12 +463,7 @@
         Return most recent timestamp for revisions related to this package.
         NB Excludes changes to the package's groups
         """
-<<<<<<< HEAD
-        import ckan.model as model
-
-=======
         from ckan import model
->>>>>>> ed68f363
         where = [model.package_table.c.id == self.id]
         where_clauses = [
             and_(model.package_table.c.revision_id == model.revision_table.c.id, *where),
@@ -503,7 +498,6 @@
             timestamp_float = timegm(timestamp_without_usecs) + usecs
             return datetime.datetime.utcfromtimestamp(timestamp_float)
 
-<<<<<<< HEAD
     def get_groups(self):
         import ckan.model as model
         if '_groups' not in self.__dict__:
@@ -514,19 +508,12 @@
                filter(model.Package.id == self.id).all()
         return self._groups
 
-=======
->>>>>>> ed68f363
     @property
     def metadata_created(self):
         import ckan.model as model
         q = model.Session.query(model.PackageRevision)\
             .filter(model.PackageRevision.id == self.id)\
-<<<<<<< HEAD
-            .order_by(model.PackageRevision.revision_timestamp.asc())\
-            .limit(1)
-=======
             .order_by(model.PackageRevision.revision_timestamp.asc())
->>>>>>> ed68f363
         ts = q.first()
         if ts is not None:
             return ts.revision_timestamp
