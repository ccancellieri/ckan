# encoding: utf-8

import datetime
from typing import Any, Dict, List, Optional

from sqlalchemy import (
    orm,
    types,
    Column,
    Table,
    ForeignKey,
    desc,
    or_,
    and_,
    union_all,
    text,
)

from ckan.common import config
import ckan.model
import ckan.model.meta as meta
import ckan.model.domain_object as domain_object
import ckan.model.types as _types

from ckan.types import Context, Query


__all__ = ['Activity', 'activity_table',
           'ActivityDetail', 'activity_detail_table',
           ]

activity_table = Table(
    'activity', meta.metadata,
    Column('id', types.UnicodeText, primary_key=True, default=_types.make_uuid),
    Column('timestamp', types.DateTime),
    Column('user_id', types.UnicodeText),
    Column('object_id', types.UnicodeText),
    # legacy revision_id values are used by migrate_package_activity.py
    Column('revision_id', types.UnicodeText),
    Column('activity_type', types.UnicodeText),
    Column('data', _types.JsonDictType),
    )

activity_detail_table = Table(
    'activity_detail', meta.metadata,
    Column('id', types.UnicodeText, primary_key=True, default=_types.make_uuid),
    Column('activity_id', types.UnicodeText, ForeignKey('activity.id')),
    Column('object_id', types.UnicodeText),
    Column('object_type', types.UnicodeText),
    Column('activity_type', types.UnicodeText),
    Column('data', _types.JsonDictType),
    )


class Activity(domain_object.DomainObject):
    id: str
    timestamp: datetime.datetime
    user_id: str
    object_id: str
    revision_id: str
    activity_type: str
    data: Dict[str, Any]

    activity_detail: 'ActivityDetail'

    def __init__(
            self, user_id: str, object_id: str, activity_type: str,
            data: Optional[Dict[str, Any]]=None) -> None:
        self.id = _types.make_uuid()
        self.timestamp = datetime.datetime.utcnow()
        self.user_id = user_id
        self.object_id = object_id
        self.activity_type = activity_type
        if data is None:
            self.data = {}
        else:
            self.data = data

    @classmethod
    def get(cls, id: str) -> Optional["Activity"]:
        '''Returns an Activity object referenced by its id.'''
        if not id:
            return None

        return meta.Session.query(cls).get(id)


meta.mapper(Activity, activity_table)


# deprecated
class ActivityDetail(domain_object.DomainObject):
    id: str
    activity_id: str
    object_id: str
    object_type: str
    activity_type: str
    data: Dict[str, Any]

    activity: Activity
    def __init__(
            self, activity_id: str, object_id: str, object_type: str,
            activity_type: str, data: Optional[Dict[str, Any]] = None) -> None:
        self.activity_id = activity_id
        self.object_id = object_id
        self.object_type = object_type
        self.activity_type = activity_type
        if data is None:
            self.data = {}
        else:
            self.data = data

    @classmethod
    def by_activity_id(cls, activity_id: str) -> List["ActivityDetail"]:
        return ckan.model.Session.query(cls) \
            .filter_by(activity_id=activity_id).all()


meta.mapper(ActivityDetail, activity_detail_table, properties={
    'activity': orm.relation(Activity, backref=orm.backref('activity_detail'))
    })


def _activities_limit(q: 'Query[Activity]', limit: int,
                      offset: Optional[int]=None) -> 'Query[Activity]':
    '''
    Return an SQLAlchemy query for all activities at an offset with a limit.
    '''
    import ckan.model as model
    # type_ignore_reason: incomplete SQLAlchemy types
    q = q.order_by(desc(model.Activity.timestamp))  # type: ignore
    if offset:
        q = q.offset(offset)
    if limit:
        q = q.limit(limit)
    return q


def _activities_union_all(*qlist: 'Query[Activity]') -> 'Query[Activity]':
    '''
    Return union of two or more activity queries sorted by timestamp,
    and remove duplicates
    '''
    import ckan.model as model
    return model.Session.query(model.Activity).select_entity_from(
        union_all(*[q.subquery().select() for q in qlist])
        ).distinct(model.Activity.timestamp)


def _activities_at_offset(q: 'Query[Activity]',
                          limit: int, offset: int) -> List[Activity]:
    '''
    Return a list of all activities at an offset with a limit.
    '''
    return _activities_limit(q, limit, offset).all()


def _activities_from_user_query(user_id: str) -> 'Query[Activity]':
    '''Return an SQLAlchemy query for all activities from user_id.'''
    import ckan.model as model
    q = model.Session.query(model.Activity)
    q = q.filter(model.Activity.user_id == user_id)
    return q


def _activities_about_user_query(user_id: str) -> 'Query[Activity]':
    '''Return an SQLAlchemy query for all activities about user_id.'''
    import ckan.model as model
    q = model.Session.query(model.Activity)
    q = q.filter(model.Activity.object_id == user_id)
    return q


def _user_activity_query(user_id: str, limit: int) -> 'Query[Activity]':
    '''Return an SQLAlchemy query for all activities from or about user_id.'''
    q1 = _activities_limit(_activities_from_user_query(user_id), limit)
    q2 = _activities_limit(_activities_about_user_query(user_id), limit)
    return _activities_union_all(q1, q2)


def user_activity_list(user_id: str, limit: int,
                       offset: int) -> List[Activity]:
    '''Return user_id's public activity stream.

    Return a list of all activities from or about the given user, i.e. where
    the given user is the subject or object of the activity, e.g.:

    "{USER} created the dataset {DATASET}"
    "{OTHER_USER} started following {USER}"
    etc.

    '''
    q = _user_activity_query(user_id, limit + offset)

    q = _filter_activitites_from_users(q)

    return _activities_at_offset(q, limit, offset)


def _package_activity_query(package_id: str) -> 'Query[Activity]':
    '''Return an SQLAlchemy query for all activities about package_id.

    '''
    import ckan.model as model
    q = model.Session.query(model.Activity) \
        .filter_by(object_id=package_id)
    return q


def package_activity_list(
<<<<<<< HEAD
        package_id: str, limit: int, offset: int,
        include_hidden_activity: bool=False) -> List[Activity]:
=======
        package_id, limit, offset, include_hidden_activity=False,
        activity_types=None, exclude_activity_types=None):
>>>>>>> 5e7ea57f
    '''Return the given dataset (package)'s public activity stream.

    activity_types, exclude_activity_types: Optional. list of strings for activity types

    Returns all activities about the given dataset, i.e. where the given
    dataset is the object of the activity, e.g.:

    "{USER} created the dataset {DATASET}"
    "{USER} updated the dataset {DATASET}"
    etc.

    '''
    q = _package_activity_query(package_id)

    if not include_hidden_activity:
        q = _filter_activitites_from_users(q)

    if activity_types:
        q = _filter_activitites_from_type(q, include=True, types=activity_types)
    elif exclude_activity_types:
        q = _filter_activitites_from_type(q, include=False, types=exclude_activity_types)

    return _activities_at_offset(q, limit, offset)


def _group_activity_query(
        group_id: str,
        include_hidden_activity: bool=False) -> 'Query[Activity]':
    '''Return an SQLAlchemy query for all activities about group_id.

    Returns a query for all activities whose object is either the group itself
    or one of the group's datasets.

    '''
    import ckan.model as model

    group = model.Group.get(group_id)
    if not group:
        # Return a query with no results.
        return model.Session.query(model.Activity).filter(text('0=1'))

    q = model.Session.query(
        model.Activity
    ).outerjoin(
        model.Member,
        and_(
            model.Activity.object_id == model.Member.table_id,
        )
    ).outerjoin(
        model.Package,
        and_(
            model.Package.id == model.Member.table_id,
            model.Package.private == False,
        )
    ).filter(
        # We only care about activity either on the group itself or on packages
        # within that group.
        # FIXME: This means that activity that occured while a package belonged
        # to a group but was then removed will not show up. This may not be
        # desired but is consistent with legacy behaviour.
        or_(
            # active dataset in the group
            and_(model.Member.group_id == group_id,
                 model.Member.state == 'active',
                 model.Package.state == 'active'),
            # deleted dataset in the group
            and_(model.Member.group_id == group_id,
                 model.Member.state == 'deleted',
                 model.Package.state == 'deleted'),
                 # (we want to avoid showing changes to an active dataset that
                 # was once in this group)
            # activity the the group itself
            model.Activity.object_id == group_id,
        )
    )

    if not include_hidden_activity:
        q = _filter_activitites_from_users(q)

    return q


def _organization_activity_query(
        org_id: str, include_hidden_activity: bool=False) -> 'Query[Activity]':
    '''Return an SQLAlchemy query for all activities about org_id.

    Returns a query for all activities whose object is either the org itself
    or one of the org's datasets.

    '''
    import ckan.model as model

    org = model.Group.get(org_id)
    if not org or not org.is_organization:
        # Return a query with no results.
        return model.Session.query(model.Activity).filter(text('0=1'))

    q: 'Query[Activity]' = model.Session.query(
        model.Activity
    ).outerjoin(
        model.Package,
        and_(
            model.Package.id == model.Activity.object_id,
            model.Package.private == False,
        )
    ).filter(
        # We only care about activity either on the the org itself or on
        # packages within that org.
        # FIXME: This means that activity that occured while a package belonged
        # to a org but was then removed will not show up. This may not be
        # desired but is consistent with legacy behaviour.
        or_(
            model.Package.owner_org == org_id,
            model.Activity.object_id == org_id
        )
    )
    if not include_hidden_activity:
        q = _filter_activitites_from_users(q)

    return q


def group_activity_list(
        group_id: str, limit: int, offset: int,
        include_hidden_activity: bool = False) -> List[Activity]:

    '''Return the given group's public activity stream.

    Returns activities where the given group or one of its datasets is the
    object of the activity, e.g.:

    "{USER} updated the group {GROUP}"
    "{USER} updated the dataset {DATASET}"
    etc.

    '''
    q = _group_activity_query(group_id, include_hidden_activity)
    return _activities_at_offset(q, limit, offset)


def organization_activity_list(
        group_id: str, limit: int, offset: int,
        include_hidden_activity: bool = False) -> List[Activity]:
    '''Return the given org's public activity stream.

    Returns activities where the given org or one of its datasets is the
    object of the activity, e.g.:

    "{USER} updated the organization {ORG}"
    "{USER} updated the dataset {DATASET}"
    etc.

    '''
    q = _organization_activity_query(group_id, include_hidden_activity)
    return _activities_at_offset(q, limit, offset)


def _activities_from_users_followed_by_user_query(
        user_id: str, limit: int) -> 'Query[Activity]':
    '''Return a query for all activities from users that user_id follows.'''
    import ckan.model as model

    # Get a list of the users that the given user is following.
    follower_objects = model.UserFollowingUser.followee_list(user_id)
    if not follower_objects:
        # Return a query with no results.
        return model.Session.query(model.Activity).filter(text('0=1'))

    return _activities_union_all(*[
        _user_activity_query(follower.object_id, limit)
        for follower in follower_objects])


def _activities_from_datasets_followed_by_user_query(user_id: str, limit: int):
    '''Return a query for all activities from datasets that user_id follows.'''
    import ckan.model as model

    # Get a list of the datasets that the user is following.
    follower_objects = model.UserFollowingDataset.followee_list(user_id)
    if not follower_objects:
        # Return a query with no results.
        return model.Session.query(model.Activity).filter(text('0=1'))

    return _activities_union_all(*[
        _activities_limit(_package_activity_query(follower.object_id), limit)
        for follower in follower_objects])


def _activities_from_groups_followed_by_user_query(
        user_id: str, limit: int) -> 'Query[Activity]':
    '''Return a query for all activities about groups the given user follows.

    Return a query for all activities about the groups the given user follows,
    or about any of the group's datasets. This is the union of
    _group_activity_query(group_id) for each of the groups the user follows.

    '''
    import ckan.model as model

    # Get a list of the group's that the user is following.
    follower_objects = model.UserFollowingGroup.followee_list(user_id)
    if not follower_objects:
        # Return a query with no results.
        return model.Session.query(model.Activity).filter(text('0=1'))

    return _activities_union_all(*[
        _activities_limit(_group_activity_query(follower.object_id), limit)
        for follower in follower_objects])


def _activities_from_everything_followed_by_user_query(
        user_id: str, limit: int) -> 'Query[Activity]':
    '''Return a query for all activities from everything user_id follows.'''
    q1 = _activities_from_users_followed_by_user_query(user_id, limit)
    q2 = _activities_from_datasets_followed_by_user_query(user_id, limit)
    q3 = _activities_from_groups_followed_by_user_query(user_id, limit)
    return _activities_union_all(q1, q2, q3)


def activities_from_everything_followed_by_user(
        user_id: str, limit: int, offset: int) -> List[Activity]:
    '''Return activities from everything that the given user is following.

    Returns all activities where the object of the activity is anything
    (user, dataset, group...) that the given user is following.

    '''
    q = _activities_from_everything_followed_by_user_query(
        user_id,
        limit + offset)
    return _activities_at_offset(q, limit, offset)


def _dashboard_activity_query(user_id: str, limit: int) -> 'Query[Activity]':
    '''Return an SQLAlchemy query for user_id's dashboard activity stream.'''
    q1 = _user_activity_query(user_id, limit)
    q2 = _activities_from_everything_followed_by_user_query(user_id, limit)
    return _activities_union_all(q1, q2)


def dashboard_activity_list(
        user_id: str, limit: int, offset: int) -> List[Activity]:
    '''Return the given user's dashboard activity stream.

    Returns activities from the user's public activity stream, plus
    activities from everything that the user is following.

    This is the union of user_activity_list(user_id) and
    activities_from_everything_followed_by_user(user_id).

    '''
    q = _dashboard_activity_query(user_id, limit + offset)

    q = _filter_activitites_from_users(q)

    return _activities_at_offset(q, limit, offset)


def _changed_packages_activity_query() -> 'Query[Activity]':
    '''Return an SQLAlchemy query for all changed package activities.

    Return a query for all activities with activity_type '*package', e.g.
    'new_package', 'changed_package', 'deleted_package'.

    '''
    import ckan.model as model
    q = model.Session.query(model.Activity)
    q = q.filter(model.Activity.activity_type.endswith('package'))
    return q


def recently_changed_packages_activity_list(
        limit: int, offset: int) -> List[Activity]:
    '''Return the site-wide stream of recently changed package activities.

    This activity stream includes recent 'new package', 'changed package' and
    'deleted package' activities for the whole site.

    '''
    q = _changed_packages_activity_query()

    q = _filter_activitites_from_users(q)

    return _activities_at_offset(q, limit, offset)


def _filter_activitites_from_users(q: 'Query[Activity]') -> 'Query[Activity]':
    '''
    Adds a filter to an existing query object to avoid activities from users
    defined in :ref:`ckan.hide_activity_from_users` (defaults to the site user)
    '''
    users_to_avoid = _activity_stream_get_filtered_users()
    if users_to_avoid:
        # type_ignore_reason: incomplete SQLAlchemy types
        q = q.filter(ckan.model.Activity.user_id.notin_(  # type: ignore
            users_to_avoid))

    return q

def _filter_activitites_from_type(q, types, include=True):
    '''
    Adds a filter to an existing query object to include or exclude (include=False)
    activities based on a list of types
    '''
    if include:
        q = q.filter(ckan.model.Activity.activity_type.in_(types))
    else:
        q = q.filter(ckan.model.Activity.activity_type.notin_(types))

    return q

def _activity_stream_get_filtered_users() -> List[str]:
    '''
    Get the list of users from the :ref:`ckan.hide_activity_from_users` config
    option and return a list of their ids. If the config is not specified,
    returns the id of the site user.
    '''
    users = config.get('ckan.hide_activity_from_users')
    if users:
        users_list = users.split()
    else:
        from ckan.logic import get_action
        context: Context = {'ignore_auth': True}
        site_user = get_action('get_site_user')(context, {})
        users_list = [site_user.get('name')]

    return ckan.model.User.user_ids_for_name_or_id(users_list)<|MERGE_RESOLUTION|>--- conflicted
+++ resolved
@@ -208,16 +208,11 @@
 
 
 def package_activity_list(
-<<<<<<< HEAD
         package_id: str, limit: int, offset: int,
-        include_hidden_activity: bool=False) -> List[Activity]:
-=======
-        package_id, limit, offset, include_hidden_activity=False,
-        activity_types=None, exclude_activity_types=None):
->>>>>>> 5e7ea57f
+        include_hidden_activity: bool = False,
+        activity_types: Optional[List[str]] = None,
+        exclude_activity_types: Optional[List[str]] = None) -> List[Activity]:
     '''Return the given dataset (package)'s public activity stream.
-
-    activity_types, exclude_activity_types: Optional. list of strings for activity types
 
     Returns all activities about the given dataset, i.e. where the given
     dataset is the object of the activity, e.g.:
@@ -233,9 +228,11 @@
         q = _filter_activitites_from_users(q)
 
     if activity_types:
-        q = _filter_activitites_from_type(q, include=True, types=activity_types)
+        q = _filter_activitites_from_type(
+            q, include=True, types=activity_types)
     elif exclude_activity_types:
-        q = _filter_activitites_from_type(q, include=False, types=exclude_activity_types)
+        q = _filter_activitites_from_type(
+            q, include=False, types=exclude_activity_types)
 
     return _activities_at_offset(q, limit, offset)
 
@@ -514,16 +511,20 @@
 
     return q
 
-def _filter_activitites_from_type(q, types, include=True):
-    '''
-    Adds a filter to an existing query object to include or exclude (include=False)
-    activities based on a list of types
+def _filter_activitites_from_type(
+        q: "Query[Activity]", types: List[str], include: bool = True):
+    '''Adds a filter to an existing query object to include or exclude
+    (include=False) activities based on a list of types.
+
     '''
     if include:
-        q = q.filter(ckan.model.Activity.activity_type.in_(types))
+        q = q.filter(
+            ckan.model.Activity.activity_type.in_(types)  # type: ignore
+        )
     else:
-        q = q.filter(ckan.model.Activity.activity_type.notin_(types))
-
+        q = q.filter(
+            ckan.model.Activity.activity_type.notin_(types)  # type: ignore
+        )
     return q
 
 def _activity_stream_get_filtered_users() -> List[str]:
