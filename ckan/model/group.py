# encoding: utf-8

import datetime

from sqlalchemy import orm, types, Column, Table, ForeignKey, or_, and_, text
import vdm.sqlalchemy

import meta
import core
import package as _package
import types as _types
import domain_object
import user as _user

__all__ = ['group_table', 'Group',
           'Member',
           'member_table']

member_table = Table('member', meta.metadata,
                     Column('id', types.UnicodeText,
                            primary_key=True,
                            default=_types.make_uuid),
                     Column('table_name', types.UnicodeText,
                            nullable=False),
                     Column('table_id', types.UnicodeText,
                            nullable=False),
                     Column('capacity', types.UnicodeText,
                            nullable=False),
                     Column('group_id', types.UnicodeText,
                            ForeignKey('group.id')),
                     Column('state', types.UnicodeText,
                            default=core.State.ACTIVE),
                     )

<<<<<<< HEAD
vdm.sqlalchemy.make_table_stateful(member_table)
=======
member_revision_table = core.make_revisioned_table(member_table)
>>>>>>> 4db0ab59

group_table = Table('group', meta.metadata,
                    Column('id', types.UnicodeText,
                           primary_key=True,
                           default=_types.make_uuid),
                    Column('name', types.UnicodeText,
                           nullable=False, unique=True),
                    Column('title', types.UnicodeText),
                    Column('type', types.UnicodeText,
                           nullable=False),
                    Column('description', types.UnicodeText),
                    Column('image_url', types.UnicodeText),
                    Column('created', types.DateTime,
                           default=datetime.datetime.now),
                    Column('is_organization', types.Boolean, default=False),
                    Column('approval_status', types.UnicodeText,
                           default=u"approved"),
                    Column('state', types.UnicodeText,
                           default=core.State.ACTIVE),
                    )


<<<<<<< HEAD
vdm.sqlalchemy.make_table_stateful(group_table)


class Member(vdm.sqlalchemy.StatefulObjectMixin,
=======
group_revision_table = core.make_revisioned_table(group_table)


class Member(vdm.sqlalchemy.RevisionedObjectMixin,
             core.StatefulObjectMixin,
>>>>>>> 4db0ab59
             domain_object.DomainObject):
    '''A Member object represents any other object being a 'member' of a
    particular Group.

    Meanings:
    * Package - the Group is a collection of Packages
                 - capacity is 'public', 'private'
                   or 'organization' if the Group is an Organization
                   (see ckan.logic.action.package_owner_org_update)
    * User - the User is granted permissions for the Group
                 - capacity is 'admin', 'editor' or 'member'
    * Group - the Group (Member.group_id) is a parent of the Group (Member.id)
              in a hierarchy.
                 - capacity is 'parent'
    '''
    def __init__(self, group=None, table_id=None, group_id=None,
                 table_name=None, capacity='public', state='active'):
        self.group = group
        self.group_id = group_id
        self.table_id = table_id
        self.table_name = table_name
        self.capacity = capacity
        self.state = state

    @classmethod
    def get(cls, reference):
        '''Returns a group object referenced by its id or name.'''
        if not reference:
            return None

        member = meta.Session.query(cls).get(reference)
        if member is None:
            member = cls.by_name(reference)
        return member

    def related_packages(self):
        # TODO do we want to return all related packages or certain ones?
        return meta.Session.query(_package.Package).filter_by(
            id=self.table_id).all()

    def __unicode__(self):
        # refer to objects by name, not ID, to help debugging
        if self.table_name == 'package':
            pkg = meta.Session.query(_package.Package).get(self.table_id)
            table_info = 'package=%s' % pkg.name if pkg else 'None'
        elif self.table_name == 'group':
            group = meta.Session.query(Group).get(self.table_id)
            table_info = 'group=%s' % group.name if group else 'None'
        else:
            table_info = 'table_name=%s table_id=%s' % (self.table_name,
                                                        self.table_id)
        return u'<Member group=%s %s capacity=%s state=%s>' % \
               (self.group.name if self.group else repr(self.group),
                table_info, self.capacity, self.state)


<<<<<<< HEAD
class Group(vdm.sqlalchemy.StatefulObjectMixin,
=======
class Group(vdm.sqlalchemy.RevisionedObjectMixin,
            core.StatefulObjectMixin,
>>>>>>> 4db0ab59
            domain_object.DomainObject):

    def __init__(self, name=u'', title=u'', description=u'', image_url=u'',
                 type=u'group', approval_status=u'approved',
                 is_organization=False):
        self.name = name
        self.title = title
        self.description = description
        self.image_url = image_url
        self.type = type
        self.approval_status = approval_status
        self.is_organization = is_organization

    @property
    def display_name(self):
        if self.title is not None and len(self.title):
            return self.title
        else:
            return self.name

    @classmethod
    def get(cls, reference):
        '''Returns a group object referenced by its id or name.'''
        query = meta.Session.query(cls).filter(cls.id == reference)
        group = query.first()
        if group is None:
            group = cls.by_name(reference)
        return group
    # Todo: Make sure group names can't be changed to look like group IDs?

    @classmethod
    def all(cls, group_type=None, state=('active',)):
        """
        Returns all groups.
        """
        q = meta.Session.query(cls)
        if state:
            q = q.filter(cls.state.in_(state))

        if group_type:
            q = q.filter(cls.type == group_type)

        return q.order_by(cls.title)

    def set_approval_status(self, status):
        """
            Aproval status can be set on a group, where currently it does
            nothing other than act as an indication of whether it was
            approved or not. It may be that we want to tie the object
            status to the approval status
        """
        assert status in ["approved", "denied"]
        self.approval_status = status
        if status == "denied":
            pass

    def get_children_groups(self, type='group'):
        '''Returns the groups one level underneath this group in the hierarchy.
        '''
        # The original intention of this method was to provide the full depth
        # of the tree, but the CTE was incorrect. This new query does what that
        # old CTE actually did, but is now far simpler, and returns Group objects
        # instead of a dict.
        return meta.Session.query(Group).\
                     filter_by(type=type).\
                     filter_by(state='active').\
                     join(Member, Member.group_id == Group.id).\
                     filter_by(table_id=self.id).\
                     filter_by(table_name='group').\
                     filter_by(state='active').\
                     all()

    def get_children_group_hierarchy(self, type='group'):
        '''Returns the groups in all levels underneath this group in the
        hierarchy. The ordering is such that children always come after their
        parent.

        :rtype: a list of tuples, each one a Group ID, name and title and then
        the ID of its parent group.

        e.g.
        >>> dept-health.get_children_group_hierarchy()
        [(u'8ac0...', u'national-health-service', u'National Health Service', u'e041...'),
         (u'b468...', u'nhs-wirral-ccg', u'NHS Wirral CCG', u'8ac0...')]
        '''
        results = meta.Session.query(Group.id, Group.name, Group.title,
                                     'parent_id').\
            from_statement(text(HIERARCHY_DOWNWARDS_CTE)).\
            params(id=self.id, type=type).all()
        return results

    def get_parent_groups(self, type='group'):
        '''Returns this group's parent groups.
        Returns a list. Will have max 1 value for organizations.

        '''
        return meta.Session.query(Group).\
            join(Member,
                 and_(Member.table_id == Group.id,
                      Member.table_name == 'group',
                      Member.state == 'active')).\
            filter(Member.group_id == self.id).\
            filter(Group.type == type).\
            filter(Group.state == 'active').\
            all()

    def get_parent_group_hierarchy(self, type='group'):
        '''Returns this group's parent, parent's parent, parent's parent's
        parent etc.. Sorted with the top level parent first.'''
        return meta.Session.query(Group).\
            from_statement(text(HIERARCHY_UPWARDS_CTE)).\
            params(id=self.id, type=type).all()

    @classmethod
    def get_top_level_groups(cls, type='group'):
        '''Returns a list of the groups (of the specified type) which have
        no parent groups. Groups are sorted by title.
        '''
        return meta.Session.query(cls).\
            outerjoin(Member,
                      and_(Member.group_id == Group.id,
                           Member.table_name == 'group',
                           Member.state == 'active')).\
            filter(Member.id == None).\
            filter(Group.type == type).\
            filter(Group.state == 'active').\
            order_by(Group.title).all()

    def groups_allowed_to_be_its_parent(self, type='group'):
        '''Returns a list of the groups (of the specified type) which are
        allowed to be this group's parent. It excludes ones which would
        create a loop in the hierarchy, causing the recursive CTE to
        be in an infinite loop.

        :returns: A list of group objects ordered by group title

        '''
        all_groups = self.all(group_type=type)
        excluded_groups = set(group_name
                              for group_id, group_name, group_title, parent in
                              self.get_children_group_hierarchy(type=type))
        excluded_groups.add(self.name)
        return [group for group in all_groups
                if group.name not in excluded_groups]

    def packages(self, with_private=False, limit=None,
            return_query=False, context=None):
        '''Return this group's active packages.

        Returns all packages in this group with VDM state ACTIVE

        :param with_private: if True, include the group's private packages
        :type with_private: bool

        :param limit: the maximum number of packages to return
        :type limit: int

        :param return_query: if True, return the SQLAlchemy query object
            instead of the list of Packages resulting from the query
        :type return_query: bool

        :returns: a list of this group's packages
        :rtype: list of ckan.model.package.Package objects

        '''
        user_is_org_member = False
        context = context or {}
        user_is_admin = context.get('user_is_admin', False)
        user_id = context.get('user_id')
        if user_is_admin:
            user_is_org_member = True

        elif self.is_organization and user_id:
            query = meta.Session.query(Member) \
                    .filter(Member.state == 'active') \
                    .filter(Member.table_name == 'user') \
                    .filter(Member.group_id == self.id) \
                    .filter(Member.table_id == user_id)
            user_is_org_member = len(query.all()) != 0

        query = meta.Session.query(_package.Package).\
            filter(_package.Package.state == core.State.ACTIVE).\
            filter(group_table.c.id == self.id).\
            filter(member_table.c.state == 'active')

        # orgs do not show private datasets unless the user is a member
        if self.is_organization and not user_is_org_member:
            query = query.filter(_package.Package.private == False)
        # groups (not orgs) never show private datasets
        if not self.is_organization:
            query = query.filter(_package.Package.private == False)

        query = query.join(member_table,
                member_table.c.table_id == _package.Package.id)
        query = query.join(group_table,
                group_table.c.id == member_table.c.group_id)

        if limit is not None:
            query = query.limit(limit)

        if return_query:
            return query
        else:
            return query.all()

    @classmethod
    def search_by_name_or_title(cls, text_query, group_type=None,
                                is_org=False, limit=20):
        text_query = text_query.strip().lower()
        q = meta.Session.query(cls) \
            .filter(or_(cls.name.contains(text_query),
                        cls.title.ilike('%' + text_query + '%')))
        if is_org:
            q = q.filter(cls.type == 'organization')
        else:
            q = q.filter(cls.type != 'organization')
            if group_type:
                q = q.filter(cls.type == group_type)
        q = q.filter(cls.state == 'active')
        q.order_by(cls.title)
        q = q.limit(limit)
        return q

    def add_package_by_name(self, package_name):
        if not package_name:
            return
        package = _package.Package.by_name(package_name)
        assert package
        if not package in self.packages():
            member = Member(group=self, table_id=package.id,
                            table_name='package')
            meta.Session.add(member)

<<<<<<< HEAD
=======
    @property
    def all_related_revisions(self):
        '''Returns chronological list of all object revisions related to
        this group. Ordered by most recent first.
        '''
        results = {}
        for grp_rev in self.all_revisions:
            if not grp_rev.revision in results:
                results[grp_rev.revision] = []
            results[grp_rev.revision].append(grp_rev)
        for class_ in [Member]:  # GroupExtra is not revisioned any more
            rev_class = class_.__revision_class__
            obj_revisions = meta.Session.query(rev_class).\
                filter_by(group_id=self.id).all()
            for obj_rev in obj_revisions:
                if not obj_rev.revision in results:
                    results[obj_rev.revision] = []
                results[obj_rev.revision].append(obj_rev)
        result_list = results.items()
        return sorted(result_list, key=lambda x: x[0].timestamp, reverse=True)

>>>>>>> 4db0ab59
    def __repr__(self):
        return '<Group %s>' % self.name

meta.mapper(Group, group_table)

meta.mapper(Member, member_table, properties={
    'group': orm.relation(Group,
                          backref=orm.backref('member_all',
                                              cascade='all, delete-orphan')),
})


# Should there arise a bug that allows loops in the group hierarchy, then it
# will lead to infinite recursion, tieing up postgres processes at 100%, and
# the server will suffer. To avoid ever failing this badly, we put in this
# limit on recursion.
MAX_RECURSES = 8

HIERARCHY_DOWNWARDS_CTE = """WITH RECURSIVE child(depth) AS
(
    -- non-recursive term
    SELECT 0, * FROM member
    WHERE table_id = :id AND table_name = 'group' AND state = 'active'
    UNION ALL
    -- recursive term
    SELECT c.depth + 1, m.* FROM member AS m, child AS c
    WHERE m.table_id = c.group_id AND m.table_name = 'group'
          AND m.state = 'active' AND c.depth < {max_recurses}
)
SELECT G.id, G.name, G.title, child.depth, child.table_id as parent_id FROM child
    INNER JOIN public.group G ON G.id = child.group_id
    WHERE G.type = :type AND G.state='active'
    ORDER BY child.depth ASC;""".format(max_recurses=MAX_RECURSES)

HIERARCHY_UPWARDS_CTE = """WITH RECURSIVE parenttree(depth) AS (
    -- non-recursive term
    SELECT 0, M.* FROM public.member AS M
    WHERE group_id = :id AND M.table_name = 'group' AND M.state = 'active'
    UNION
    -- recursive term
    SELECT PG.depth + 1, M.* FROM parenttree PG, public.member M
    WHERE PG.table_id = M.group_id AND M.table_name = 'group'
          AND M.state = 'active' AND PG.depth < {max_recurses}
    )

SELECT G.*, PT.depth FROM parenttree AS PT
    INNER JOIN public.group G ON G.id = PT.table_id
    WHERE G.type = :type AND G.state='active'
    ORDER BY PT.depth DESC;""".format(max_recurses=MAX_RECURSES)<|MERGE_RESOLUTION|>--- conflicted
+++ resolved
@@ -32,11 +32,6 @@
                             default=core.State.ACTIVE),
                      )
 
-<<<<<<< HEAD
-vdm.sqlalchemy.make_table_stateful(member_table)
-=======
-member_revision_table = core.make_revisioned_table(member_table)
->>>>>>> 4db0ab59
 
 group_table = Table('group', meta.metadata,
                     Column('id', types.UnicodeText,
@@ -59,18 +54,7 @@
                     )
 
 
-<<<<<<< HEAD
-vdm.sqlalchemy.make_table_stateful(group_table)
-
-
-class Member(vdm.sqlalchemy.StatefulObjectMixin,
-=======
-group_revision_table = core.make_revisioned_table(group_table)
-
-
-class Member(vdm.sqlalchemy.RevisionedObjectMixin,
-             core.StatefulObjectMixin,
->>>>>>> 4db0ab59
+class Member(core.StatefulObjectMixin,
              domain_object.DomainObject):
     '''A Member object represents any other object being a 'member' of a
     particular Group.
@@ -127,12 +111,7 @@
                 table_info, self.capacity, self.state)
 
 
-<<<<<<< HEAD
-class Group(vdm.sqlalchemy.StatefulObjectMixin,
-=======
-class Group(vdm.sqlalchemy.RevisionedObjectMixin,
-            core.StatefulObjectMixin,
->>>>>>> 4db0ab59
+class Group(core.StatefulObjectMixin,
             domain_object.DomainObject):
 
     def __init__(self, name=u'', title=u'', description=u'', image_url=u'',
@@ -366,30 +345,6 @@
                             table_name='package')
             meta.Session.add(member)
 
-<<<<<<< HEAD
-=======
-    @property
-    def all_related_revisions(self):
-        '''Returns chronological list of all object revisions related to
-        this group. Ordered by most recent first.
-        '''
-        results = {}
-        for grp_rev in self.all_revisions:
-            if not grp_rev.revision in results:
-                results[grp_rev.revision] = []
-            results[grp_rev.revision].append(grp_rev)
-        for class_ in [Member]:  # GroupExtra is not revisioned any more
-            rev_class = class_.__revision_class__
-            obj_revisions = meta.Session.query(rev_class).\
-                filter_by(group_id=self.id).all()
-            for obj_rev in obj_revisions:
-                if not obj_rev.revision in results:
-                    results[obj_rev.revision] = []
-                results[obj_rev.revision].append(obj_rev)
-        result_list = results.items()
-        return sorted(result_list, key=lambda x: x[0].timestamp, reverse=True)
-
->>>>>>> 4db0ab59
     def __repr__(self):
         return '<Group %s>' % self.name
 
