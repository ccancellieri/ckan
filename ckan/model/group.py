--- conflicted
+++ resolved
@@ -120,18 +120,8 @@
         return '<Group %s>' % self.name
 
 
-<<<<<<< HEAD
-mapper(Group, group_table, properties={
-    'packages': relation(Package, secondary=package_group_table,
-        backref='groups',
-        order_by=package_table.c.name
-    ),
-},
-    extension=[vdm.sqlalchemy.Revisioner(group_revision_table),],
-=======
 mapper(Group, group_table, 
        extension=[vdm.sqlalchemy.Revisioner(group_revision_table),],
->>>>>>> 66101110
 )
 
 
@@ -139,22 +129,12 @@
 GroupRevision = vdm.sqlalchemy.create_object_version(mapper, Group,
         group_revision_table)
 
-<<<<<<< HEAD
-
-mapper(PackageGroup, package_group_table, properties={
-    'group': relation(Group,
-        backref='package_group_all',
-    ),
-    'package': relation(Package,
-        backref='package_group_all',
-=======
 mapper(PackageGroup, package_group_table, properties={
     'group': relation(Group,
         backref=backref('package_group_all', cascade='all, delete-orphan'),
     ),
     'package': relation(Package,
         backref=backref('package_group_all', cascade='all, delete-orphan'),
->>>>>>> 66101110
     ),
 },
     extension=[vdm.sqlalchemy.Revisioner(package_group_revision_table),],
