--- conflicted
+++ resolved
@@ -1,15 +1,10 @@
 # encoding: utf-8
 
-<<<<<<< HEAD
 from typing import Any, Dict, Optional
 from simplejson import (  # type: ignore
     loads,
     RawJSON,  # type: ignore
     dumps)
-import six
-=======
-from simplejson import loads, RawJSON, dumps
->>>>>>> b7c1c878
 from six import text_type
 
 
