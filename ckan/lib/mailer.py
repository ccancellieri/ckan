# encoding: utf-8

import codecs
import os
import smtplib
import socket
import logging
from time import time
from typing import Any, Dict, Optional
from email.mime.multipart import MIMEMultipart
from email.mime.text import MIMEText
from email.header import Header
from email import utils

from ckan.common import config
import ckan.common
from six import text_type

import ckan
import ckan.model as model
import ckan.lib.helpers as h
from ckan.lib.base import render

from ckan.common import _

log = logging.getLogger(__name__)


class MailerException(Exception):
    pass


def _mail_recipient(
        recipient_name: str, recipient_email: str, sender_name: str,
        sender_url: str, subject: Any, body: Any,
        body_html: Optional[Any] = None,
        headers: Optional[Dict[str, Any]] = None) -> None:

    if not headers:
        headers = {}

    mail_from: str = config['smtp.mail_from']
    reply_to = config.get('smtp.reply_to')
    if body_html:
        # multipart
        msg: Any = MIMEMultipart('alternative')
        part1 = MIMEText(body.encode('utf-8'), 'plain', 'utf-8')
        part2 = MIMEText(body_html.encode('utf-8'), 'html', 'utf-8')
        msg.attach(part1)
        msg.attach(part2)
    else:
        # just plain text
        msg = MIMEText(body.encode('utf-8'), 'plain', 'utf-8')
    for k, v in headers.items():
        if k in msg.keys():
            msg.replace_header(k, v)
        else:
            msg.add_header(k, v)
    subject = Header(subject.encode('utf-8'), 'utf-8')
    msg['Subject'] = subject
    msg['From'] = _("%s <%s>") % (sender_name, mail_from)
    msg['To'] = u"%s <%s>" % (recipient_name, recipient_email)
    msg['Date'] = utils.formatdate(time())
    msg['X-Mailer'] = "CKAN %s" % ckan.__version__
    if reply_to and reply_to != '':
        msg['Reply-to'] = reply_to

    # Send the email using Python's smtplib.
    if 'smtp.test_server' in config:
        # If 'smtp.test_server' is configured we assume we're running tests,
        # and don't use the smtp.server, starttls, user, password etc. options.
        smtp_server = config['smtp.test_server']
        smtp_starttls = False
        smtp_user = None
        smtp_password = None
    else:
        smtp_server = config.get('smtp.server', 'localhost')
        smtp_starttls = ckan.common.asbool(
            config.get('smtp.starttls'))
        smtp_user = config.get('smtp.user')
        smtp_password = config.get('smtp.password')

    try:
        smtp_connection = smtplib.SMTP(smtp_server)
    except (socket.error, smtplib.SMTPConnectError) as e:
        log.exception(e)
        raise MailerException('SMTP server could not be connected to: "%s" %s'
                              % (smtp_server, e))

    try:
        # Identify ourselves and prompt the server for supported features.
        smtp_connection.ehlo()

        # If 'smtp.starttls' is on in CKAN config, try to put the SMTP
        # connection into TLS mode.
        if smtp_starttls:
            if smtp_connection.has_extn('STARTTLS'):
                smtp_connection.starttls()
                # Re-identify ourselves over TLS connection.
                smtp_connection.ehlo()
            else:
                raise MailerException("SMTP server does not support STARTTLS")

        # If 'smtp.user' is in CKAN config, try to login to SMTP server.
        if smtp_user:
            assert smtp_password, ("If smtp.user is configured then "
                                   "smtp.password must be configured as well.")
            smtp_connection.login(smtp_user, smtp_password)

        smtp_connection.sendmail(mail_from, [recipient_email], msg.as_string())
        log.info("Sent email to {0}".format(recipient_email))

    except smtplib.SMTPException as e:
        msg = '%r' % e
        log.exception(msg)
        raise MailerException(msg)
    finally:
        smtp_connection.quit()


def mail_recipient(recipient_name: str,
                   recipient_email: str,
                   subject: str,
                   body: str,
                   body_html: Optional[str] = None,
                   headers: Dict[str, Any] = {}) -> None:
    '''Sends an email'''
    site_title = config.get('ckan.site_title', '')
    site_url = config.get('ckan.site_url', '')
    return _mail_recipient(recipient_name, recipient_email,
                           site_title, site_url, subject, body,
                           body_html=body_html, headers=headers)


def mail_user(recipient: model.User,
              subject: str,
              body: str,
              body_html: Optional[str] = None,
              headers: Dict[str, Any] = {}) -> None:
    '''Sends an email to a CKAN user'''
    if (recipient.email is None) or not len(recipient.email):
        raise MailerException(_("No recipient email address available!"))
    mail_recipient(recipient.display_name, recipient.email, subject,
                   body, body_html=body_html, headers=headers)


def get_reset_link_body(user: model.User) -> str:
    extra_vars = {
        'reset_link': get_reset_link(user),
        'site_title': config.get('ckan.site_title'),
        'site_url': config.get('ckan.site_url'),
        'user_name': user.name,
    }
    # NOTE: This template is translated
    return render('emails/reset_password.txt', extra_vars)


def get_invite_body(user: model.User,
                    group_dict: Optional[Dict[str, Any]] = None,
                    role: Optional[str] = None) -> str:
    extra_vars = {
        'reset_link': get_reset_link(user),
        'site_title': config.get('ckan.site_title'),
        'site_url': config.get('ckan.site_url'),
        'user_name': user.name,
    }

    if role:
        extra_vars['role_name'] = h.roles_translated().get(role, _(role))
    if group_dict:
        group_type = (_('organization') if group_dict['is_organization']
                      else _('group'))
        extra_vars['group_type'] = group_type
        extra_vars['group_title'] = group_dict.get('title')

    # NOTE: This template is translated
    return render('emails/invite_user.txt', extra_vars)


<<<<<<< HEAD
def get_reset_link(user: model.User) -> str:
    return h.url_for(controller='user',
                     action='perform_reset',
=======
def get_reset_link(user):
    return h.url_for('user.perform_reset',
>>>>>>> 220fafd9
                     id=user.id,
                     key=user.reset_key,
                     qualified=True)


def send_reset_link(user: model.User) -> None:
    create_reset_key(user)
    body = get_reset_link_body(user)
    extra_vars = {
        'site_title': config.get('ckan.site_title')
    }
    subject = render('emails/reset_password_subject.txt', extra_vars)

    # Make sure we only use the first line
    subject = subject.split('\n')[0]

    mail_user(user, subject, body)


def send_invite(
        user: model.User,
        group_dict: Optional[Dict[str, Any]] = None,
        role: Optional[str] = None) -> None:
    create_reset_key(user)
    body = get_invite_body(user, group_dict, role)
    extra_vars = {
        'site_title': config.get('ckan.site_title')
    }
    subject = render('emails/invite_user_subject.txt', extra_vars)

    # Make sure we only use the first line
    subject = subject.split('\n')[0]

    mail_user(user, subject, body)


def create_reset_key(user: model.User) -> None:
    user.reset_key = text_type(make_key())
    model.repo.commit_and_remove()


def make_key() -> bytes:
    return codecs.encode(os.urandom(16), 'hex')


def verify_reset_link(user: model.User, key: Optional[str]) -> bool:
    if not key:
        return False
    if not user.reset_key or len(user.reset_key) < 5:
        return False
    return key.strip() == user.reset_key<|MERGE_RESOLUTION|>--- conflicted
+++ resolved
@@ -177,14 +177,8 @@
     return render('emails/invite_user.txt', extra_vars)
 
 
-<<<<<<< HEAD
 def get_reset_link(user: model.User) -> str:
-    return h.url_for(controller='user',
-                     action='perform_reset',
-=======
-def get_reset_link(user):
     return h.url_for('user.perform_reset',
->>>>>>> 220fafd9
                      id=user.id,
                      key=user.reset_key,
                      qualified=True)
