# encoding: utf-8

'''
Internationalization utilities.

This module contains code from the pojson project, which is subject to
the following license (see https://bitbucket.org/obviel/pojson):

Copyright (c) 2010, Fanstatic Developers
All rights reserved.

Redistribution and use in source and binary forms, with or without
modification, are permitted provided that the following conditions
are met:

    * Redistributions of source code must retain the above copyright
      notice, this list of conditions and the following disclaimer.
    * Redistributions in binary form must reproduce the above copyright
      notice, this list of conditions and the following disclaimer in
      the documentation and/or other materials provided with the
      distribution.
    * Neither the name of the organization nor the names of its
      contributors may be used to endorse or promote products derived
      from this software without specific prior written permission.

THIS SOFTWARE IS PROVIDED BY THE COPYRIGHT HOLDERS AND CONTRIBUTORS "AS
IS" AND ANY EXPRESS OR IMPLIED WARRANTIES, INCLUDING, BUT NOT LIMITED
TO, THE IMPLIED WARRANTIES OF MERCHANTABILITY AND FITNESS FOR A
PARTICULAR PURPOSE ARE DISCLAIMED. IN NO EVENT SHALL FANSTATIC
DEVELOPERS BE LIABLE FOR ANY DIRECT, INDIRECT, INCIDENTAL, SPECIAL,
EXEMPLARY, OR CONSEQUENTIAL DAMAGES (INCLUDING, BUT NOT LIMITED TO,
PROCUREMENT OF SUBSTITUTE GOODS OR SERVICES; LOSS OF USE, DATA, OR
PROFITS; OR BUSINESS INTERRUPTION) HOWEVER CAUSED AND ON ANY THEORY OF
LIABILITY, WHETHER IN CONTRACT, STRICT LIABILITY, OR TORT (INCLUDING
NEGLIGENCE OR OTHERWISE) ARISING IN ANY WAY OUT OF THE USE OF THIS
SOFTWARE, EVEN IF ADVISED OF THE POSSIBILITY OF SUCH DAMAGE.
'''

import collections
import json
import logging
import os
import os.path

import six
from babel import Locale
from babel.core import (LOCALE_ALIASES,
                        get_locale_identifier,
                        UnknownLocaleError)
from babel.support import Translations
import polib

from ckan.common import config, is_flask_request, aslist
<<<<<<< HEAD
import ckan.i18n

=======
>>>>>>> b7c1c878
from ckan.plugins import PluginImplementations
from ckan.plugins.interfaces import ITranslation

from typing import Any, Dict, List, Optional, Set
from flask.wrappers import Request

if six.PY2:
    from pylons import i18n as pylons_i18n  # type: ignore
    import pylons  # type: ignore


log = logging.getLogger(__name__)

# Default Portuguese language to Brazilian territory, since
# we don't have a Portuguese territory translation currently.
LOCALE_ALIASES['pt'] = 'pt_BR'

# CKAN root directory
_CKAN_DIR = os.path.abspath(os.path.join(os.path.dirname(__file__), u'..'))

# Output directory for generated JavaScript translations
_JS_TRANSLATIONS_DIR = os.path.join(_CKAN_DIR, u'public', u'base', u'i18n')


def get_ckan_i18n_dir() -> str:
    path = config.get(
        u'ckan.i18n_directory', os.path.join(_CKAN_DIR, u'i18n'))
    if os.path.isdir(os.path.join(path, u'i18n')):
        path = os.path.join(path, u'i18n')

    return path


def get_locales_from_config() -> Set[str]:
    ''' despite the name of this function it gets the locales defined by
    the config AND also the locals available subject to the config. '''
    locales_offered = config.get('ckan.locales_offered', '').split()
    filtered_out = config.get('ckan.locales_filtered_out', '').split()
    locale_default = [config.get('ckan.locale_default', 'en')]
    locale_order = config.get('ckan.locale_order', '').split()

    known_locales = get_locales()
    all_locales = (set(known_locales) |
                   set(locales_offered) |
                   set(locale_order) |
                   set(locale_default))
    all_locales -= set(filtered_out)
    return all_locales


def _get_locales() -> List[str]:
    # FIXME this wants cleaning up and merging with get_locales_from_config()
    assert not config.get('lang'), \
        ('"lang" config option not supported - please use ckan.locale_default '
         'instead.')
    locales_offered = config.get('ckan.locales_offered', '').split()
    filtered_out = config.get('ckan.locales_filtered_out', '').split()
    locale_default = config.get('ckan.locale_default', 'en')
    locale_order = config.get('ckan.locale_order', '').split()

    locales = ['en']
    i18n_path = get_ckan_i18n_dir()
    # For every file in the ckan i18n directory see if babel can understand
    # the locale. If yes, add it to the available locales
    for locale in os.listdir(i18n_path):
        try:
            Locale.parse(locale)
            locales.append(locale)
        except (ValueError, UnknownLocaleError):
            # Babel does not know how to make a locale out of this.
            # This is fine since we are passing all files in the
            # ckan.i18n_directory here which e.g. includes the __init__.py
            pass

    assert locale_default in locales, \
        'default language "%s" not available' % locale_default

    locale_list = []
    for locale in locales:
        # no duplicates
        if locale in locale_list:
            continue
        # if offered locales then check locale is offered
        if locales_offered and locale not in locales_offered:
            continue
        # remove if filtered out
        if locale in filtered_out:
            continue
        # ignore the default as it will be added first
        if locale == locale_default:
            continue
        locale_list.append(locale)
    # order the list if specified
    ordered_list = [locale_default]
    for locale in locale_order:
        if locale in locale_list:
            ordered_list.append(locale)
            # added so remove from our list
            locale_list.remove(locale)
    # add any remaining locales not ordered
    ordered_list += locale_list

    return ordered_list


available_locales: Optional[List[Optional[Locale]]] = None
locales: Optional[List[str]] = None
locales_dict: Optional[Dict[str, Optional[Locale]]] = None
_non_translated_locals: Optional[List[str]] = None


def get_locales() -> List[str]:
    ''' Get list of available locales
    e.g. [ 'en', 'de', ... ]
    '''
    global locales
    if not locales:
        locales = _get_locales()
    return locales


def non_translated_locals() -> List[str]:
    ''' These are the locales that are available but for which there are
    no translations. returns a list like ['en', 'de', ...] '''
    global _non_translated_locals
    if not _non_translated_locals:
        locales = config.get('ckan.locale_order', '').split()
        _non_translated_locals = [x for x in locales if x not in get_locales()]
    return _non_translated_locals


def get_locales_dict() -> Dict[str, Optional[Locale]]:
    ''' Get a dict of the available locales
    e.g.  { 'en' : Locale('en'), 'de' : Locale('de'), ... } '''
    global locales_dict
    if not locales_dict:
        locales = _get_locales()
        locales_dict = {}
        for locale in locales:
            locales_dict[str(locale)] = Locale.parse(locale)
    return locales_dict


def get_available_locales() -> List[Optional[Locale]]:
    ''' Get a list of the available locales
    e.g.  [ Locale('en'), Locale('de'), ... ] '''
    global available_locales
    if not available_locales:
        available_locales = []
        for locale in get_locales():
            # Add the short names for the locales. This equals the filename
            # of the ckan translation files as opposed to the long name
            # that includes the script which is generated by babel
            # so e.g. `zn_CH` instead of `zn_Hans_CH` this is needed
            # to properly construct urls with url_for
            parsed_locale = Locale.parse(locale)
            parsed_locale.short_name = locale  # type: ignore

            # Add the full identifier (eg `pt_BR`) to the locale classes,
            # as it does not offer a way of accessing it directly
            identifier = get_identifier_from_locale_class(
                parsed_locale  # type: ignore
            )
            parsed_locale.identifier = identifier  # type: ignore
            available_locales.append(parsed_locale)
    return available_locales


def get_identifier_from_locale_class(locale: Locale) -> str:
    return get_locale_identifier(
        (locale.language,
         locale.territory,
         locale.script,
         locale.variant))


def _set_lang(lang: str):
    ''' Allows a custom i18n directory to be specified.
    Creates a fake config file to pass to pylons.i18n.set_lang, which
    sets the Pylons root path to desired i18n_directory.
    This is needed as Pylons will only look for an i18n directory in
    the application root.'''
    i18n_dir = get_ckan_i18n_dir()
    if i18n_dir:
        fake_config = {'pylons.paths': {
            'root': os.path.dirname(i18n_dir.rstrip('/'))
        }, 'pylons.package': config['pylons.package']}
        pylons_i18n.set_lang(
            lang, pylons_config=fake_config, class_=Translations)
    else:
        pylons_i18n.set_lang(lang, class_=Translations)


def handle_request(request: Request, tmpl_context: Any) -> str:
    ''' Set the language for the request '''
    lang: str = request.environ.get('CKAN_LANG', '') or \
        config.get('ckan.locale_default', 'en')
    if lang != 'en':
        set_lang(lang)

    for plugin in PluginImplementations(ITranslation):
        if lang in plugin.i18n_locales():
            _add_extra_translations(plugin.i18n_directory(), lang,
                                    plugin.i18n_domain())

    extra_directory = config.get('ckan.i18n.extra_directory')
    extra_domain = config.get('ckan.i18n.extra_gettext_domain')
    extra_locales = aslist(config.get('ckan.i18n.extra_locales', None))
    if extra_directory and extra_domain and extra_locales:
        if lang in extra_locales:
            _add_extra_translations(extra_directory, lang, extra_domain)

    tmpl_context.language = lang
    return lang


def _add_extra_translations(dirname: str, locales: str, domain: str):
    translator = Translations.load(dirname=dirname, locales=locales,
                                   domain=domain)
    try:
        pylons.translator.merge(translator)
    except AttributeError:
        # this occurs when an extension has 'en' translations that
        # replace the default strings. As set_lang has not been run,
        # pylons.translation is the NullTranslation, so we have to
        # replace the StackedObjectProxy ourselves manually.
        environ = pylons.request.environ
        environ['pylons.pylons'].translator = translator
        if 'paste.registry' in environ:
            environ['paste.registry'].replace(pylons.translator,
                                              translator)


def get_lang() -> str:
    ''' Returns the current language. Based on babel.i18n.get_lang but
    works when set_lang has not been run (i.e. still in English). '''
    if is_flask_request():
        from ckan.config.middleware.flask_app import get_locale
        return get_locale()
    return 'en'


def set_lang(language_code: str) -> None:
    ''' Wrapper to pylons call '''
    if language_code in non_translated_locals():
        language_code = config.get('ckan.locale_default', 'en')
    if language_code != 'en':
        _set_lang(language_code)


def _get_js_translation_entries(filename: str) -> Set[str]:
    '''
    Extract IDs of PO entries that are used in JavaScript files.

    :param filename: PO filename
    :type filename: string
    :return: The IDs of those entries which occur in a ``*.js`` file
    :rtype: set
    '''
    js_entries = set()
    for entry in polib.pofile(filename):
        if entry.obsolete:
            continue
        for occ in entry.occurrences:
            if occ[0].endswith(u'.js'):
                js_entries.add(entry.msgid)
    return js_entries


def _build_js_translation(
        lang: str, source_filenames: List[str],
        entries: Set[Any], dest_filename: str):
    '''
    Build JavaScript translations for a single language.

    Collects translations for a language from several PO files and
    stores the entries in a JSON file.

    :param lang: Language code
    :type lang: string
    :param source_filenames: Filenames of PO files
    :type source_filenames: List of strings
    :param entries: List of entry IDs. Only entries whose IDs are in
                    this list are exported.
    :type entries: List of strings
    :param dest_filename: Output filename
    '''
    pos = [polib.pofile(fn) for fn in source_filenames]

    result = {}
    result[u''] = {}
    result[u''][u'plural-forms'] = pos[0].metadata[u'Plural-Forms']
    result[u''][u'lang'] = lang
    result[u''][u'domain'] = u'ckan'

    for po in pos:
        for entry in po:
            if entry.msgid not in entries:
                continue
            if entry.msgstr:
                result[entry.msgid] = [None, entry.msgstr]
            elif entry.msgstr_plural:
                plural = result[entry.msgid] = [entry.msgid_plural]
                ordered_plural = sorted(
                    entry.msgstr_plural.items())  # type: ignore
                for order, msgstr in ordered_plural:
                    plural.append(msgstr)
    with open(dest_filename, u'w') as f:
        s = json.dumps(result, sort_keys=True, indent=2, ensure_ascii=False)
        f.write(six.ensure_str(s))


def build_js_translations() -> None:
    '''
    Build JavaScript translation files.

    Takes the PO files from CKAN and from plugins that implement
    ``ITranslation`` and creates corresponding JS translation files in
    ``ckan.i18n_directory``. These include only those translation
    strings that are actually used in JS files.
    '''
    log.debug(u'Generating JavaScript translations')
    ckan_i18n_dir = get_ckan_i18n_dir()
    # Collect all language codes (an extension might add support for a
    # language that isn't supported by CKAN core, yet).
    langs = set()
    i18n_dirs: Dict[str, str] = collections.OrderedDict([
        (ckan_i18n_dir, u'ckan')])
    for item in os.listdir(ckan_i18n_dir):
        if os.path.isdir(os.path.join(ckan_i18n_dir, item)):
            langs.add(item)
    for plugin in PluginImplementations(ITranslation):
        langs.update(plugin.i18n_locales())
        i18n_dirs[plugin.i18n_directory()] = plugin.i18n_domain()

    # Find out which translation entries are used in JS files. We use
    # the POT files for that, since they contain all translation entries
    # (even those for which no translation exists, yet).
    js_entries = set()
    for i18n_dir, domain in six.iteritems(i18n_dirs):
        pot_file = os.path.join(i18n_dir, domain + u'.pot')
        if os.path.isfile(pot_file):
            js_entries.update(_get_js_translation_entries(pot_file))

    # Build translations for each language
    for lang in sorted(langs):
        po_files = [
            fn for fn in (
                os.path.join(
                    i18n_dir,
                    lang,
                    u'LC_MESSAGES',
                    domain + u'.po'
                )
                for i18n_dir, domain in six.iteritems(i18n_dirs)
            ) if os.path.isfile(fn)
        ]
        if not po_files:
            continue

        latest = max(os.path.getmtime(fn) for fn in po_files)
        dest_file = os.path.join(_JS_TRANSLATIONS_DIR, lang + u'.js')
        if os.path.isfile(dest_file) and os.path.getmtime(dest_file) > latest:
            log.debug(u'JS translation for "{}" is up to date'.format(lang))
        else:
            log.debug(u'Generating JS translation for "{}"'.format(lang))
            _build_js_translation(lang, po_files, js_entries, dest_file)<|MERGE_RESOLUTION|>--- conflicted
+++ resolved
@@ -51,11 +51,6 @@
 import polib
 
 from ckan.common import config, is_flask_request, aslist
-<<<<<<< HEAD
-import ckan.i18n
-
-=======
->>>>>>> b7c1c878
 from ckan.plugins import PluginImplementations
 from ckan.plugins.interfaces import ITranslation
 
