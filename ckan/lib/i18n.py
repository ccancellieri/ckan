# encoding: utf-8

'''
Internationalization utilities.

This module contains code from the pojson project, which is subject to
the following license (see https://bitbucket.org/obviel/pojson):

Copyright (c) 2010, Fanstatic Developers
All rights reserved.

Redistribution and use in source and binary forms, with or without
modification, are permitted provided that the following conditions
are met:

    * Redistributions of source code must retain the above copyright
      notice, this list of conditions and the following disclaimer.
    * Redistributions in binary form must reproduce the above copyright
      notice, this list of conditions and the following disclaimer in
      the documentation and/or other materials provided with the
      distribution.
    * Neither the name of the organization nor the names of its
      contributors may be used to endorse or promote products derived
      from this software without specific prior written permission.

THIS SOFTWARE IS PROVIDED BY THE COPYRIGHT HOLDERS AND CONTRIBUTORS "AS
IS" AND ANY EXPRESS OR IMPLIED WARRANTIES, INCLUDING, BUT NOT LIMITED
TO, THE IMPLIED WARRANTIES OF MERCHANTABILITY AND FITNESS FOR A
PARTICULAR PURPOSE ARE DISCLAIMED. IN NO EVENT SHALL FANSTATIC
DEVELOPERS BE LIABLE FOR ANY DIRECT, INDIRECT, INCIDENTAL, SPECIAL,
EXEMPLARY, OR CONSEQUENTIAL DAMAGES (INCLUDING, BUT NOT LIMITED TO,
PROCUREMENT OF SUBSTITUTE GOODS OR SERVICES; LOSS OF USE, DATA, OR
PROFITS; OR BUSINESS INTERRUPTION) HOWEVER CAUSED AND ON ANY THEORY OF
LIABILITY, WHETHER IN CONTRACT, STRICT LIABILITY, OR TORT (INCLUDING
NEGLIGENCE OR OTHERWISE) ARISING IN ANY WAY OUT OF THE USE OF THIS
SOFTWARE, EVEN IF ADVISED OF THE POSSIBILITY OF SUCH DAMAGE.
'''

import collections
import json
import logging
import os
import os.path
from typing import Any, Dict, List, Optional, Set

import six
from babel import Locale
from babel.core import (LOCALE_ALIASES,
                        get_locale_identifier,
                        UnknownLocaleError)
from babel.support import Translations
import polib

from ckan.common import config, is_flask_request, aslist
from ckan.plugins import PluginImplementations
from ckan.plugins.interfaces import ITranslation

<<<<<<< HEAD
from flask.wrappers import Request

if six.PY2:
    from pylons import i18n as pylons_i18n
    import pylons


=======
>>>>>>> c1bce7f6
log = logging.getLogger(__name__)

# Default Portuguese language to Brazilian territory, since
# we don't have a Portuguese territory translation currently.
LOCALE_ALIASES['pt'] = 'pt_BR'

# CKAN root directory
_CKAN_DIR = os.path.abspath(os.path.join(os.path.dirname(__file__), u'..'))

# Output directory for generated JavaScript translations
_JS_TRANSLATIONS_DIR = os.path.join(_CKAN_DIR, u'public', u'base', u'i18n')


def get_ckan_i18n_dir() -> str:
    path = config.get(
        u'ckan.i18n_directory', os.path.join(_CKAN_DIR, u'i18n'))
    if os.path.isdir(os.path.join(path, u'i18n')):
        path = os.path.join(path, u'i18n')

    return path


def get_locales_from_config() -> Set[str]:
    ''' despite the name of this function it gets the locales defined by
    the config AND also the locals available subject to the config. '''
    locales_offered = config.get('ckan.locales_offered', '').split()
    filtered_out = config.get('ckan.locales_filtered_out', '').split()
    locale_default = [config.get('ckan.locale_default', 'en')]
    locale_order = config.get('ckan.locale_order', '').split()

    known_locales = get_locales()
    all_locales = (set(known_locales) |
                   set(locales_offered) |
                   set(locale_order) |
                   set(locale_default))
    all_locales -= set(filtered_out)
    return all_locales


def _get_locales() -> List[str]:
    # FIXME this wants cleaning up and merging with get_locales_from_config()
    assert not config.get('lang'), \
        ('"lang" config option not supported - please use ckan.locale_default '
         'instead.')
    locales_offered = config.get('ckan.locales_offered', '').split()
    filtered_out = config.get('ckan.locales_filtered_out', '').split()
    locale_default = config.get('ckan.locale_default', 'en')
    locale_order = config.get('ckan.locale_order', '').split()

    locales = ['en']
    i18n_path = get_ckan_i18n_dir()
    # For every file in the ckan i18n directory see if babel can understand
    # the locale. If yes, add it to the available locales
    for locale in os.listdir(i18n_path):
        try:
            Locale.parse(locale)
            locales.append(locale)
        except (ValueError, UnknownLocaleError):
            # Babel does not know how to make a locale out of this.
            # This is fine since we are passing all files in the
            # ckan.i18n_directory here which e.g. includes the __init__.py
            pass

    assert locale_default in locales, \
        'default language "%s" not available' % locale_default

    locale_list = []
    for locale in locales:
        # no duplicates
        if locale in locale_list:
            continue
        # if offered locales then check locale is offered
        if locales_offered and locale not in locales_offered:
            continue
        # remove if filtered out
        if locale in filtered_out:
            continue
        # ignore the default as it will be added first
        if locale == locale_default:
            continue
        locale_list.append(locale)
    # order the list if specified
    ordered_list = [locale_default]
    for locale in locale_order:
        if locale in locale_list:
            ordered_list.append(locale)
            # added so remove from our list
            locale_list.remove(locale)
    # add any remaining locales not ordered
    ordered_list += locale_list

    return ordered_list


available_locales: Optional[List[Locale]] = None
locales: Optional[List[str]] = None
locales_dict: Optional[Dict[str, Optional[Locale]]] = None
_non_translated_locals: Optional[List[str]] = None


def get_locales() -> List[str]:
    ''' Get list of available locales
    e.g. [ 'en', 'de', ... ]
    '''
    global locales
    if not locales:
        locales = _get_locales()
    return locales


def non_translated_locals() -> List[str]:
    ''' These are the locales that are available but for which there are
    no translations. returns a list like ['en', 'de', ...] '''
    global _non_translated_locals
    if not _non_translated_locals:
        locales = config.get('ckan.locale_order', '').split()
        _non_translated_locals = [x for x in locales if x not in get_locales()]
    return _non_translated_locals


def get_locales_dict() -> Dict[str, Optional[Locale]]:
    ''' Get a dict of the available locales
    e.g.  { 'en' : Locale('en'), 'de' : Locale('de'), ... } '''
    global locales_dict
    if not locales_dict:
        locales = _get_locales()
        locales_dict = {}
        for locale in locales:
            locales_dict[str(locale)] = Locale.parse(locale)
    return locales_dict


def get_available_locales() -> List[Locale]:
    ''' Get a list of the available locales
    e.g.  [ Locale('en'), Locale('de'), ... ] '''
    global available_locales
    if not available_locales:
        available_locales = []
        for locale in get_locales():
            # Add the short names for the locales. This equals the filename
            # of the ckan translation files as opposed to the long name
            # that includes the script which is generated by babel
            # so e.g. `zn_CH` instead of `zn_Hans_CH` this is needed
            # to properly construct urls with url_for
            parsed_locale = Locale.parse(locale)
            assert parsed_locale
            # type_ignore_reason: custom property
            parsed_locale.short_name = locale  # type: ignore

            # Add the full identifier (eg `pt_BR`) to the locale classes,
            # as it does not offer a way of accessing it directly
            identifier = get_identifier_from_locale_class(
                parsed_locale
            )
            # type_ignore_reason: custom property
            parsed_locale.identifier = identifier  # type: ignore
            available_locales.append(parsed_locale)
    return available_locales


def get_identifier_from_locale_class(locale: Locale) -> str:
    return get_locale_identifier(
        (locale.language,
         locale.territory,
         locale.script,
         locale.variant))


<<<<<<< HEAD
def _set_lang(lang: str):
    ''' Allows a custom i18n directory to be specified.
    Creates a fake config file to pass to pylons.i18n.set_lang, which
    sets the Pylons root path to desired i18n_directory.
    This is needed as Pylons will only look for an i18n directory in
    the application root.'''
    i18n_dir = get_ckan_i18n_dir()
    if i18n_dir:
        fake_config = {'pylons.paths': {
            'root': os.path.dirname(i18n_dir.rstrip('/'))
        }, 'pylons.package': config['pylons.package']}
        pylons_i18n.set_lang(
            lang, pylons_config=fake_config, class_=Translations)
    else:
        pylons_i18n.set_lang(lang, class_=Translations)


def handle_request(request: Request, tmpl_context: Any) -> str:
=======
def handle_request(request, tmpl_context):
>>>>>>> c1bce7f6
    ''' Set the language for the request '''
    lang: str = request.environ.get('CKAN_LANG', '') or \
        config.get('ckan.locale_default', 'en')
    if lang != 'en':
        set_lang(lang)

<<<<<<< HEAD
    for plugin in PluginImplementations(ITranslation):
        if lang in plugin.i18n_locales():
            _add_extra_translations(plugin.i18n_directory(), lang,
                                    plugin.i18n_domain())

    extra_directory = config.get('ckan.i18n.extra_directory')
    extra_domain = config.get('ckan.i18n.extra_gettext_domain')
    extra_locales = aslist(config.get('ckan.i18n.extra_locales', None))
    if extra_directory and extra_domain and extra_locales:
        if lang in extra_locales:
            _add_extra_translations(extra_directory, lang, extra_domain)

=======
>>>>>>> c1bce7f6
    tmpl_context.language = lang
    return lang


<<<<<<< HEAD
def _add_extra_translations(dirname: str, locales: str, domain: str):
    translator = Translations.load(dirname=dirname, locales=locales,
                                   domain=domain)
    try:
        pylons.translator.merge(translator)
    except AttributeError:
        # this occurs when an extension has 'en' translations that
        # replace the default strings. As set_lang has not been run,
        # pylons.translation is the NullTranslation, so we have to
        # replace the StackedObjectProxy ourselves manually.
        environ = pylons.request.environ
        environ['pylons.pylons'].translator = translator
        if 'paste.registry' in environ:
            environ['paste.registry'].replace(pylons.translator,
                                              translator)


def get_lang() -> str:
=======
def get_lang():
>>>>>>> c1bce7f6
    ''' Returns the current language. Based on babel.i18n.get_lang but
    works when set_lang has not been run (i.e. still in English). '''
    if is_flask_request():
        from ckan.config.middleware.flask_app import get_locale
        return get_locale()
    return 'en'


def set_lang(language_code: str) -> None:
    ''' Wrapper to pylons call '''
    if language_code in non_translated_locals():
        language_code = config.get('ckan.locale_default', 'en')


def _get_js_translation_entries(filename: str) -> Set[str]:
    '''
    Extract IDs of PO entries that are used in JavaScript files.

    :param filename: PO filename
    :type filename: string
    :return: The IDs of those entries which occur in a ``*.js`` file
    :rtype: set
    '''
    js_entries = set()
    for entry in polib.pofile(filename):
        if entry.obsolete:
            continue
        for occ in entry.occurrences:
            if occ[0].endswith(u'.js'):
                js_entries.add(entry.msgid)
    return js_entries


def _build_js_translation(
        lang: str, source_filenames: List[str],
        entries: Set[Any], dest_filename: str):
    '''
    Build JavaScript translations for a single language.

    Collects translations for a language from several PO files and
    stores the entries in a JSON file.

    :param lang: Language code
    :type lang: string
    :param source_filenames: Filenames of PO files
    :type source_filenames: List of strings
    :param entries: List of entry IDs. Only entries whose IDs are in
                    this list are exported.
    :type entries: List of strings
    :param dest_filename: Output filename
    '''
    pos = [polib.pofile(fn) for fn in source_filenames]

    result = {}
    result[u''] = {}
    result[u''][u'plural-forms'] = pos[0].metadata[u'Plural-Forms']
    result[u''][u'lang'] = lang
    result[u''][u'domain'] = u'ckan'

    for po in pos:
        for entry in po:
            if entry.msgid not in entries:
                continue
            if entry.msgstr:
                result[entry.msgid] = [None, entry.msgstr]
            elif entry.msgstr_plural:
                plural = result[entry.msgid] = [entry.msgid_plural]
                ordered_plural = sorted(
                    entry.msgstr_plural.items())  # type: ignore
                for order, msgstr in ordered_plural:
                    plural.append(msgstr)
    with open(dest_filename, u'w') as f:
        s = json.dumps(result, sort_keys=True, indent=2, ensure_ascii=False)
        f.write(six.ensure_str(s))


def build_js_translations() -> None:
    '''
    Build JavaScript translation files.

    Takes the PO files from CKAN and from plugins that implement
    ``ITranslation`` and creates corresponding JS translation files in
    ``ckan.i18n_directory``. These include only those translation
    strings that are actually used in JS files.
    '''
    log.debug(u'Generating JavaScript translations')
    ckan_i18n_dir = get_ckan_i18n_dir()
    # Collect all language codes (an extension might add support for a
    # language that isn't supported by CKAN core, yet).
    langs = set()
    i18n_dirs: Dict[str, str] = collections.OrderedDict([
        (ckan_i18n_dir, u'ckan')])
    for item in os.listdir(ckan_i18n_dir):
        if os.path.isdir(os.path.join(ckan_i18n_dir, item)):
            langs.add(item)
    for plugin in PluginImplementations(ITranslation):
        langs.update(plugin.i18n_locales())
        i18n_dirs[plugin.i18n_directory()] = plugin.i18n_domain()

    # Find out which translation entries are used in JS files. We use
    # the POT files for that, since they contain all translation entries
    # (even those for which no translation exists, yet).
    js_entries = set()
    for i18n_dir, domain in six.iteritems(i18n_dirs):
        pot_file = os.path.join(i18n_dir, domain + u'.pot')
        if os.path.isfile(pot_file):
            js_entries.update(_get_js_translation_entries(pot_file))

    # Build translations for each language
    for lang in sorted(langs):
        po_files = [
            fn for fn in (
                os.path.join(
                    i18n_dir,
                    lang,
                    u'LC_MESSAGES',
                    domain + u'.po'
                )
                for i18n_dir, domain in six.iteritems(i18n_dirs)
            ) if os.path.isfile(fn)
        ]
        if not po_files:
            continue

        latest = max(os.path.getmtime(fn) for fn in po_files)
        dest_file = os.path.join(_JS_TRANSLATIONS_DIR, lang + u'.js')
        if os.path.isfile(dest_file) and os.path.getmtime(dest_file) > latest:
            log.debug(u'JS translation for "{}" is up to date'.format(lang))
        else:
            log.debug(u'Generating JS translation for "{}"'.format(lang))
            _build_js_translation(lang, po_files, js_entries, dest_file)<|MERGE_RESOLUTION|>--- conflicted
+++ resolved
@@ -55,16 +55,6 @@
 from ckan.plugins import PluginImplementations
 from ckan.plugins.interfaces import ITranslation
 
-<<<<<<< HEAD
-from flask.wrappers import Request
-
-if six.PY2:
-    from pylons import i18n as pylons_i18n
-    import pylons
-
-
-=======
->>>>>>> c1bce7f6
 log = logging.getLogger(__name__)
 
 # Default Portuguese language to Brazilian territory, since
@@ -233,75 +223,18 @@
          locale.variant))
 
 
-<<<<<<< HEAD
-def _set_lang(lang: str):
-    ''' Allows a custom i18n directory to be specified.
-    Creates a fake config file to pass to pylons.i18n.set_lang, which
-    sets the Pylons root path to desired i18n_directory.
-    This is needed as Pylons will only look for an i18n directory in
-    the application root.'''
-    i18n_dir = get_ckan_i18n_dir()
-    if i18n_dir:
-        fake_config = {'pylons.paths': {
-            'root': os.path.dirname(i18n_dir.rstrip('/'))
-        }, 'pylons.package': config['pylons.package']}
-        pylons_i18n.set_lang(
-            lang, pylons_config=fake_config, class_=Translations)
-    else:
-        pylons_i18n.set_lang(lang, class_=Translations)
-
-
 def handle_request(request: Request, tmpl_context: Any) -> str:
-=======
-def handle_request(request, tmpl_context):
->>>>>>> c1bce7f6
     ''' Set the language for the request '''
     lang: str = request.environ.get('CKAN_LANG', '') or \
         config.get('ckan.locale_default', 'en')
     if lang != 'en':
         set_lang(lang)
 
-<<<<<<< HEAD
-    for plugin in PluginImplementations(ITranslation):
-        if lang in plugin.i18n_locales():
-            _add_extra_translations(plugin.i18n_directory(), lang,
-                                    plugin.i18n_domain())
-
-    extra_directory = config.get('ckan.i18n.extra_directory')
-    extra_domain = config.get('ckan.i18n.extra_gettext_domain')
-    extra_locales = aslist(config.get('ckan.i18n.extra_locales', None))
-    if extra_directory and extra_domain and extra_locales:
-        if lang in extra_locales:
-            _add_extra_translations(extra_directory, lang, extra_domain)
-
-=======
->>>>>>> c1bce7f6
     tmpl_context.language = lang
     return lang
 
 
-<<<<<<< HEAD
-def _add_extra_translations(dirname: str, locales: str, domain: str):
-    translator = Translations.load(dirname=dirname, locales=locales,
-                                   domain=domain)
-    try:
-        pylons.translator.merge(translator)
-    except AttributeError:
-        # this occurs when an extension has 'en' translations that
-        # replace the default strings. As set_lang has not been run,
-        # pylons.translation is the NullTranslation, so we have to
-        # replace the StackedObjectProxy ourselves manually.
-        environ = pylons.request.environ
-        environ['pylons.pylons'].translator = translator
-        if 'paste.registry' in environ:
-            environ['paste.registry'].replace(pylons.translator,
-                                              translator)
-
-
 def get_lang() -> str:
-=======
-def get_lang():
->>>>>>> c1bce7f6
     ''' Returns the current language. Based on babel.i18n.get_lang but
     works when set_lang has not been run (i.e. still in English). '''
     if is_flask_request():
