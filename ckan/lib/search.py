import sqlalchemy
import simplejson

from pylons import config

import ckan.model as model
<<<<<<< HEAD
from licenses import LicenseList
from ckan import authz
=======
>>>>>>> 9d46f988

ENABLE_CACHING = bool(config.get('enable_caching', ''))
LIMIT_DEFAULT = 20

if ENABLE_CACHING:
    from pylons import cache
    our_cache = cache.get_cache('search_results', type='dbm')

class SearchOptions:
    # about the search
    q = None
    entity = 'package'
    limit = LIMIT_DEFAULT
    offset = 0
    filter_by_openness = False
    filter_by_downloadable = False

    # about presenting the results
    order_by = 'rank'
    all_fields = False
    return_objects = False

    def __init__(self, kw_dict):
        if not kw_dict.keys():
            raise Exception('no options supplied')

        for k,v in kw_dict.items():
            # Ensure boolean fields are boolean
            if k in ['filter_by_downloadable', 'filter_by_openness', 'all_fields']:
                v = v == 1 or v
            # Ensure integer fields are integer
            if k in ['offset', 'limit']:
                v = int(v)
            # Multiple tags params are added in list
            if hasattr(self, k) and k in ['tags', 'groups']:
                existing_val = getattr(self, k)
                if type(existing_val) == type([]):
                    v = existing_val + [v]
                else:
                    v = [existing_val, v]
            setattr(self, k, v)

    def __str__(self):
        return repr(self.__dict__)

class Search:
    _tokens = [ 'name', 'title', 'notes', 'tags', 'groups', 'author', 'maintainer', 'update_frequency', 'geographic_granularity', 'geographic_coverage', 'temporal_granularity', 'temporal_coverage', 'national_statistic', 'categories', 'precision', 'department', 'agency', 'external_reference']
    # Note: all tokens must be in the search vector (see model/full_search.py)
    _open_licenses = None

    def search(self, query_string):
        '''For the given basic query string, returns query results.'''
        options = SearchOptions({'q':query_string})
        return self.run(options)

    def query(self, options, username=None):
        '''For the given search options, returns a query object.'''
        self._options = options
        general_terms, field_specific_terms = self._parse_query_string()

        if not general_terms and \
           (self._options.entity != 'package' or not field_specific_terms):
            return None

        if self._options.entity == 'package':
            query = authz.Authorizer().authorized_query(username, model.Package)
            query = self._build_package_query(query, general_terms, field_specific_terms)
        elif self._options.entity == 'tag':
            query = self._build_tags_query(general_terms)
        elif self._options.entity == 'group':
            query = authz.Authorizer().authorized_query(username, model.Group)
            query = self._build_groups_query(query, general_terms)
        else:
            # error
            pass
        return query

    def run(self, options, username=None):
        '''For the given search options, returns query results.'''
        query = self.query(options, username)

        self._results = {}
        if not query:
            self._results['results'] = []
            self._results['count'] = 0
            return self._results

        self._run_query(query)
        self._format_results()
        return self._results

    def _parse_query_string(self):
        query_str = self._options.q
        
        # split query into terms
        # format: * double quotes enclose a single term. e.g. "War and Peace"
        #         * field:term or field:"longer term" means search only in that
        #           particular field for that term.
        terms = []
        if query_str:
            inside_quote = False
            buf = ''
            for ch in query_str:
                if ch == ' ' and not inside_quote:
                    if buf:
                        terms.append(buf.strip())
                    buf = ''
                elif ch == '"':
                    inside_quote = not inside_quote
                else:
                    buf += ch
            if buf:
                terms.append(buf)

        # split off field-specific terms
        field_specific_terms = {}
        general_terms = []
        for term in terms:
            
            # Look for 'token:'
            token = None
            colon_pos = term.find(':')
            if colon_pos != -1:
                token = term[:colon_pos]
                if token in self._tokens:
                    term = term[colon_pos+1:]
                    if term:
                        if not field_specific_terms.has_key(token):
                            field_specific_terms[token] = []
                        field_specific_terms[token].append(term)
                else:
                    general_terms.append(term)
            else:
                general_terms.append(term)

        # add field-specific terms that have come in via the options
        for token in self._tokens:
            if self._options.__dict__.has_key(token):
                field_specific_terms[token] = getattr(self._options, token)

        # special case - 'tags:' becomes a general term when searching
        # tag entities.
        if self._options.entity == 'tag' and field_specific_terms.has_key(u'tags'):
            general_terms.extend(field_specific_terms[u'tags'])
        
        
        return general_terms, field_specific_terms

    def _build_package_query(self, authorized_package_query,
                             general_terms, field_specific_terms):
        make_like = lambda x,y: x.ilike('%' + y + '%')
        query = authorized_package_query
        query = query.filter(model.package_search_table.c.package_id==model.Package.id)

        # Full search by general_terms (and field specific terms but not by field)
        terms_set = set()
        for term_list in field_specific_terms.values():
            if isinstance(term_list, (list, tuple)):
                for term in term_list:
                    terms_set.add(term)
            else:
                terms_set.add(term_list)
        for term in general_terms:
            terms_set.add(term)
        all_terms = ' '.join(terms_set)
        query = query.filter('package_search.search_vector '\
                                       '@@ plainto_tsquery(:terms)')
        query = query.params(terms=all_terms)
            
        # Filter by field_specific_terms
        for field, terms in field_specific_terms.items():
            if isinstance(terms, (str, unicode)):
                terms = terms.split()
            if field in ('tags', 'groups'):
                query = self._filter_by_tags_or_groups(field, query, terms)
            elif hasattr(model.Package, field):
                for term in terms:
                    model_attr = getattr(model.Package, field)
                    query = query.filter(make_like(model_attr, term))
            else:
                query = self._filter_by_extra(field, query, terms)

        # Filter for options
        if self._options.filter_by_downloadable:
            query = query.join('resources', aliased=True).\
                    filter(sqlalchemy.and_(
                model.PackageResource.state==model.State.ACTIVE,
                model.PackageResource.package_id==model.Package.id))
        if self._options.filter_by_openness:
            if self._open_licenses is None:
                self._update_open_licenses()
            query = query.filter(model.Package.license_id.in_(self._open_licenses))
        if self._options.order_by:
            if self._options.order_by == 'rank':
                query = query.add_column(sqlalchemy.func.ts_rank_cd(sqlalchemy.text('package_search.search_vector'), sqlalchemy.func.plainto_tsquery(all_terms)))
                query = query.order_by(sqlalchemy.text('ts_rank_cd_1 DESC'))
            elif hasattr(model.Package, self._options.order_by):
                model_attr = getattr(model.Package, self._options.order_by)
                query = query.order_by(model_attr)
            else:
                # TODO extras
                raise NotImplemented

        query = query.distinct()
        return query

    def _build_tags_query(self, general_terms):
        query = model.Session.query(model.Tag)
        for term in general_terms:
            query = query.filter(model.Tag.name.contains(term.lower()))
        return query

    def _build_groups_query(self, authorized_package_query, general_terms):
        query = authorized_package_query
        for term in general_terms:
            query = query.filter(model.Group.name.contains(term.lower()))
        return query

    def _run_query(self, query):
        # Run the query
        self._results['count'] = query.count()
        query = query.offset(self._options.offset)
        query = query.limit(self._options.limit)

        results = []
        for result in query:
            if isinstance(result, tuple) and isinstance(result[0], model.DomainObject):
                # This is the case for order_by rank due to the add_column.
                results.append(result[0])
            else:
                results.append(result)
        self._results['results'] = results

    def _filter_by_tags_or_groups(self, field, query, value_list):
        for name in value_list:
            if field == 'tags':
                tag = model.Tag.by_name(name.strip(), autoflush=False)
                if tag:
                    tag_id = tag.id
                    # need to keep joining for each filter
                    # tag should be active hence state_id requirement
                    query = query.join('package_tags', aliased=True).filter(sqlalchemy.and_(
                        model.PackageTag.state==model.State.ACTIVE,
                        model.PackageTag.tag_id==tag_id))
                else:
                    # unknown tag, so torpedo search
                    query = query.filter(model.PackageTag.tag_id==u'\x130')
            elif field == 'groups':
                group = model.Group.by_name(name.strip(), autoflush=False)
                if group:
                    group_id = group.id
                    # need to keep joining for each filter
                    query = query.join('groups', aliased=True).filter(
                        model.Group.id==group_id)
                else:
                    # unknown group, so torpedo search
                    query = query.filter(model.Group.id==u'-1')
                    
        return query
    
    def _filter_by_extra(self, field, query, terms):
        make_like = lambda x,y: x.ilike('%' + y + '%')
        value = '%'.join(terms)
        query = query.join('_extras', aliased=True).filter(
            sqlalchemy.and_(
              model.PackageExtra.state==model.State.ACTIVE,
              model.PackageExtra.key==unicode(field),
            )).filter(make_like(model.PackageExtra.value, value))
        return query
        
    def _update_open_licenses(self):  # Update, or init?
        self._open_licenses = []
        for license in model.Package.get_license_register().values():
            if license and license.isopen():
                self._open_licenses.append(license.id)

    def _format_results(self):
        if not self._options.return_objects:
            if self._options.all_fields:
                results = []
                for entity in self._results['results']:
                    if ENABLE_CACHING:
                        cachekey = u'%s-%s' % (unicode(str(type(entity))), entity.id)
                        result = our_cache.get_value(key=cachekey,
                                createfunc=lambda: entity.as_dict(), expiretime=3600)
                    else:
                        result = entity.as_dict()
                    results.append(result)
                self._results['results'] = results
            else:
                self._results['results'] = [entity.name for entity in self._results['results']]
 <|MERGE_RESOLUTION|>--- conflicted
+++ resolved
@@ -4,11 +4,8 @@
 from pylons import config
 
 import ckan.model as model
-<<<<<<< HEAD
-from licenses import LicenseList
+
 from ckan import authz
-=======
->>>>>>> 9d46f988
 
 ENABLE_CACHING = bool(config.get('enable_caching', ''))
 LIMIT_DEFAULT = 20
