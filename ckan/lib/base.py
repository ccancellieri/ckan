--- conflicted
+++ resolved
@@ -191,8 +191,6 @@
         # This also improves the cachability of our pages as cookies
         # prevent proxy servers from caching content unless they have
         # been configured to ignore them.
-<<<<<<< HEAD
-=======
         # we do not want to clear cookies when setting the user lang
         if not environ.get('PATH_INFO').startswith('/user/set_lang'):
             for cookie in request.cookies:
@@ -216,24 +214,7 @@
                 # Remove auth_tkt repoze.who cookie if user not logged in.
                 elif cookie == 'auth_tkt' and not session.id:
                     response.delete_cookie(cookie)
->>>>>>> b9d950fc
-
-        # we need to be careful with the /user/set_lang/ URL as this
-        # creates a cookie.
-        if not environ.get('HTTP_PATH', '').startswith('/user/set_lang/'):
-            for cookie in request.cookies:
-                if cookie.startswith('ckan') and cookie not in ['ckan']:
-                    response.delete_cookie(cookie)
-                # Remove the ckan session cookie if not used e.g. logged out
-                elif cookie == 'ckan' and not c.user and not h.are_there_flash_messages():
-                    if session.id:
-                        if not session.get('lang'):
-                            session.delete()
-                    else:
-                        response.delete_cookie(cookie)
-                # Remove auth_tkt repoze.who cookie if user not logged in.
-                elif cookie == 'auth_tkt' and not session.id:
-                    response.delete_cookie(cookie)
+
         try:
             return WSGIController.__call__(self, environ, start_response)
         finally:
