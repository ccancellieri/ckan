# encoding: utf-8

'''Helper functions

Consists of functions to typically be used within templates, but also
available to Controllers. This module is available to templates as 'h'.
'''
import email.utils
import datetime
import logging
import re
import os
import pytz
import tzlocal
import pprint
import copy
import uuid
import functools

from collections import defaultdict
from typing import (
    Any, Callable, List, Match, NoReturn, cast,
    Dict, Iterable, Optional, Tuple, TypeVar, Union)

import dominate.tags as dom_tags
from markdown import markdown
from bleach import clean as bleach_clean, ALLOWED_TAGS, ALLOWED_ATTRIBUTES
from ckan.common import asbool, config
from flask import redirect as _flask_redirect, Response
from flask import _request_ctx_stack  # type: ignore
from flask import url_for as _flask_default_url_for
from werkzeug.routing import BuildError as FlaskRouteBuildError
from ckan.lib import i18n

import six
from six import string_types, text_type
from six.moves.urllib.parse import (  # type: ignore
    urlencode, quote, unquote, urlparse, urlunparse
)
from six.moves import map  # type: ignore
import jinja2

import ckan.config
import ckan.exceptions
import ckan.model as model
import ckan.lib.formatters as formatters
import ckan.lib.maintain as maintain
import ckan.lib.datapreview as datapreview
import ckan.logic as logic
import ckan.lib.uploader as uploader
import ckan.authz as authz
import ckan.plugins as p
import ckan

from ckan.lib.pagination import Page
from ckan.common import _, ungettext, c, g, request, session, json
from ckan.lib.webassets_tools import include_asset, render_assets
from markupsafe import Markup, escape
from ckan.types import Context

T = TypeVar("T")
Helper = TypeVar("Helper", bound=Callable[..., Any])

log = logging.getLogger(__name__)

DEFAULT_FACET_NAMES = u'organization groups tags res_format license_id'

MARKDOWN_TAGS = set([
    'del', 'dd', 'dl', 'dt', 'h1', 'h2',
    'h3', 'img', 'kbd', 'p', 'pre', 's',
    'sup', 'sub', 'strike', 'br', 'hr'
]).union(ALLOWED_TAGS)

MARKDOWN_ATTRIBUTES = copy.deepcopy(ALLOWED_ATTRIBUTES)
MARKDOWN_ATTRIBUTES.setdefault('img', []).extend(['src', 'alt', 'title'])

LEGACY_ROUTE_NAMES = {
    'home': 'home.index',
    'about': 'home.about',
    'search': 'dataset.search',
    'dataset_read': 'dataset.read',
    'dataset_activity': 'dataset.activity',
    'dataset_groups': 'dataset.groups',
    'group_index': 'group.index',
    'group_about': 'group.about',
    'group_read': 'group.read',
    'group_activity': 'group.activity',
    'organizations_index': 'organization.index',
    'organization_activity': 'organization.activity',
    'organization_read': 'organization.read',
    'organization_about': 'organization.about',
}


class HelperAttributeDict(Dict[str, Callable[..., Any]]):
    def __missing__(self, key: str) -> NoReturn:
        raise ckan.exceptions.HelperError(
            'Helper \'{key}\' has not been defined.'.format(
                key=key
            )
        )

    def __getattr__(self, key: str) -> Callable[..., Any]:
        try:
            return self[key]
        except ckan.exceptions.HelperError as e:
            raise AttributeError(e)


# Builtin helper functions.
_builtin_functions: Dict[str, Callable[..., Any]] = {}
helper_functions = HelperAttributeDict()


class literal(Markup):
    """Represents an HTML literal.

    """
    __slots__ = ()

    @classmethod
    def escape(cls, s: Optional[str]) -> Markup:
        if s is None:
            return Markup(u"")
        return super(literal, cls).escape(s)


def core_helper(f: Helper, name: Optional[str] = None) -> Helper:
    """
    Register a function as a builtin helper method.
    """
    def _get_name(func_or_class: Union[Callable[..., Any], type]):
        # Handles both methods and class instances.
        try:
            return func_or_class.__name__
        except AttributeError:
            return func_or_class.__class__.__name__

    _builtin_functions[name or _get_name(f)] = f
    return f


def _is_chained_helper(func: Callable[..., Any]) -> bool:
    return getattr(func, 'chained_helper', False)


<<<<<<< HEAD
def chained_helper(func: Helper) -> Helper:
    """Decorator function allowing helper functions to be chained.
    """
    func.chained_helper = True  # type: ignore
=======
def chained_helper(func):
    '''Decorator function allowing helper functions to be chained.

    This chain starts with the first chained helper to be registered and
    ends with the original helper (or a non-chained plugin override
    version). Chained helpers must accept an extra parameter,
    specifically the next helper in the chain, for example::

            helper(next_helper, *args, **kwargs).

    The chained helper function may call the next_helper function,
    optionally passing different values, handling exceptions,
    returning different values and/or raising different exceptions
    to the caller.

    Usage::

        from ckan.plugins.toolkit import chained_helper

        @chained_helper
        def ckan_version(next_func, **kw):

            return next_func(**kw)

    :param func: chained helper function
    :type func: callable

    :returns: chained helper function
    :rtype: callable

    '''
    func.chained_helper = True
>>>>>>> 3bca4749
    return func


def _datestamp_to_datetime(datetime_: Any) -> Optional[datetime.datetime]:
    ''' Converts a datestamp to a datetime.  If a datetime is provided it
    just gets returned.

    :param datetime_: the timestamp
    :type datetime_: string or datetime

    :rtype: datetime
    '''
    if isinstance(datetime_, string_types):
        try:
            datetime_ = date_str_to_datetime(datetime_)
        except TypeError:
            return None
        except ValueError:
            return None
    # check we are now a datetime
    if not isinstance(datetime_, datetime.datetime):
        return None

    if datetime_.tzinfo is not None:
        return datetime_

    # all dates are considered UTC internally,
    # change output if `ckan.display_timezone` is available
    datetime_ = datetime_.replace(tzinfo=pytz.utc)
    datetime_ = datetime_.astimezone(get_display_timezone())

    return datetime_


@core_helper
def redirect_to(*args: Any, **kw: Any) -> Response:
    '''Issue a redirect: return an HTTP response with a ``302 Moved`` header.

    This is a wrapper for :py:func:`flask.redirect` that maintains the
    user's selected language when redirecting.

    The arguments to this function identify the route to redirect to, they're
    the same arguments as :py:func:`ckan.plugins.toolkit.url_for` accepts,
    for example::

        import ckan.plugins.toolkit as toolkit

        # Redirect to /dataset/my_dataset.
        return toolkit.redirect_to('dataset.read',
                            id='my_dataset')

    Or, using a named route::

        return toolkit.redirect_to('dataset.read', id='changed')

    If given a single string as argument, this redirects without url parsing

        return toolkit.redirect_to('http://example.com')
        return toolkit.redirect_to('/dataset')
        return toolkit.redirect_to('/some/other/path')

    '''
    if are_there_flash_messages():
        kw['__no_cache__'] = True

    # Routes router doesn't like unicode args
    uargs = [str(arg) if isinstance(arg, text_type) else arg for arg in args]

    _url = ''
    skip_url_parsing = False
    parse_url = kw.pop('parse_url', False)
    if uargs and len(uargs) == 1 and isinstance(uargs[0], string_types) \
            and (uargs[0].startswith('/') or is_url(uargs[0])) \
            and parse_url is False:
        skip_url_parsing = True
        _url = uargs[0]

    if skip_url_parsing is False:
        _url = url_for(*uargs, **kw)

    if _url.startswith('/'):
        _url = str(config['ckan.site_url'].rstrip('/') + _url)

    return cast(Response, _flask_redirect(_url))


@maintain.deprecated('h.url is deprecated please use h.url_for', since='2.6.0')
@core_helper
def url(*args: Any, **kw: Any) -> str:
    '''
    Deprecated: please use `url_for` instead
    '''
    return url_for(*args, **kw)


@core_helper
def get_site_protocol_and_host() -> Union[Tuple[str, str], Tuple[None, None]]:
    '''Return the protocol and host of the configured `ckan.site_url`.
    This is needed to generate valid, full-qualified URLs.

    If `ckan.site_url` is set like this::

        ckan.site_url = http://example.com

    Then this function would return a tuple `('http', 'example.com')`
    If the setting is missing, `(None, None)` is returned instead.

    '''
    site_url = config.get('ckan.site_url', None)
    if site_url is not None:
        parsed_url = urlparse(site_url)
        return (parsed_url.scheme, parsed_url.netloc)
    return (None, None)


def _get_auto_flask_context():
    '''
    Provides a Flask test request context if we are outside the context
    of a web request (tests or CLI)
    '''

    from ckan.config.middleware import _internal_test_request_context

    # This is a normal web request, there is a request context present
    if _request_ctx_stack.top:
        return None

    # We are outside a web request. A test web application was created
    # (and with it a test request context with the relevant configuration)
    if _internal_test_request_context:
        return _internal_test_request_context

    from ckan.tests.pytest_ckan.ckan_setup import _tests_test_request_context
    if _tests_test_request_context:
        return _tests_test_request_context


@core_helper
def url_for(*args: Any, **kw: Any) -> str:
    '''Return the URL for an endpoint given some parameters.

    This is a wrapper for :py:func:`flask.url_for`
    and :py:func:`routes.url_for` that adds some extra features that CKAN
    needs.

    To build a URL for a Flask view, pass the name of the blueprint and the
    view function separated by a period ``.``, plus any URL parameters::

        url_for('api.action', ver=3, logic_function='status_show')
        # Returns /api/3/action/status_show

    For a fully qualified URL pass the ``_external=True`` parameter. This
    takes the ``ckan.site_url`` and ``ckan.root_path`` settings into account::

        url_for('api.action', ver=3, logic_function='status_show',
                _external=True)
        # Returns http://example.com/api/3/action/status_show

    URLs built by Pylons use the Routes syntax::

        url_for(controller='my_ctrl', action='my_action', id='my_dataset')
        # Returns '/dataset/my_dataset'

    Or, using a named route::

        url_for('dataset.read', id='changed')
        # Returns '/dataset/changed'

    Use ``qualified=True`` for a fully qualified URL when targeting a Pylons
    endpoint.

    For backwards compatibility, an effort is made to support the Pylons syntax
    when building a Flask URL, but this support might be dropped in the future,
    so calls should be updated.
    '''
    # Get the actual string code for the locale
    locale = kw.pop('locale', None)
    if locale and isinstance(locale, i18n.Locale):
        locale = i18n.get_identifier_from_locale_class(locale)

    # remove __ckan_no_root and add after to not pollute url
    no_root = kw.pop('__ckan_no_root', False)

    # All API URLs generated should provide the version number
    if kw.get('controller') == 'api' or args and args[0].startswith('api.'):
        ver = kw.get('ver')
        if not ver:
            raise Exception('API URLs must specify the version (eg ver=3)')

    _auto_flask_context = _get_auto_flask_context()
    try:
        if _auto_flask_context:
            _auto_flask_context.push()

        # First try to build the URL with the Flask router
        # Temporary mapping for pylons to flask route names
        if len(args):
            args = (map_pylons_to_flask_route_name(args[0]),)
        my_url = _url_for_flask(*args, **kw)

    except FlaskRouteBuildError:
        raise
    finally:
        if _auto_flask_context:
            _auto_flask_context.pop()

    # Add back internal params
    kw['__ckan_no_root'] = no_root

    # Rewrite the URL to take the locale and root_path into account
    return _local_url(my_url, locale=locale, **kw)


def _url_for_flask(*args: Any, **kw: Any) -> str:
    '''Build a URL using the Flask router

    This function should not be called directly, use ``url_for`` instead

    This function tries to support the Pylons syntax for ``url_for`` and adapt
    it to the Flask one, eg::

        # Pylons
        url_for(controller='api', action='action', ver=3, qualified=True)

        # Flask
        url_for('api.action', ver=3, _external=True)


    Raises :py:exception:`werkzeug.routing.BuildError` if it couldn't
    generate a URL.
    '''
    if (len(args) and '_' in args[0]
            and '.' not in args[0]
            and not args[0].startswith('/')):
        # Try to translate Python named routes to Flask endpoints
        # eg `dataset_new` -> `dataset.new`
        args = (args[0].replace('_', '.', 1), )
    elif kw.get('controller') and kw.get('action'):
        # If `controller` and `action` are passed, build a Flask endpoint
        # from them
        # eg controller='user', action='login' -> 'user.login'
        args = ('{0}.{1}'.format(kw.pop('controller'), kw.pop('action')),)

    # Support Pylons' way of asking for full URLs

    external = kw.pop('_external', False) or kw.pop('qualified', False)

    # The API routes used to require a slash on the version number, make sure
    # we remove it
    if (args and args[0].startswith('api.') and
            isinstance(kw.get('ver'), string_types) and
            kw['ver'].startswith('/')):
        kw['ver'] = kw['ver'].replace('/', '')

    # Try to build the URL with flask.url_for
    try:
        my_url = _flask_default_url_for(*args, **kw)
    except FlaskRouteBuildError:
        # Check if this a relative path
        if len(args) and args[0].startswith('/'):
            my_url = args[0]
            if request.environ.get('SCRIPT_NAME'):
                my_url = request.environ['SCRIPT_NAME'] + my_url
            kw.pop('host', None)
            kw.pop('protocol', None)
            if kw:
                my_url += '?'
                query_args = []
                for key, val in kw.items():
                    if isinstance(val, (list, tuple)):
                        for value in val:
                            query_args.append(
                                u'{}={}'.format(quote(key), quote(value)))
                    else:
                        query_args.append(
                            u'{}={}'.format(quote(key), quote(val)))
                my_url += '&'.join(query_args)
        else:
            raise

    if external:
        # Don't rely on the host generated by Flask, as SERVER_NAME might not
        # be set or might be not be up to date (as in tests changing
        # `ckan.site_url`). Contrary to the Routes mapper, there is no way in
        # Flask to pass the host explicitly, so we rebuild the URL manually
        # based on `ckan.site_url`, which is essentially what we did on Pylons
        protocol, host = get_site_protocol_and_host()
        # these items cannot be empty because CKAN won't start otherwise
        assert (protocol, host) != (None, None)
        parts = urlparse(my_url)
        my_url = urlunparse((protocol, host, parts.path, parts.params,
                             parts.query, parts.fragment))

    return my_url


@core_helper
def url_for_static(*args: Any, **kw: Any) -> str:
    '''Returns the URL for static content that doesn't get translated (eg CSS)

    It'll raise CkanUrlException if called with an external URL

    This is a wrapper for :py:func:`routes.url_for`
    '''
    if args:
        url = urlparse(args[0])
        url_is_external = (url.scheme != '' or url.netloc != '')
        if url_is_external:
            CkanUrlException = ckan.exceptions.CkanUrlException
            raise CkanUrlException('External URL passed to url_for_static()')
    return url_for_static_or_external(*args, **kw)


@core_helper
def url_for_static_or_external(*args: Any, **kw: Any) -> str:
    '''Returns the URL for static content that doesn't get translated (eg CSS),
    or external URLs
    '''
    def fix_arg(arg: Any):
        url = urlparse(str(arg))
        url_is_relative = (url.scheme == '' and url.netloc == '' and
                           not url.path.startswith('/'))
        if url_is_relative:
            return False, '/' + url.geturl()

        return bool(url.scheme), url.geturl()

    if args:
        is_external, fixed_url = fix_arg(args[0])
        if is_external:
            return fixed_url
        args = (fixed_url, ) + args[1:]
    if kw.get('qualified', False):
        kw['protocol'], kw['host'] = get_site_protocol_and_host()
    kw['locale'] = 'default'
    return url_for(*args, **kw)


@core_helper
def is_url(*args: Any, **kw: Any) -> bool:
    '''
    Returns True if argument parses as a http, https or ftp URL
    '''
    if not args:
        return False
    try:
        url = urlparse(args[0])
    except ValueError:
        return False

    default_valid_schemes = ('http', 'https', 'ftp')

    valid_schemes = config.get('ckan.valid_url_schemes', '').lower().split()

    return url.scheme in (valid_schemes or default_valid_schemes)


def _local_url(url_to_amend: str, **kw: Any):
    # If the locale keyword param is provided then the url is rewritten
    # using that locale .If return_to is provided this is used as the url
    # (as part of the language changing feature).
    # A locale of default will not add locale info to the url.

    default_locale = False
    locale = kw.pop('locale', None)
    no_root = kw.pop('__ckan_no_root', False)
    allowed_locales = ['default'] + i18n.get_locales()
    if locale and locale not in allowed_locales:
        locale = None

    _auto_flask_context = _get_auto_flask_context()

    if _auto_flask_context:
        _auto_flask_context.push()

    if locale:
        if locale == 'default':
            default_locale = True
    else:
        try:
            locale = request.environ.get('CKAN_LANG')
            default_locale = request.environ.get('CKAN_LANG_IS_DEFAULT', True)
        except TypeError:
            default_locale = True

    root = ''
    if kw.get('qualified', False) or kw.get('_external', False):
        # if qualified is given we want the full url ie http://...
        protocol, host = get_site_protocol_and_host()

        parts = urlparse(
            _flask_default_url_for('home.index', _external=True)
        )

        path = parts.path.rstrip('/')
        root = urlunparse(
            (protocol, host, path,
                parts.params, parts.query, parts.fragment))

    if _auto_flask_context:
        _auto_flask_context.pop()

    # ckan.root_path is defined when we have none standard language
    # position in the url
    root_path = config.get('ckan.root_path', None)
    if root_path:
        # FIXME this can be written better once the merge
        # into the ecportal core is done - Toby
        # we have a special root specified so use that
        if default_locale:
            root_path = re.sub('/{{LANG}}', '', root_path)
        else:
            root_path = re.sub('{{LANG}}', str(locale), root_path)
        # make sure we don't have a trailing / on the root
        if root_path[-1] == '/':
            root_path = root_path[:-1]
    else:
        if default_locale:
            root_path = ''
        else:
            root_path = '/' + str(locale)

    url_path = url_to_amend[len(root):]
    url = '%s%s%s' % (root, root_path, url_path)

    # stop the root being added twice in redirects
    if no_root and url_to_amend.startswith(root):
        url = url_to_amend[len(root):]
        if not default_locale:
            url = '/%s%s' % (locale, url)

    if url == '/packages':
        error = 'There is a broken url being created %s' % kw
        raise ckan.exceptions.CkanUrlException(error)

    return url


@core_helper
def url_is_local(url: str) -> bool:
    '''Returns True if url is local'''
    if not url or url.startswith('//'):
        return False
    parsed = urlparse(url)
    if parsed.scheme:
        domain = urlparse(url_for('/', qualified=True)).netloc
        if domain != parsed.netloc:
            return False
    return True


@core_helper
def full_current_url() -> str:
    ''' Returns the fully qualified current url (eg http://...) useful
    for sharing etc '''
    return (url_for(request.environ['CKAN_CURRENT_URL'], qualified=True))


@core_helper
def current_url() -> str:
    ''' Returns current url unquoted'''
    return unquote(request.environ['CKAN_CURRENT_URL'])


@core_helper
def lang() -> Optional[str]:
    ''' Return the language code for the current locale eg `en` '''
    return request.environ.get('CKAN_LANG')


@core_helper
def ckan_version() -> str:
    '''Return CKAN version'''
    return ckan.__version__


@core_helper
def lang_native_name(lang_: Optional[str] = None) -> Optional[str]:
    ''' Return the language name currently used in it's localised form
        either from parameter or current environ setting'''
    name = lang_ or lang()
    if not name:
        return None
    locale = i18n.get_locales_dict().get(name)
    if locale:
        return locale.display_name or locale.english_name
    return name


@core_helper
def is_rtl_language() -> bool:
    return lang() in config.get('ckan.i18n.rtl_languages',
                                'he ar fa_IR').split()


@core_helper
def get_rtl_css() -> str:
    return config.get('ckan.i18n.rtl_css', '/base/css/main-rtl.css')


class Message(object):
    '''A message returned by ``Flash.pop_messages()``.

    Converting the message to a string returns the message text. Instances
    also have the following attributes:

    * ``message``: the message text.
    * ``category``: the category specified when the message was created.
    '''

    def __init__(self, category: str, message: str, allow_html: bool) -> None:
        self.category = category
        self.message = message
        self.allow_html = allow_html

    def __str__(self):
        return self.message

    __unicode__ = __str__

    def __html__(self):
        if self.allow_html:
            return self.message
        else:
            return escape(self.message)


FlashMessage = Any


class _Flash(object):

    # List of allowed categories.  If None, allow any category.
    categories = ["", "alert-info", "alert-error", "alert-success"]

    # Default category if none is specified.
    default_category = ""

    def __init__(self,
                 session_key: str = "flash",
                 categories: Optional[List[str]] = None,
                 default_category: Optional[str] = None) -> None:
        self.session_key = session_key
        if categories is not None:
            self.categories = categories
        if default_category is not None:
            self.default_category = default_category
        if self.categories and self.default_category not in self.categories:
            raise ValueError("unrecognized default category %r"
                             % (self.default_category, ))

    def __call__(self,
                 message: FlashMessage,
                 category: Optional[str] = None,
                 ignore_duplicate: bool = False,
                 allow_html: bool = False):
        if not category:
            category = self.default_category
        elif self.categories and category not in self.categories:
            raise ValueError("unrecognized category %r" % (category, ))
        # Don't store Message objects in the session, to avoid unpickling
        # errors in edge cases.
        new_message_tuple = (category, message, allow_html)
        messages = session.setdefault(self.session_key, [])
        # ``messages`` is a mutable list, so changes to the local variable are
        # reflected in the session.
        if ignore_duplicate:
            for i, m in enumerate(messages):
                if m[1] == message:
                    if m[0] != category:
                        messages[i] = new_message_tuple
                        session.save()
                    return  # Original message found, so exit early.
        messages.append(new_message_tuple)
        session.save()

    def pop_messages(self) -> List[Message]:
        messages = session.pop(self.session_key, [])
        # only save session if it has changed
        if messages:
            session.save()
        return [Message(*m) for m in messages]

    def are_there_messages(self) -> bool:
        return bool(session.get(self.session_key))


flash = _Flash()
# this is here for backwards compatability
_flash = flash


@core_helper
def flash_notice(message: FlashMessage, allow_html: bool = False) -> None:
    ''' Show a flash message of type notice '''
    flash(message, category='alert-info', allow_html=allow_html)


@core_helper
def flash_error(message: FlashMessage, allow_html: bool = False) -> None:
    ''' Show a flash message of type error '''
    flash(message, category='alert-error', allow_html=allow_html)


@core_helper
def flash_success(message: FlashMessage, allow_html: bool = False) -> None:
    ''' Show a flash message of type success '''
    flash(message, category='alert-success', allow_html=allow_html)


@core_helper
def are_there_flash_messages() -> bool:
    ''' Returns True if there are flash messages for the current user '''
    return flash.are_there_messages()


def _link_active(kwargs: Any) -> bool:
    ''' creates classes for the link_to calls '''
    blueprint, endpoint = p.toolkit.get_endpoint()

    highlight_controllers = kwargs.get('highlight_controllers', [])
    if highlight_controllers and blueprint in highlight_controllers:
        return True

    return (kwargs.get('controller') == blueprint and
            kwargs.get('action') == endpoint)


def _link_to(text: str, *args: Any, **kwargs: Any) -> Markup:
    '''Common link making code for several helper functions'''
    assert len(args) < 2, 'Too many unnamed arguments'

    def _link_class(kwargs: Dict[str, Any]):
        ''' creates classes for the link_to calls '''
        suppress_active_class = kwargs.pop('suppress_active_class', False)
        if not suppress_active_class and _link_active(kwargs):
            active = ' active'
        else:
            active = ''
        kwargs.pop('highlight_actions', '')
        return kwargs.pop('class_', '') + active or None

    def _create_link_text(text: str, **kwargs: Any):
        ''' Update link text to add a icon or span if specified in the
        kwargs '''
        if kwargs.pop('inner_span', None):
            text = literal('<span>') + text + literal('</span>')
        if icon:
            text = literal('<i class="fa fa-%s"></i> ' % icon) + text
        return text

    icon = kwargs.pop('icon', None)
    cls = _link_class(kwargs)
    return link_to(
        _create_link_text(text, **kwargs),
        url_for(*args, **kwargs),
        cls=cls
    )


def _preprocess_dom_attrs(attrs: Dict[str, Any]) -> Dict[str, Any]:
    """Strip leading underscore from keys of dict.

    This hack was used in `webhelpers` library for some attributes,
    like `class` that cannot be used because it special meaning in
    Python.
    """
    return {
        key.rstrip('_'): value
        for key, value in attrs.items()
        if value is not None
    }


def _make_safe_id_component(idstring: str) -> str:
    """Make a string safe for including in an id attribute.

    The HTML spec says that id attributes 'must begin with
    a letter ([A-Za-z]) and may be followed by any number
    of letters, digits ([0-9]), hyphens ("-"), underscores
    ("_"), colons (":"), and periods (".")'. These regexps
    are slightly over-zealous, in that they remove colons
    and periods unnecessarily.

    Whitespace is transformed into underscores, and then
    anything which is not a hyphen or a character that
    matches \\w (alphanumerics and underscore) is removed.

    """
    # Transform all whitespace to underscore
    idstring = re.sub(r'\s', "_", '%s' % idstring)
    # Remove everything that is not a hyphen or a member of \w
    idstring = re.sub(r'(?!-)\W', "", idstring).lower()
    return idstring


def _input_tag(
        type: str, name: str, value: Optional[str] = None,
        id: Optional[str] = None, **attrs: Any):
    attrs = _preprocess_dom_attrs(attrs)
    attrs.update(type=type, name=name, value=value)
    if u"id" not in attrs:
        attrs[u"id"] = id if id else _make_safe_id_component(name)

    return dom_tags.input_(**attrs)


@core_helper
def link_to(label: str, url: str, **attrs: Any) -> Markup:
    attrs = _preprocess_dom_attrs(attrs)
    attrs['href'] = url
    if label == '' or label is None:
        label = url
    return literal(str(dom_tags.a(label, **attrs)))


@maintain.deprecated(u'h.submit is deprecated. '
                     u'Use h.literal(<markup or dominate.tags>) instead.',
                     since=u'2.9.0')
@core_helper
def submit(name: str, value: Optional[str] = None,
           id: Optional[str] = None, **attrs: Any) -> Markup:
    """Create a submit field.

    Deprecated: Use h.literal(<markup or dominate.tags>) instead.
    """
    return literal(str(_input_tag(u"submit", name, value, id, **attrs)))


@core_helper
def nav_link(text: str, *args: Any, **kwargs: Any) -> Union[Markup, str]:
    '''
    :param class_: pass extra class(es) to add to the ``<a>`` tag
    :param icon: name of ckan icon to use within the link
    :param condition: if ``False`` then no link is returned

    '''
    if len(args) > 1:
        raise Exception('Too many unnamed parameters supplied')
    blueprint, endpoint = p.toolkit.get_endpoint()
    if args:
        kwargs['controller'] = blueprint or None
        kwargs['action'] = endpoint or None
    named_route = kwargs.pop('named_route', '')
    if kwargs.pop('condition', True):
        if named_route:
            link = _link_to(text, named_route, **kwargs)
        else:
            link = _link_to(text, **kwargs)
    else:
        link = ''
    return link


@core_helper
def build_nav_main(
    *args: Union[Tuple[str, str], Tuple[str, str, List[str]],
                 Tuple[str, str, List[str], str], ]
) -> Markup:

    """Build a set of menu items.

    Outputs ``<li><a href="...">title</a></li>``

    :param args: tuples of (menu type, title) eg ('login', _('Login')).
        Third item specifies controllers which should be used to
        mark link as active.
        Fourth item specifies auth function to check permissions against.
    :type args: tuple[str, str, Optional[list], Optional[str]]

    :rtype: str
    """
    output: Markup = literal('')
    for item in args:
        padding: Any = (None,) * 4
        menu_item, title, highlight_controllers, auth_function = (
            item + padding)[:4]
        if auth_function and not check_access(auth_function):
            continue
        output += _make_menu_item(menu_item, title,
                                  highlight_controllers=highlight_controllers)
    return output


@core_helper
def build_nav_icon(menu_item: str, title: str, **kw: Any) -> Markup:
    '''Build a navigation item used for example in ``user/read_base.html``.

    Outputs ``<li><a href="..."><i class="icon.."></i> title</a></li>``.

    :param menu_item: the name of the defined menu item defined in
      config/routing as the named route of the same name
    :type menu_item: string
    :param title: text used for the link
    :type title: string
    :param kw: additional keywords needed for creating url eg ``id=...``

    :rtype: HTML literal

    '''
    return _make_menu_item(menu_item, title, **kw)


@core_helper
def build_nav(menu_item: str, title: str, **kw: Any) -> Markup:
    '''Build a navigation item used for example breadcrumbs.

    Outputs ``<li><a href="...">title</a></li>``.

    :param menu_item: the name of the defined menu item defined in
      config/routing as the named route of the same name
    :type menu_item: string
    :param title: text used for the link
    :type title: string
    :param  kw: additional keywords needed for creating url eg ``id=...``

    :rtype: HTML literal

    '''
    return _make_menu_item(menu_item, title, icon=None, **kw)


def map_pylons_to_flask_route_name(menu_item: str):
    '''returns flask routes for old fashioned route names'''
    # Pylons to Flask legacy route names mappings
    mappings = config.get('ckan.legacy_route_mappings')
    if mappings:
        if isinstance(mappings, string_types):
            LEGACY_ROUTE_NAMES.update(json.loads(mappings))
        elif isinstance(mappings, dict):
            LEGACY_ROUTE_NAMES.update(mappings)

    if menu_item in LEGACY_ROUTE_NAMES:
        log.info('Route name "{}" is deprecated and will be removed. '
                 'Please update calls to use "{}" instead'
                 .format(menu_item, LEGACY_ROUTE_NAMES[menu_item]))
    return LEGACY_ROUTE_NAMES.get(menu_item, menu_item)


@core_helper
def build_extra_admin_nav() -> Markup:
    '''Build extra navigation items used in ``admin/base.html`` for values
    defined in the config option ``ckan.admin_tabs``. Typically this is
    populated by extensions.

    :rtype: HTML literal

    '''
    admin_tabs_dict = config.get('ckan.admin_tabs')
    output: Markup = literal('')
    if admin_tabs_dict:
        for k, v in six.iteritems(admin_tabs_dict):
            if v['icon']:
                output += build_nav_icon(k, v['label'], icon=v['icon'])
            else:
                output += build_nav(k, v['label'])
    return output


def _make_menu_item(menu_item: str, title: str, **kw: Any) -> Markup:
    ''' build a navigation item used for example breadcrumbs

    outputs <li><a href="..."></i> title</a></li>

    :param menu_item: the name of the defined menu item defined in
    config/routing as the named route of the same name
    :type menu_item: string
    :param title: text used for the link
    :type title: string
    :param **kw: additional keywords needed for creating url eg id=...

    :rtype: HTML literal

    This function is called by wrapper functions.
    '''
    menu_item = map_pylons_to_flask_route_name(menu_item)
    _menu_items = config['routes.named_routes']
    if menu_item not in _menu_items:
        raise Exception('menu item `%s` cannot be found' % menu_item)
    item = copy.copy(_menu_items[menu_item])
    item.update(kw)
    active = _link_active(item)

    # Remove highlight controllers so that they won't appear in generated urls.
    item.pop('highlight_controllers', False)
    needed = item.pop('needed')
    for need in needed:
        if need not in kw:
            raise Exception('menu item `%s` need parameter `%s`'
                            % (menu_item, need))
    link = _link_to(title, menu_item, suppress_active_class=True, **item)
    if active:
        return literal('<li class="active">') + link + literal('</li>')
    return literal('<li>') + link + literal('</li>')


@core_helper
def default_group_type(type_: str = 'group') -> str:
    """Get default group/organization type for using site-wide.
    """
    return str(config.get('ckan.default.{}_type'.format(type_), type_))


@core_helper
def humanize_entity_type(entity_type: str, object_type: str,
                         purpose: str) -> Optional[str]:
    """Convert machine-readable representation of package/group type into
    human-readable form.

    Returns capitalized `entity_type` with all underscores converted
    into spaces.

    Example::

      >>> humanize_entity_type('group', 'custom_group', 'add link')
      'Add Custom Group'
      >>> humanize_entity_type('group', 'custom_group', 'breadcrumb')
      'Custom Groups'
      >>> humanize_entity_type('group', 'custom_group', 'not real purpuse')
      'Custom Group'

    """
    if entity_type == object_type:
        return None  # use the default text included in template

    log.debug(
        u'Humanize %s of type %s for %s', entity_type, object_type, purpose)
    templates = {
        u'add link': _(u"Add {object_type}"),
        u'breadcrumb': _(u"{object_type}s"),
        u'content tab': _(u"{object_type}s"),
        u'create label': _(u"Create {object_type}"),
        u'create title': _(u"Create {object_type}"),
        u'delete confirmation': _(
            u'Are you sure you want to delete this {object_type}?'),
        u'description placeholder': _(
            u"A little information about my {object_type}..."),
        u'edit label': _(u"Edit {object_type}"),
        u'facet label': _(u"{object_type}s"),
        u'form label': _(u"{object_type} Form"),
        u'main nav': _(u"{object_type}s"),
        u'my label': _(u"My {object_type}s"),
        u'name placeholder': _(u"My {object_type}"),
        u'no any objects': _(
            u"There are currently no {object_type}s for this site"),
        u'no associated label': _(
            u'There are no {object_type}s associated with this dataset'),
        u'no description': _(
            u'There is no description for this {object_type}'),
        u'no label': _(u"No {object_type}"),
        u'page title': _(u"{object_type}s"),
        u'save label': _(u"Save {object_type}"),
        u'search placeholder': _(u'Search {object_type}s...'),
        u'you not member': _(u'You are not a member of any {object_type}s.'),
        u'update label': _(u"Update {object_type}"),
    }

    type_label = object_type.replace(u"_", u" ").capitalize()
    if purpose not in templates:
        return type_label

    return templates[purpose].format(object_type=type_label)


@core_helper
def get_facet_items_dict(
        facet: str,
        search_facets: Union[Dict[str, Dict[str, Any]], Any] = None,
        limit: Optional[int] = None,
        exclude_active: bool = False) -> List[Dict[str, Any]]:
    '''Return the list of unselected facet items for the given facet, sorted
    by count.

    Returns the list of unselected facet contraints or facet items (e.g. tag
    names like "russian" or "tolstoy") for the given search facet (e.g.
    "tags"), sorted by facet item count (i.e. the number of search results that
    match each facet item).

    Reads the complete list of facet items for the given facet from
    c.search_facets, and filters out the facet items that the user has already
    selected.

    Arguments:
    facet -- the name of the facet to filter.
    search_facets -- dict with search facets(c.search_facets in Pylons)
    limit -- the max. number of facet items to return.
    exclude_active -- only return unselected facets.

    '''
    if search_facets is None:
        search_facets = getattr(
            c, u'search_facets', None)

    if not search_facets \
       or not isinstance(search_facets, dict) \
       or not search_facets.get(facet, {}).get('items'):
        return []
    facets = []
    for facet_item in search_facets[facet]['items']:
        if not len(facet_item['name'].strip()):
            continue
        params_items = request.params.items(multi=True)
        if not (facet, facet_item['name']) in params_items:
            facets.append(dict(active=False, **facet_item))
        elif not exclude_active:
            facets.append(dict(active=True, **facet_item))
    # Sort descendingly by count and ascendingly by case-sensitive display name
    sort_facets: Callable[[Any], Tuple[int, str]] = lambda it: (
        -it['count'], it['display_name'].lower())
    facets.sort(key=sort_facets)
    if hasattr(c, 'search_facets_limits'):
        if c.search_facets_limits and limit is None:
            limit = c.search_facets_limits.get(facet)
    # zero treated as infinite for hysterical raisins
    if limit is not None and limit > 0:
        return facets[:limit]
    return facets


@core_helper
def has_more_facets(facet: str,
                    search_facets: Dict[str, Dict[str, Any]],
                    limit: Optional[int] = None,
                    exclude_active: bool = False) -> bool:
    '''
    Returns True if there are more facet items for the given facet than the
    limit.

    Reads the complete list of facet items for the given facet from
    c.search_facets, and filters out the facet items that the user has already
    selected.

    Arguments:
    facet -- the name of the facet to filter.
    search_facets -- dict with search facets(c.search_facets in Pylons)
    limit -- the max. number of facet items.
    exclude_active -- only return unselected facets.

    '''
    facets = []
    for facet_item in search_facets[facet]['items']:
        if not len(facet_item['name'].strip()):
            continue
        params_items = request.params.items(multi=True)
        if not (facet, facet_item['name']) in params_items:
            facets.append(dict(active=False, **facet_item))
        elif not exclude_active:
            facets.append(dict(active=True, **facet_item))
    if getattr(c, 'search_facets_limits', None) and limit is None:
        limit = c.search_facets_limits.get(facet)
    if limit is not None and len(facets) > limit:
        return True
    return False


@core_helper
def unselected_facet_items(
        facet: str, limit: int = 10) -> List[Dict[str, Any]]:
    '''Return the list of unselected facet items for the given facet, sorted
    by count.

    Returns the list of unselected facet contraints or facet items (e.g. tag
    names like "russian" or "tolstoy") for the given search facet (e.g.
    "tags"), sorted by facet item count (i.e. the number of search results that
    match each facet item).

    Reads the complete list of facet items for the given facet from
    c.search_facets, and filters out the facet items that the user has already
    selected.

    Arguments:
    facet -- the name of the facet to filter.
    limit -- the max. number of facet items to return.

    '''
    return get_facet_items_dict(
        facet, c.search_facets, limit=limit, exclude_active=True)


@core_helper
def get_param_int(name: str, default: int = 10) -> int:
    try:
        return int(request.params.get(name, default))
    except ValueError:
        return default


def _url_with_params(url: str, params: Optional[Iterable[Tuple[str,
                                                               Any]]]) -> str:
    if not params:
        return url
    params = [(k, v.encode('utf-8') if isinstance(v, string_types) else str(v))
              for k, v in params]
    return url + u'?' + urlencode(params)


@core_helper
def sorted_extras(package_extras: List[Dict[str, Any]],
                  auto_clean: bool = False,
                  subs: Optional[Dict[str, str]] = None,
                  exclude: Optional[List[str]] = None
                  ) -> List[Tuple[str, Any]]:
    ''' Used for outputting package extras

    :param package_extras: the package extras
    :type package_extras: dict
    :param auto_clean: If true capitalize and replace -_ with spaces
    :type auto_clean: bool
    :param subs: substitutes to use instead of given keys
    :type subs: dict {'key': 'replacement'}
    :param exclude: keys to exclude
    :type exclude: list of strings
    '''

    # If exclude is not supplied use values defined in the config
    if not exclude:
        exclude = config.get('package_hide_extras', [])
    assert exclude is not None
    output = []
    for extra in sorted(package_extras, key=lambda x: x['key']):
        if extra.get('state') == 'deleted':
            continue
        k, v = extra['key'], extra['value']
        if k in exclude:
            continue
        if subs and k in subs:
            k = subs[k]
        elif auto_clean:
            k = k.replace('_', ' ').replace('-', ' ').title()
        if isinstance(v, (list, tuple)):
            v = ", ".join(map(text_type, v))
        output.append((k, v))
    return output


@core_helper
def check_access(
        action: str, data_dict: Optional[Dict[str, Any]] = None) -> bool:
    if not getattr(g, u'user', None):
        g.user = ''
    context = cast(Context, {'model': model, 'user': g.user})
    if not data_dict:
        data_dict = {}
    try:
        logic.check_access(action, context, data_dict)
        authorized = True
    except logic.NotAuthorized:
        authorized = False

    return authorized


@core_helper
@maintain.deprecated("helpers.get_action() is deprecated and will be removed "
                     "in a future version of CKAN. Instead, please use the "
                     "extra_vars param to render() in your controller to pass "
                     "results from action functions to your templates.",
                     since="2.3.0")
def get_action(action_name: str, data_dict: Optional[Dict[str, Any]] = None):
    '''Calls an action function from a template. Deprecated in CKAN 2.3.'''
    if data_dict is None:
        data_dict = {}
    return logic.get_action(action_name)({}, data_dict)


@core_helper
def linked_user(user: Union[str, model.User],
                maxlength: int = 0,
                avatar: int = 20) -> Union[Markup, str, None]:
    if not isinstance(user, model.User):
        user_name = text_type(user)
        user_obj = model.User.get(user_name)
        if not user_obj:
            return user_name
        user = user_obj
    if user:
        name = user.name if model.User.VALID_NAME.match(user.name) else user.id
        displayname = user.display_name

        if maxlength and len(user.display_name) > maxlength:
            displayname = displayname[:maxlength] + '...'

        return literal(u'{icon} {link}'.format(
            icon=user_image(
                user.id,
                size=avatar
            ),
            link=link_to(
                displayname,
                url_for('user.read', id=name)
            )
        ))
    return None


@core_helper
def group_name_to_title(name: str) -> str:
    group = model.Group.by_name(name)
    if group is not None:
        return group.display_name
    return name


@core_helper
def truncate(text: str,
             length: int = 30,
             indicator: str = '...',
             whole_word: bool = False) -> str:
    """Truncate ``text`` with replacement characters.

    ``length``
        The maximum length of ``text`` before replacement
    ``indicator``
        If ``text`` exceeds the ``length``, this string will replace
        the end of the string
    ``whole_word``
        If true, shorten the string further to avoid breaking a word in the
        middle.  A word is defined as any string not containing whitespace.
        If the entire text before the break is a single word, it will have to
        be broken.

    Example::

        >>> truncate('Once upon a time in a world far far away', 14)
        'Once upon a...'

    TODO: try to replace it with built-in `textwrap.shorten`
    (available starting from Python 3.4) when support for Python 2
    completely dropped.
    """
    if not text:
        return ""
    if len(text) <= length:
        return text
    short_length = length - len(indicator)
    if not whole_word:
        return text[:short_length] + indicator
    # Go back to end of previous word.
    i = short_length
    while i >= 0 and not text[i].isspace():
        i -= 1
    while i >= 0 and text[i].isspace():
        i -= 1
    if i <= 0:
        # Entire text before break is one word, or we miscalculated.
        return text[:short_length] + indicator
    return text[:i + 1] + indicator


@core_helper
def markdown_extract(text: str,
                     extract_length: int = 190) -> Union[str, Markup]:
    ''' return the plain text representation of markdown encoded text.  That
    is the texted without any html tags.  If extract_length is 0 then it
    will not be truncated.'''
    if not text:
        return ''
    plain = RE_MD_HTML_TAGS.sub('', markdown(text))
    if not extract_length or len(plain) < extract_length:
        return literal(plain)

    return literal(
        text_type(
            truncate(
                plain,
                length=extract_length,
                indicator='...',
                whole_word=True
            )
        )
    )


@core_helper
def icon_url(name: str) -> str:
    return url_for_static('/images/icons/%s.png' % name)


@core_helper
def icon_html(url: str,
              alt: Optional[str] = None,
              inline: bool = True) -> Markup:
    classes = ''
    if inline:
        classes += 'inline-icon '
    return literal(('<img src="%s" height="16px" width="16px" alt="%s" ' +
                    'class="%s" /> ') % (url, alt, classes))


@core_helper
def icon(name: str, alt: Optional[str] = None, inline: bool = True) -> Markup:
    return icon_html(icon_url(name), alt, inline)


def resource_icon(res: Dict[str, Any]) -> Markup:
    return icon(format_icon(res.get('format', '')))


@core_helper
def format_icon(_format: str) -> str:
    _format = _format.lower()
    if ('json' in _format):
        return 'page_white_cup'
    if ('csv' in _format):
        return 'page_white_gear'
    if ('xls' in _format):
        return 'page_white_excel'
    if ('zip' in _format):
        return 'page_white_compressed'
    if ('api' in _format):
        return 'page_white_database'
    if ('plain text' in _format):
        return 'page_white_text'
    if ('xml' in _format):
        return 'page_white_code'
    return 'page_white'


@core_helper
def dict_list_reduce(list_: List[Dict[str, T]],
                     key: str,
                     unique: bool = True) -> List[T]:
    ''' Take a list of dicts and create a new one containing just the
    values for the key with unique values if requested. '''
    new_list = []
    for item in list_:
        value = item.get(key)
        if not value or (unique and value in new_list):
            continue
        new_list.append(value)
    return new_list


_VALID_GRAVATAR_DEFAULTS = ['404', 'mm', 'identicon', 'monsterid',
                            'wavatar', 'retro']


@core_helper
def gravatar(email_hash: str,
             size: int = 100,
             default: Optional[str] = None) -> Markup:
    if default is None:
        default = config.get('ckan.gravatar_default', 'identicon')
    assert default is not None
    if default not in _VALID_GRAVATAR_DEFAULTS:
        # treat the default as a url
        default = quote(default, safe='')

    return literal('''<img src="//gravatar.com/avatar/%s?s=%d&amp;d=%s"
        class="user-image" width="%s" height="%s" alt="Gravatar" />'''
                   % (email_hash, size, default, size, size)
                   )


_PLAUSIBLE_HOST_IDNA = re.compile(r'^[-\w.:\[\]]*$')


@core_helper
def sanitize_url(url: str):
    '''
    Return a sanitized version of a user-provided url for use in an
    <a href> or <img src> attribute, e.g.:

    <a href="{{ h.sanitize_url(user_link) }}">

    Sanitizing urls is tricky. This is a best-effort to produce something
    valid from the sort of text users might paste into a web form, not
    intended to cover all possible valid edge-case urls.

    On parsing errors an empty string will be returned.
    '''
    try:
        parsed_url = urlparse(url)
        netloc = parsed_url.netloc.encode('idna').decode('ascii')
        if not _PLAUSIBLE_HOST_IDNA.match(netloc):
            return ''
        # quote with allowed characters from
        # https://www.ietf.org/rfc/rfc3986.txt
        parsed_url = parsed_url._replace(
            scheme=quote(unquote(parsed_url.scheme), '+'),
            path=quote(unquote(parsed_url.path), "/"),
            query=quote(unquote(parsed_url.query), "?/&="),
            params=quote(unquote(parsed_url.params), "?/&="),
            fragment=quote(unquote(parsed_url.fragment), "?/&="),
        )
        return urlunparse(parsed_url)
    except ValueError:
        return ''


@core_helper
def user_image(user_id: str, size: int = 100) -> Union[Markup, str]:
    try:
        user_dict = logic.get_action('user_show')(
            {'ignore_auth': True},
            {'id': user_id}
        )
    except logic.NotFound:
        return ''

    gravatar_default = config.get('ckan.gravatar_default', 'identicon')

    if user_dict['image_display_url']:
        return literal('''<img src="{url}"
                       class="user-image"
                       width="{size}" height="{size}" alt="{alt}" />'''.format(
            url=sanitize_url(user_dict['image_display_url']),
            size=size,
            alt=user_dict['name']
        ))
    elif gravatar_default == 'disabled':
        return snippet(
            'user/snippets/placeholder.html',
            size=size, user_name=user_dict['display_name'])
    else:
        return gravatar(user_dict['email_hash'], size, gravatar_default)


@core_helper
def pager_url(page: int, partial: Optional[str] = None, **kwargs: Any) -> str:
    pargs = []
    pargs.append(request.endpoint)
    kwargs['page'] = page
    return url_for(*pargs, **kwargs)


@core_helper
def get_page_number(
        params: Dict[str, Any], key: str = 'page', default: int = 1) -> int:
    '''
    Return the page number from the provided params after verifying that it is
    an positive integer.

    If it fails it will abort the request with a 400 error.
    '''
    p = params.get(key, default)

    try:
        p = int(p)
        if p < 1:
            raise ValueError("Negative number not allowed")
    except ValueError:
        import ckan.lib.base as base
        base.abort(400, ('"{key}" parameter must be a positive integer'
                   .format(key=key)))

    return p


@core_helper
def get_display_timezone() -> datetime.tzinfo:
    ''' Returns a pytz timezone for the display_timezone setting in the
    configuration file or UTC if not specified.
    :rtype: timezone
    '''
    timezone_name = config.get('ckan.display_timezone') or 'utc'

    if timezone_name == 'server':
        return tzlocal.get_localzone()

    return pytz.timezone(timezone_name)


@core_helper
def render_datetime(datetime_: Optional[datetime.datetime],
                    date_format: Optional[str] = None,
                    with_hours: bool = False,
                    with_seconds: bool = False) -> str:
    '''Render a datetime object or timestamp string as a localised date or
    in the requested format.
    If timestamp is badly formatted, then a blank string is returned.

    :param datetime_: the date
    :type datetime_: datetime or ISO string format
    :param date_format: a date format
    :type date_format: string
    :param with_hours: should the `hours:mins` be shown
    :type with_hours: bool
    :param with_seconds: should the `hours:mins:seconds` be shown
    :type with_seconds: bool

    :rtype: string
    '''
    datetime_ = _datestamp_to_datetime(datetime_)
    if not datetime_:
        return ''

    # if date_format was supplied we use it
    if date_format:

        # See http://bugs.python.org/issue1777412
        if datetime_.year < 1900:
            year = str(datetime_.year)

            date_format = re.sub('(?<!%)((%%)*)%y',
                                 r'\g<1>{year}'.format(year=year[-2:]),
                                 date_format)
            date_format = re.sub('(?<!%)((%%)*)%Y',
                                 r'\g<1>{year}'.format(year=year),
                                 date_format)

            datetime_ = datetime.datetime(2016, datetime_.month, datetime_.day,
                                          datetime_.hour, datetime_.minute,
                                          datetime_.second)

            return datetime_.strftime(date_format)

        return datetime_.strftime(date_format)
    # the localised date
    return formatters.localised_nice_date(datetime_, show_date=True,
                                          with_hours=with_hours,
                                          with_seconds=with_seconds)


@core_helper
def date_str_to_datetime(date_str: str) -> datetime.datetime:
    '''Convert ISO-like formatted datestring to datetime object.

    This function converts ISO format date- and datetime-strings into
    datetime objects.  Times may be specified down to the microsecond.  UTC
    offset or timezone information may **not** be included in the string.

    Note - Although originally documented as parsing ISO date(-times), this
           function doesn't fully adhere to the format.  This function will
           throw a ValueError if the string contains UTC offset information.
           So in that sense, it is less liberal than ISO format.  On the
           other hand, it is more liberal of the accepted delimiters between
           the values in the string.  Also, it allows microsecond precision,
           despite that not being part of the ISO format.
    '''

    time_tuple: List[Any] = re.split(r'[^\d]+', date_str, maxsplit=5)

    # Extract seconds and microseconds
    if len(time_tuple) >= 6:
        m = re.match(r'(?P<seconds>\d{2})(\.(?P<microseconds>\d+))?$',
                     time_tuple[5])
        if not m:
            raise ValueError('Unable to parse %s as seconds.microseconds' %
                             time_tuple[5])
        seconds = int(m.groupdict('0')['seconds'])
        microseconds = int((str(m.groupdict('0')['microseconds']) +
                            '00000')[0:6])
        time_tuple = time_tuple[:5] + [seconds, microseconds]

    return datetime.datetime(
        # type_ignore_reason: typchecker can't guess number of arguments
        *list(int(item) for item in time_tuple)  # type: ignore
    )


@core_helper
def parse_rfc_2822_date(date_str: str,
                        assume_utc: bool = True
                        ) -> Optional[datetime.datetime]:
    '''Parse a date string of the form specified in RFC 2822, and return a
    datetime.

    RFC 2822 is the date format used in HTTP headers.  It should contain
    timezone information, but that cannot be relied upon.

    If date_str doesn't contain timezone information, then the 'assume_utc'
    flag determines whether we assume this string is local (with respect to the
    server running this code), or UTC.  In practice, what this means is that if
    assume_utc is True, then the returned datetime is 'aware', with an
    associated tzinfo of offset zero.  Otherwise, the returned datetime is
    'naive'.

    If timezone information is available in date_str, then the returned
    datetime is 'aware', ie - it has an associated tz_info object.

    Returns None if the string cannot be parsed as a valid datetime.

    Note: in Python3, `email.utils` always assume UTC if there is no
    timezone, so `assume_utc` has no sense in this version.

    '''
    time_tuple = email.utils.parsedate_tz(date_str)

    # Not parsable
    if not time_tuple:
        return None

    # No timezone information available in the string
    if time_tuple[-1] is None and not assume_utc:
        return datetime.datetime.fromtimestamp(
            email.utils.mktime_tz(time_tuple))
    else:
        offset = time_tuple[-1]
        if offset is None:
            offset = 0
        tz_info = _RFC2282TzInfo(offset)
    return datetime.datetime(
        # type_ignore_reason: typchecker can't guess number of arguments
        *time_tuple[:6], microsecond=0, tzinfo=tz_info)  # type: ignore


class _RFC2282TzInfo(datetime.tzinfo):
    '''
    A datetime.tzinfo implementation used by parse_rfc_2822_date() function.

    In order to return timezone information, a concrete implementation of
    datetime.tzinfo is required.  This class represents tzinfo that knows
    about it's offset from UTC, has no knowledge of daylight savings time, and
    no knowledge of the timezone name.

    '''

    def __init__(self, offset: int):
        '''
        offset from UTC in seconds.
        '''
        self.offset = datetime.timedelta(seconds=offset)

    def utcoffset(self, dt: Any):
        return self.offset

    def dst(self, dt: Any):
        '''
        Dates parsed from an RFC 2822 string conflate timezone and dst, and so
        it's not possible to determine whether we're in DST or not, hence
        returning None.
        '''
        return None

    def tzname(self, dt: Any):
        return None


@core_helper
def time_ago_from_timestamp(timestamp: int) -> str:
    ''' Returns a string like `5 months ago` for a datetime relative to now
    :param timestamp: the timestamp or datetime
    :type timestamp: string or datetime

    :rtype: string
    '''
    datetime_ = _datestamp_to_datetime(timestamp)
    if not datetime_:
        return _('Unknown')

    # the localised date
    return formatters.localised_nice_date(datetime_, show_date=False)


@core_helper
def button_attr(enable: bool, type: str = 'primary') -> str:
    if enable:
        return 'class="btn %s"' % type
    return 'disabled class="btn disabled"'


@core_helper
def dataset_display_name(
        package_or_package_dict: Union[Dict[str, Any], model.Package]) -> str:
    if isinstance(package_or_package_dict, dict):
        return get_translated(package_or_package_dict, 'title') or \
            package_or_package_dict['name']
    else:
        # FIXME: we probably shouldn't use the same functions for
        # package dicts and real package objects
        return package_or_package_dict.title or package_or_package_dict.name


@core_helper
def dataset_link(
        package_or_package_dict: Union[Dict[str, Any], model.Package]
) -> Markup:
    if isinstance(package_or_package_dict, dict):
        name = package_or_package_dict['name']
        type_ = package_or_package_dict.get('type', 'dataset')
    else:
        name = package_or_package_dict.name
        type_ = package_or_package_dict.type
    text = dataset_display_name(package_or_package_dict)
    return link_to(
        text,
        url_for('{}.read'.format(type_), id=name)
    )


@core_helper
def resource_display_name(resource_dict: Dict[str, Any]) -> str:
    # TODO: (?) support resource objects as well
    name = get_translated(resource_dict, 'name')
    description = get_translated(resource_dict, 'description')
    if name:
        return name
    elif description:
        description = description.split('.')[0]
        max_len = 60
        if len(description) > max_len:
            description = description[:max_len] + '...'
        return description
    else:
        return _("Unnamed resource")


@core_helper
def resource_link(resource_dict: Dict[str, Any],
                  package_id: str,
                  package_type: str = 'dataset') -> Markup:
    text = resource_display_name(resource_dict)
    url = url_for('{}_resource.read'.format(package_type),
                  id=package_id,
                  resource_id=resource_dict['id'])
    return link_to(text, url)


@core_helper
def tag_link(tag: Dict[str, Any], package_type: str = 'dataset') -> Markup:
    url = url_for('{}.search'.format(package_type), tags=tag['name'])
    return link_to(tag.get('title', tag['name']), url)


@core_helper
def group_link(group: Dict[str, Any]) -> Markup:
    url = url_for('group.read', id=group['name'])
    return link_to(group['title'], url)


@core_helper
def organization_link(organization: Dict[str, Any]) -> Markup:
    url = url_for(controller='organization', action='read',
                  id=organization['name'])
    return link_to(organization['title'], url)


@core_helper
def dump_json(obj: Any, **kw: Any) -> str:
    return json.dumps(obj, **kw)


@core_helper
def auto_log_message() -> str:
    if (c.action == 'new'):
        return _('Created new dataset.')
    elif (c.action == 'editresources'):
        return _('Edited resources.')
    elif (c.action == 'edit'):
        return _('Edited settings.')
    return ''


@core_helper
def activity_div(template: str,
                 activity: Dict[str, Any],
                 actor: str,
                 object: Optional[str] = None,
                 target: Optional[str] = None) -> Markup:
    actor = '<span class="actor">%s</span>' % actor
    if object:
        object = '<span class="object">%s</span>' % object
    if target:
        target = '<span class="target">%s</span>' % target
    rendered_datetime = render_datetime(activity['timestamp'])
    date = '<span class="date">%s</span>' % rendered_datetime
    template = template.format(actor=actor, date=date,
                               object=object, target=target)
    template = '<div class="activity">%s %s</div>' % (template, date)
    return literal(template)


@core_helper
def snippet(template_name: str, **kw: Any) -> str:
    ''' This function is used to load html snippets into pages. keywords
    can be used to pass parameters into the snippet rendering '''
    import ckan.lib.base as base
    return base.render_snippet(template_name, **kw)


@core_helper
def convert_to_dict(object_type: str, objs: List[Any]) -> List[Dict[str, Any]]:
    ''' This is a helper function for converting lists of objects into
    lists of dicts. It is for backwards compatability only. '''

    import ckan.lib.dictization.model_dictize as md
    converters = {'package': md.package_dictize}
    converter = converters[object_type]
    items = []
    context = cast(Context, {'model': model})
    for obj in objs:
        item = converter(obj, context)
        items.append(item)
    return items


# these are the types of objects that can be followed
_follow_objects = ['dataset', 'user', 'group']


@core_helper
def follow_button(obj_type: str, obj_id: str) -> str:
    '''Return a follow button for the given object type and id.

    If the user is not logged in return an empty string instead.

    :param obj_type: the type of the object to be followed when the follow
        button is clicked, e.g. 'user' or 'dataset'
    :type obj_type: string
    :param obj_id: the id of the object to be followed when the follow button
        is clicked
    :type obj_id: string

    :returns: a follow button as an HTML snippet
    :rtype: string

    '''
    obj_type = obj_type.lower()
    assert obj_type in _follow_objects
    # If the user is logged in show the follow/unfollow button
    if c.user:
        context = cast(
            Context,
            {'model': model, 'session': model.Session, 'user': c.user})
        action = 'am_following_%s' % obj_type
        following = logic.get_action(action)(context, {'id': obj_id})
        return snippet('snippets/follow_button.html',
                       following=following,
                       obj_id=obj_id,
                       obj_type=obj_type)
    return ''


@core_helper
def follow_count(obj_type: str, obj_id: str) -> int:
    '''Return the number of followers of an object.

    :param obj_type: the type of the object, e.g. 'user' or 'dataset'
    :type obj_type: string
    :param obj_id: the id of the object
    :type obj_id: string

    :returns: the number of followers of the object
    :rtype: int

    '''
    obj_type = obj_type.lower()
    assert obj_type in _follow_objects
    action = '%s_follower_count' % obj_type
    context = cast(
        Context, {'model': model, 'session': model.Session, 'user': c.user}
    )
    return logic.get_action(action)(context, {'id': obj_id})


def _create_url_with_params(params: Optional[Iterable[Tuple[str, Any]]] = None,
                            controller: Optional[str] = None,
                            action: Optional[str] = None,
                            extras: Optional[Dict[str, Any]] = None):
    ''' internal function for building urls with parameters. '''
    if not controller:
        controller = getattr(c, 'controller', None) or request.blueprint
    if not action:
        action = getattr(c, 'action', None) or p.toolkit.get_endpoint()[1]
    if not extras:
        extras = {}

    url = url_for(controller=controller, action=action, **extras)
    return _url_with_params(url, params)


@core_helper
def add_url_param(alternative_url: Optional[str] = None,
                  controller: Optional[str] = None,
                  action: Optional[str] = None,
                  extras: Optional[Dict[str, Any]] = None,
                  new_params: Optional[Dict[str, Any]] = None) -> str:
    '''
    Adds extra parameters to existing ones

    controller action & extras (dict) are used to create the base url via
    :py:func:`~ckan.lib.helpers.url_for` controller & action default to the
    current ones

    This can be overriden providing an alternative_url, which will be used
    instead.
    '''

    params_items = request.params.items(multi=True)
    params_nopage = [
        (k, v) for k, v in params_items
        if k != 'page'
    ]
    if new_params:
        params_nopage += list(new_params.items())
    if alternative_url:
        return _url_with_params(alternative_url, params_nopage)
    return _create_url_with_params(params=params_nopage, controller=controller,
                                   action=action, extras=extras)


@core_helper
def remove_url_param(key: Union[List[str], str],
                     value: Optional[str] = None,
                     replace: Optional[str] = None,
                     controller: Optional[str] = None,
                     action: Optional[str] = None,
                     extras: Optional[Dict[str, Any]] = None,
                     alternative_url: Optional[str] = None) -> str:
    ''' Remove one or multiple keys from the current parameters.
    The first parameter can be either a string with the name of the key to
    remove or a list of keys to remove.
    A specific key/value pair can be removed by passing a second value
    argument otherwise all pairs matching the key will be removed. If replace
    is given then a new param key=replace will be added.
    Note that the value and replace parameters only apply to the first key
    provided (or the only one provided if key is a string).

    controller action & extras (dict) are used to create the base url
    via :py:func:`~ckan.lib.helpers.url_for`
    controller & action default to the current ones

    This can be overriden providing an alternative_url, which will be used
    instead.

    '''
    if isinstance(key, string_types):
        keys = [key]
    else:
        keys = key

    params_items = request.params.items(multi=True)
    params_nopage = [
        (k, v) for k, v in params_items
        if k != 'page'
    ]
    params = list(params_nopage)
    if value:
        params.remove((keys[0], value))
    else:
        for key in keys:
            for (k, v) in params[:]:
                if k == key:
                    params.remove((k, v))
    if replace is not None:
        params.append((keys[0], replace))

    if alternative_url:
        return _url_with_params(alternative_url, params)

    return _create_url_with_params(params=params, controller=controller,
                                   action=action, extras=extras)


@core_helper
def debug_inspect(arg: Any) -> Markup:
    ''' Output pprint.pformat view of supplied arg '''
    return literal('<pre>') + pprint.pformat(arg) + literal('</pre>')


@core_helper
def popular(type_: str,
            number: int,
            min: int = 1,
            title: Optional[str] = None) -> str:
    ''' display a popular icon. '''
    if type_ == 'views':
        title = ungettext('{number} view', '{number} views', number)
    elif type_ == 'recent views':
        title = ungettext('{number} recent view', '{number} recent views',
                          number)
    elif not title:
        raise Exception('popular() did not recieve a valid type_ or title')
    return snippet('snippets/popular.html',
                   title=title, number=number, min=min)


@core_helper
def groups_available(am_member: bool = False) -> List[Dict[str, Any]]:
    '''Return a list of the groups that the user is authorized to edit.

    :param am_member: if True return only the groups the logged-in user is a
      member of, otherwise return all groups that the user is authorized to
      edit (for example, sysadmin users are authorized to edit all groups)
      (optional, default: False)
    :type am-member: bool

    '''
    context: Context = {}
    data_dict = {'available_only': True, 'am_member': am_member}
    return logic.get_action('group_list_authz')(context, data_dict)


@core_helper
def organizations_available(permission: str = 'manage_group',
                            include_dataset_count: bool = False
                            ) -> List[Dict[str, Any]]:
    '''Return a list of organizations that the current user has the specified
    permission for.
    '''
    context: Context = {'user': c.user}
    data_dict = {
        'permission': permission,
        'include_dataset_count': include_dataset_count}
    return logic.get_action('organization_list_for_user')(context, data_dict)


@core_helper
def roles_translated() -> Dict[str, str]:
    '''Return a dict of available roles with their translations'''
    return authz.roles_trans()


@core_helper
def user_in_org_or_group(group_id: str) -> bool:
    ''' Check if user is in a group or organization '''
    # we need a user
    if not c.userobj:
        return False
    # sysadmins can do anything
    if c.userobj.sysadmin:
        return True
    query = model.Session.query(model.Member) \
        .filter(model.Member.state == 'active') \
        .filter(model.Member.table_name == 'user') \
        .filter(model.Member.group_id == group_id) \
        .filter(model.Member.table_id == c.userobj.id)
    return len(query.all()) != 0


@core_helper
def dashboard_activity_stream(user_id: str,
                              filter_type: Optional[str] = None,
                              filter_id: Optional[str] = None,
                              offset: int = 0) -> List[Dict[str, Any]]:
    '''Return the dashboard activity stream of the current user.

    :param user_id: the id of the user
    :type user_id: string

    :param filter_type: the type of thing to filter by
    :type filter_type: string

    :param filter_id: the id of item to filter by
    :type filter_id: string

    :returns: an activity stream as an HTML snippet
    :rtype: string

    '''
    context = cast(
        Context, {'model': model, 'session': model.Session, 'user': c.user})

    if filter_type:
        action_functions = {
            'dataset': 'package_activity_list',
            'user': 'user_activity_list',
            'group': 'group_activity_list',
            'organization': 'organization_activity_list',
        }
        action_function = logic.get_action(action_functions[filter_type])
        return action_function(context, {'id': filter_id, 'offset': offset})
    else:
        return logic.get_action('dashboard_activity_list')(
            context, {'offset': offset})


@core_helper
def recently_changed_packages_activity_stream(
        limit: Optional[int] = None) -> List[Dict[str, Any]]:
    if limit:
        data_dict = {'limit': limit}
    else:
        data_dict = {}
    context = cast(
        Context, {'model': model, 'session': model.Session, 'user': c.user}
    )
    return logic.get_action('recently_changed_packages_activity_list')(
        context, data_dict)


@core_helper
def escape_js(str_to_escape: str) -> str:
    '''Escapes special characters from a JS string.

       Useful e.g. when you need to pass JSON to the templates

       :param str_to_escape: string to be escaped
       :rtype: string
    '''
    return str_to_escape.replace('\\', '\\\\') \
        .replace('\'', '\\\'') \
        .replace('"', '\\\"')


@core_helper
def get_pkg_dict_extra(pkg_dict: Dict[str, Any],
                       key: str,
                       default: Optional[Any] = None) -> Any:
    '''Returns the value for the dataset extra with the provided key.

    If the key is not found, it returns a default value, which is None by
    default.

    :param pkg_dict: dictized dataset
    :key: extra key to lookup
    :default: default value returned if not found
    '''

    extras = pkg_dict['extras'] if 'extras' in pkg_dict else []

    for extra in extras:
        if extra['key'] == key:
            return extra['value']

    return default


@core_helper
def get_request_param(parameter_name: str,
                      default: Optional[Any] = None) -> Any:
    ''' This function allows templates to access query string parameters
    from the request. This is useful for things like sort order in
    searches. '''
    return request.params.get(parameter_name, default)


# find all inner text of html eg `<b>moo</b>` gets `moo` but not of <a> tags
# as this would lead to linkifying links if they are urls.
RE_MD_GET_INNER_HTML = re.compile(
    r'(^|(?:<(?!a\b)[^>]*>))([^<]+)(?=<|$)',
    flags=re.UNICODE
)

# find all `internal links` eg. tag:moo, dataset:1234, tag:"my tag"
RE_MD_INTERNAL_LINK = re.compile(
    r'\b(tag|package|dataset|group):((")?(?(3)[ \w\-.]+|[\w\-.]+)(?(3)"))',
    flags=re.UNICODE
)

# find external links eg http://foo.com, https://bar.org/foobar.html
# but ignore trailing punctuation since it is probably not part of the link
RE_MD_EXTERNAL_LINK = re.compile(
    r'(\bhttps?:\/\/[\w\-\.,@?^=%&;:\/~\\+#]*'
    r'[\w\-@?^=%&:\/~\\+#]'  # but last character can't be punctuation [.,;]
    ')',
    flags=re.UNICODE
)

# find all tags but ignore < in the strings so that we can use it correctly
# in markdown
RE_MD_HTML_TAGS = re.compile('<[^><]*>')


@core_helper
def html_auto_link(data: str) -> str:
    '''Linkifies HTML

    `tag` converted to a tag link

    `dataset` converted to a dataset link

    `group` converted to a group link

    `http://` converted to a link
    '''

    LINK_FNS: Dict[str, Callable[[Dict[str, str]], Markup]] = {
        'tag': tag_link,
        'group': group_link,
        'dataset': dataset_link,
        'package': dataset_link,
    }

    def makelink(matchobj: Match[str]):
        obj = matchobj.group(1)
        name = matchobj.group(2)
        title = '%s:%s' % (obj, name)
        return LINK_FNS[obj]({'name': name.strip('"'), 'title': title})

    def link(matchobj: Match[str]):
        return '<a href="%s" target="_blank" rel="nofollow">%s</a>' \
            % (matchobj.group(1), matchobj.group(1))

    def process(matchobj: Match[str]):
        data = matchobj.group(2)
        data = RE_MD_INTERNAL_LINK.sub(makelink, data)
        data = RE_MD_EXTERNAL_LINK.sub(link, data)
        return matchobj.group(1) + data

    data = RE_MD_GET_INNER_HTML.sub(process, data)
    return data


@core_helper
def render_markdown(data: str,
                    auto_link: bool = True,
                    allow_html: bool = False) -> Union[str, Markup]:
    ''' Returns the data as rendered markdown

    :param auto_link: Should ckan specific links be created e.g. `group:xxx`
    :type auto_link: bool
    :param allow_html: If True then html entities in the markdown data.
        This is dangerous if users have added malicious content.
        If False all html tags are removed.
    :type allow_html: bool
    '''
    if not data:
        return ''
    if allow_html:
        data = markdown(data.strip())
    else:
        data = RE_MD_HTML_TAGS.sub('', data.strip())
        data = bleach_clean(
            markdown(data), strip=True,
            tags=MARKDOWN_TAGS,
            # type_ignore_reason: incorrect typing of bleach
            attributes=MARKDOWN_ATTRIBUTES)  # type: ignore
    # tags can be added by tag:... or tag:"...." and a link will be made
    # from it
    if auto_link:
        data = html_auto_link(data)
    return literal(data)


@core_helper
def format_resource_items(
        items: List[Tuple[str, Any]]) -> List[Tuple[str, Any]]:
    ''' Take a resource item list and format nicely with blacklisting etc. '''
    blacklist = ['name', 'description', 'url', 'tracking_summary']
    output = []
    # regular expressions for detecting types in strings
    reg_ex_datetime = r'^\d{4}-\d{2}-\d{2}T\d{2}:\d{2}:\d{2}(\.\d{6})?$'
    reg_ex_int = r'^-?\d{1,}$'
    reg_ex_float = r'^-?\d{1,}\.\d{1,}$'
    for key, value in items:
        if not value or key in blacklist:
            continue
        # size is treated specially as we want to show in MiB etc
        if key == 'size':
            try:
                value = formatters.localised_filesize(int(value))
            except ValueError:
                # Sometimes values that can't be converted to ints can sneak
                # into the db. In this case, just leave them as they are.
                pass
        elif isinstance(value, string_types):
            # check if strings are actually datetime/number etc
            if re.search(reg_ex_datetime, value):
                datetime_ = date_str_to_datetime(value)
                value = formatters.localised_nice_date(datetime_)
            elif re.search(reg_ex_float, value):
                value = formatters.localised_number(float(value))
            elif re.search(reg_ex_int, value):
                value = formatters.localised_number(int(value))
        elif ((isinstance(value, int) or isinstance(value, float))
                and value not in (True, False)):
            value = formatters.localised_number(value)
        key = key.replace('_', ' ')
        output.append((key, value))
    return sorted(output, key=lambda x: x[0])


@core_helper
def resource_preview(
        resource: Dict[str, Any], package: Dict[str, Any]) -> Optional[str]:
    '''
    Returns a rendered snippet for a embedded resource preview.

    Depending on the type, different previews are loaded.
    This could be an img tag where the image is loaded directly or an iframe
    that embeds a web page or a recline preview.
    '''

    if not resource['url']:
        return None

    datapreview.res_format(resource)
    directly = False
    data_dict = {'resource': resource, 'package': package}

    if datapreview.get_preview_plugin(data_dict, return_first=True):
        url = url_for('{}_resource.datapreview'.format(package['type']),
                      resource_id=resource['id'], id=package['id'],
                      qualified=True)
    else:
        return None

    return snippet("dataviewer/snippets/data_preview.html",
                   embed=directly,
                   resource_url=url,
                   raw_resource_url=resource.get('url'))


@core_helper
def get_allowed_view_types(
        resource: Dict[str, Any],
        package: Dict[str, Any]) -> List[Tuple[str, str, str]]:
    data_dict = {'resource': resource, 'package': package}
    plugins = datapreview.get_allowed_view_plugins(data_dict)

    allowed_view_types: List[Tuple[str, str, str]] = []
    for plugin in plugins:
        info = plugin.info()
        allowed_view_types.append((info['name'],
                                   info.get('title', info['name']),
                                   info.get('icon', 'image')))
    allowed_view_types.sort(key=lambda item: item[1])
    return allowed_view_types


@core_helper
def rendered_resource_view(resource_view: Dict[str, Any],
                           resource: Dict[str, Any],
                           package: Dict[str, Any],
                           embed: bool = False) -> Markup:
    '''
    Returns a rendered resource view snippet.
    '''
    view_plugin = datapreview.get_view_plugin(resource_view['view_type'])
    assert view_plugin
    context: Context = {}
    data_dict = {'resource_view': resource_view,
                 'resource': resource,
                 'package': package}
    vars = view_plugin.setup_template_variables(context, data_dict) or {}
    template = view_plugin.view_template(context, data_dict)
    data_dict.update(vars)

    if not resource_view_is_iframed(resource_view) and embed:
        template = "package/snippets/resource_view_embed.html"

    import ckan.lib.base as base
    return literal(base.render(template, extra_vars=data_dict))


@core_helper
def view_resource_url(
        resource_view: Dict[str, Any],
        resource: Dict[str, Any],
        package: Dict[str, Any],
        **kw: Any) -> str:
    '''
    Returns url for resource. made to be overridden by extensions. i.e
    by resource proxy.
    '''
    return resource['url']


@core_helper
def resource_view_is_filterable(resource_view: Dict[str, Any]) -> bool:
    '''
    Returns True if the given resource view support filters.
    '''
    view_plugin = datapreview.get_view_plugin(resource_view['view_type'])
    assert view_plugin
    return view_plugin.info().get('filterable', False)


@core_helper
def resource_view_get_fields(resource: Dict[str, Any]) -> List["str"]:
    '''Returns sorted list of text and time fields of a datastore resource.'''

    if not resource.get('datastore_active'):
        return []

    data = {
        'resource_id': resource['id'],
        'limit': 0,
        'include_total': False,
    }
    try:
        result = logic.get_action('datastore_search')({}, data)
    except logic.NotFound:
        return []

    fields = [field['id'] for field in result.get('fields', [])]

    return sorted(fields)


@core_helper
def resource_view_is_iframed(resource_view: Dict[str, Any]) -> bool:
    '''
    Returns true if the given resource view should be displayed in an iframe.
    '''
    view_plugin = datapreview.get_view_plugin(resource_view['view_type'])
    assert view_plugin
    return view_plugin.info().get('iframed', True)


@core_helper
def resource_view_icon(resource_view: Dict[str, Any]) -> str:
    '''
    Returns the icon for a particular view type.
    '''
    view_plugin = datapreview.get_view_plugin(resource_view['view_type'])
    assert view_plugin
    return view_plugin.info().get('icon', 'picture')


@core_helper
def resource_view_display_preview(resource_view: Dict[str, Any]) -> bool:
    '''
    Returns if the view should display a preview.
    '''
    view_plugin = datapreview.get_view_plugin(resource_view['view_type'])
    assert view_plugin
    return view_plugin.info().get('preview_enabled', True)


@core_helper
def resource_view_full_page(resource_view: Dict[str, Any]) -> bool:
    '''
    Returns if the edit view page should be full page.
    '''
    view_plugin = datapreview.get_view_plugin(resource_view['view_type'])
    assert view_plugin
    return view_plugin.info().get('full_page_edit', False)


@core_helper
def remove_linebreaks(string: str) -> str:
    '''Remove linebreaks from string to make it usable in JavaScript'''
    return text_type(string).replace('\n', '')


@core_helper
def list_dict_filter(list_: List[Dict[str, Any]],
                     search_field: str, output_field: str,
                     value: Any) -> Any:
    ''' Takes a list of dicts and returns the value of a given key if the
    item has a matching value for a supplied key

    :param list_: the list to search through for matching items
    :type list_: list of dicts

    :param search_field: the key to use to find matching items
    :type search_field: string

    :param output_field: the key to use to output the value
    :type output_field: string

    :param value: the value to search for
    '''

    for item in list_:
        if item.get(search_field) == value:
            return item.get(output_field, value)
    return value


@core_helper
def SI_number_span(number: int) -> Markup:
    ''' outputs a span with the number in SI unit eg 14700 -> 14.7k '''
    number = int(number)
    if number < 1000:
        output = literal('<span>')
    else:
        output = literal('<span title="' + formatters.localised_number(number)
                         + '">')
    return output + formatters.localised_SI_number(number) + literal('</span>')


# add some formatter functions
localised_number = formatters.localised_number
localised_SI_number = formatters.localised_SI_number
localised_nice_date = formatters.localised_nice_date
localised_filesize = formatters.localised_filesize


@core_helper
def new_activities() -> Optional[int]:
    '''Return the number of activities for the current user.

    See :func:`logic.action.get.dashboard_new_activities_count` for more
    details.

    '''
    if not c.userobj:
        return None
    action = logic.get_action('dashboard_new_activities_count')
    return action({}, {})


@core_helper
def uploads_enabled() -> bool:
    if uploader.get_storage_path():
        return True
    return False


@core_helper
def get_featured_organizations(count: int = 1) -> List[Dict[str, Any]]:
    '''Returns a list of favourite organization in the form
    of organization_list action function
    '''
    config_orgs = config.get('ckan.featured_orgs', '').split()
    orgs = featured_group_org(get_action='organization_show',
                              list_action='organization_list',
                              count=count,
                              items=config_orgs)
    return orgs


@core_helper
def get_featured_groups(count: int = 1) -> List[Dict[str, Any]]:
    '''Returns a list of favourite group the form
    of organization_list action function
    '''
    config_groups = config.get('ckan.featured_groups', '').split()
    groups = featured_group_org(get_action='group_show',
                                list_action='group_list',
                                count=count,
                                items=config_groups)
    return groups


@core_helper
def featured_group_org(items: List[str], get_action: str, list_action: str,
                       count: int) -> List[Dict[str, Any]]:
    def get_group(id: str):
        context: Context = {'ignore_auth': True,
                            'limits': {'packages': 2},
                            'for_view': True}
        data_dict = {'id': id,
                     'include_datasets': True}

        try:
            out = logic.get_action(get_action)(context, data_dict)
        except logic.NotFound:
            return None
        return out

    groups_data = []

    extras = logic.get_action(list_action)({}, {})

    # list of found ids to prevent duplicates
    found = []
    for group_name in items + extras:
        group = get_group(group_name)
        if not group:
            continue
        # check if duplicate
        if group['id'] in found:
            continue
        found.append(group['id'])
        groups_data.append(group)
        if len(groups_data) == count:
            break

    return groups_data


@core_helper
def get_site_statistics() -> Dict[str, int]:
    stats = {}
    stats['dataset_count'] = logic.get_action('package_search')(
        {}, {"rows": 1})['count']
    stats['group_count'] = len(logic.get_action('group_list')({}, {}))
    stats['organization_count'] = len(
        logic.get_action('organization_list')({}, {}))
    return stats


_RESOURCE_FORMATS: Optional[Dict[str, Any]] = None


@core_helper
def resource_formats() -> Dict[str, List[str]]:
    ''' Returns the resource formats as a dict, sourced from the resource
    format JSON file.

    :param key:  potential user input value
    :param value:  [canonical mimetype lowercased, canonical format
                    (lowercase), human readable form]

    Fuller description of the fields are described in
    `ckan/config/resource_formats.json`.
    '''
    global _RESOURCE_FORMATS
    if not _RESOURCE_FORMATS:
        _RESOURCE_FORMATS = {}
        format_file_path = config.get('ckan.resource_formats')
        if not format_file_path:
            format_file_path = os.path.join(
                os.path.dirname(os.path.realpath(ckan.config.__file__)),
                'resource_formats.json'
            )
        with open(format_file_path, encoding='utf-8') as format_file:
            try:
                file_resource_formats = json.loads(format_file.read())
            except ValueError as e:
                # includes simplejson.decoder.JSONDecodeError
                raise ValueError('Invalid JSON syntax in %s: %s' %
                                 (format_file_path, e))

            for format_line in file_resource_formats:
                if format_line[0] == '_comment':
                    continue
                line = [format_line[2], format_line[0], format_line[1]]
                alternatives = format_line[3] if len(format_line) == 4 else []
                for item in line + alternatives:
                    if item:
                        item = item.lower()
                        if item in _RESOURCE_FORMATS \
                                and _RESOURCE_FORMATS[item] != line:
                            raise ValueError('Duplicate resource format '
                                             'identifier in %s: %s' %
                                             (format_file_path, item))
                        _RESOURCE_FORMATS[item] = line

    return _RESOURCE_FORMATS


@core_helper
def unified_resource_format(format: str) -> str:
    formats = resource_formats()
    format_clean = format.lower()
    if format_clean in formats:
        format_new = formats[format_clean][1]
    else:
        format_new = format
    return format_new


@core_helper
def check_config_permission(permission: str) -> Union[List[str], bool]:
    return authz.check_config_permission(permission)


@core_helper
def get_organization(org: Optional[str] = None,
                     include_datasets: bool = False) -> Dict[str, Any]:
    if org is None:
        return {}
    try:
        return logic.get_action('organization_show')(
            {}, {'id': org, 'include_datasets': include_datasets})
    except (logic.NotFound, logic.ValidationError, logic.NotAuthorized):
        return {}


@core_helper
def license_options(
    existing_license_id: Optional[Tuple[str, str]] = None
) -> List[Tuple[str, str]]:
    '''Returns [(l.title, l.id), ...] for the licenses configured to be
    offered. Always includes the existing_license_id, if supplied.
    '''
    register = model.Package.get_license_register()
    sorted_licenses = sorted(register.values(), key=lambda x: x.title)
    license_ids = [license.id for license in sorted_licenses]
    if existing_license_id and existing_license_id not in license_ids:
        license_ids.insert(0, existing_license_id)
    return [
        (license_id,
         register[license_id].title if license_id in register else license_id)
        for license_id in license_ids]


@core_helper
def get_translated(data_dict: Dict[str, Any], field: str) -> Union[str, Any]:
    language = i18n.get_lang()
    try:
        return data_dict[field + u'_translated'][language]
    except KeyError:
        val = data_dict.get(field, '')
        return _(val) if val and isinstance(val, string_types) else val


@core_helper
def facets() -> List[str]:
    u'''Returns a list of the current facet names'''
    return config.get(u'search.facets', DEFAULT_FACET_NAMES).split()


@core_helper
def mail_to(email_address: str, name: str) -> Markup:
    email = escape(email_address)
    author = escape(name)
    html = Markup(u'<a href=mailto:{0}>{1}</a>'.format(email, author))
    return html


@core_helper
def radio(selected: str, id: str, checked: bool) -> Markup:
    if checked:
        return literal((u'<input checked="checked" id="%s_%s" name="%s" \
            value="%s" type="radio">') % (selected, id, selected, id))
    return literal(('<input id="%s_%s" name="%s" \
        value="%s" type="radio">') % (selected, id, selected, id))


@core_helper
def clean_html(html: str) -> str:
    return bleach_clean(text_type(html))


core_helper(flash, name='flash')
core_helper(localised_number)
core_helper(localised_SI_number)
core_helper(localised_nice_date)
core_helper(localised_filesize)
# Useful additionsfrom the i18n library.
core_helper(i18n.get_available_locales)
core_helper(i18n.get_locales_dict)
core_helper(literal)
# Useful additions from the paste library.
core_helper(asbool)
# Useful additions from the stdlib.
core_helper(urlencode)
core_helper(include_asset)
core_helper(render_assets)


def load_plugin_helpers() -> None:
    """
    (Re)loads the list of helpers provided by plugins.
    """
    global helper_functions

    helper_functions.clear()
    helper_functions.update(_builtin_functions)
    chained_helpers = defaultdict(list)

    for plugin in p.PluginImplementations(p.ITemplateHelpers):
        for name, func in plugin.get_helpers().items():
            if _is_chained_helper(func):
                chained_helpers[name].append(func)
            else:
                helper_functions[name] = func
    for name, func_list in chained_helpers.items():
        if name not in helper_functions:
            raise logic.NotFound(
                u'The helper %r is not found for chained helper' % (name))
        for func in reversed(func_list):
            new_func = functools.partial(
                func, helper_functions[name])
            # persisting attributes to the new partial function
            for attribute, value in six.iteritems(func.__dict__):
                setattr(new_func, attribute, value)
            helper_functions[name] = new_func


@core_helper
def sanitize_id(id_: str) -> str:
    '''Given an id (uuid4), if it has any invalid characters it raises
    ValueError.
    '''
    return str(uuid.UUID(id_))


@core_helper
def compare_pkg_dicts(old: Dict[str, Any], new: Dict[str, Any],
                      old_activity_id: str) -> List[Dict[str, Any]]:
    '''
    Takes two package dictionaries that represent consecutive versions of
    the same dataset and returns a list of detailed & formatted summaries of
    the changes between the two versions. old and new are the two package
    dictionaries. The function assumes that both dictionaries will have
    all of the default package dictionary keys, and also checks for fields
    added by extensions and extra fields added by the user in the web
    interface.

    Returns a list of dictionaries, each of which corresponds to a change
    to the dataset made in this revision. The dictionaries each contain a
    string indicating the type of change made as well as other data necessary
    to form a detailed summary of the change.
    '''
    from ckan.lib.changes import check_metadata_changes, check_resource_changes
    change_list: List[Dict[str, Any]] = []

    check_metadata_changes(change_list, old, new)

    check_resource_changes(change_list, old, new, old_activity_id)

    # if the dataset was updated but none of the fields we check were changed,
    # display a message stating that
    if len(change_list) == 0:
        change_list.append({u'type': 'no_change'})

    return change_list


@core_helper
def compare_group_dicts(
        old: Dict[str, Any], new: Dict[str, Any], old_activity_id: str):
    '''
    Takes two package dictionaries that represent consecutive versions of
    the same organization and returns a list of detailed & formatted summaries
    of the changes between the two versions. old and new are the two package
    dictionaries. The function assumes that both dictionaries will have
    all of the default package dictionary keys, and also checks for fields
    added by extensions and extra fields added by the user in the web
    interface.

    Returns a list of dictionaries, each of which corresponds to a change
    to the dataset made in this revision. The dictionaries each contain a
    string indicating the type of change made as well as other data necessary
    to form a detailed summary of the change.
    '''
    from ckan.lib.changes import check_metadata_org_changes
    change_list: List[Dict[str, Any]] = []

    check_metadata_org_changes(change_list, old, new)

    # if the organization was updated but none of the fields we check
    # were changed, display a message stating that
    if len(change_list) == 0:
        change_list.append({u'type': 'no_change'})

    return change_list


@core_helper
def activity_list_select(pkg_activity_list: List[Dict[str, Any]],
                         current_activity_id: str) -> List[Markup]:
    '''
    Builds an HTML formatted list of options for the select lists
    on the "Changes" summary page.
    '''
    select_list = []
    template = jinja2.Template(
        u'<option value="{{activity_id}}" {{selected}}>'
        '{{timestamp}}</option>',
        autoescape=True)
    for activity in pkg_activity_list:
        entry = render_datetime(activity['timestamp'],
                                with_hours=True,
                                with_seconds=True)
        select_list.append(Markup(
            template
            .render(activity_id=activity['id'], timestamp=entry,
                    selected='selected'
                    if activity['id'] == current_activity_id
                    else '')
        ))

    return select_list


@core_helper
def get_collaborators(package_id: str) -> List[Tuple[str, str]]:
    '''Return the collaborators list for a dataset

    Returns a list of tuples with the user id and the capacity
    '''
    context: Context = {'ignore_auth': True, 'user': g.user}
    data_dict = {'id': package_id}
    _collaborators = logic.get_action('package_collaborator_list')(
        context, data_dict)

    collaborators = []

    for collaborator in _collaborators:
        collaborators.append((
            collaborator['user_id'],
            collaborator['capacity']
        ))

    return collaborators


@core_helper
def can_update_owner_org(
        package_dict: Dict[str, Any],
        user_orgs: Optional[List[Dict[str, Any]]] = None) -> bool:

    if not package_dict.get('id') or not package_dict.get('owner_org'):
        # We are either creating a dataset or it is an unowned dataset.
        # In both cases we defer to the other auth settings
        return True

    if not user_orgs:
        user_orgs = organizations_available('create_dataset')

    if package_dict['owner_org'] in [o['id'] for o in user_orgs]:
        # Admins and editors of the current org can change it
        return True

    collaborators_can_change_owner_org = authz.check_config_permission(
        'allow_collaborators_to_change_owner_org')

    user = model.User.get(c.user)

    if (user
            and authz.check_config_permission('allow_dataset_collaborators')
            and collaborators_can_change_owner_org
            and user.id in [
                co[0] for co in get_collaborators(package_dict['id'])
            ]):

        # User is a collaborator and changing the owner_org is allowed via
        # config
        return True

    return False<|MERGE_RESOLUTION|>--- conflicted
+++ resolved
@@ -144,13 +144,7 @@
     return getattr(func, 'chained_helper', False)
 
 
-<<<<<<< HEAD
 def chained_helper(func: Helper) -> Helper:
-    """Decorator function allowing helper functions to be chained.
-    """
-    func.chained_helper = True  # type: ignore
-=======
-def chained_helper(func):
     '''Decorator function allowing helper functions to be chained.
 
     This chain starts with the first chained helper to be registered and
@@ -181,8 +175,8 @@
     :rtype: callable
 
     '''
-    func.chained_helper = True
->>>>>>> 3bca4749
+    # type_ignore_reason: custom attribute
+    func.chained_helper = True  # type: ignore
     return func
 
 
