--- conflicted
+++ resolved
@@ -16,14 +16,10 @@
     def render_preview(cls, fs, original_name, record_id,
                        log_message=None,
                        author=None):
-<<<<<<< HEAD
-        'Renders a package on the basis of a fieldset - perfect for preview'
-=======
         '''Renders a package on the basis of a fieldset - perfect for
         preview of form data.
         Note that the actual calling of render('package/read') is left
         to the caller.'''
->>>>>>> a3a5b901
         pkg = cls._preview_pkg(fs, original_name, record_id,
                                log_message, author)
         cls.render_package(pkg)
@@ -50,12 +46,7 @@
     @classmethod
     def _preview_pkg(cls, fs, original_name, pkg_id,
                      log_message=None, author=None):
-<<<<<<< HEAD
-        '''Previews the POST data (associated with a package edit) to the
-        database
-=======
         '''Previews the POST data (associated with a package edit)
->>>>>>> a3a5b901
         @input c.error
         @input fs      FieldSet with the param data bound to it
         @input original_name Name of the package before this edit
@@ -78,12 +69,6 @@
             raise ValidationException(*e)
         # remove everything from session so nothing can get saved accidentally
         model.Session.clear()
-<<<<<<< HEAD
-        # license field's _id only updated, not object.id, so cludge that:
-        if fs.model.license_id:
-            fs.model.license = model.Session.query(model.License).get(fs.model.license_id)
-=======
->>>>>>> a3a5b901
         return out
 
     @classmethod
@@ -99,24 +84,11 @@
 
     @classmethod
     def _update(cls, fs, original_name, pkg_id, log_message, author, commit=True):
-<<<<<<< HEAD
-        # validation
-        validation_errors = []
-        revision_errors = cls._revision_validation(log_message)
-        if revision_errors:
-            validation_errors.extend(revision_errors)
-        fs_validation = fs.validate_on_edit(original_name, pkg_id)
-        if not fs_validation:
-            for field, err_list in fs.errors.items():
-                validation_errors.append("%s: %s" % (field.name, ";".join(err_list)))
-        validation_errors_str = ', '.join(validation_errors)
-=======
         rev = None
         # validation
         c.errors = cls._revision_validation(log_message)
         fs_validation = fs.validate() #errors stored in fs.errors
         validates = not (c.errors or fs.errors)
->>>>>>> a3a5b901
 
         # sync
         try:
@@ -130,11 +102,7 @@
             raise
         else:
             # only commit if desired and it validates ok
-<<<<<<< HEAD
-            if commit and not validation_errors:
-=======
             if commit and validates:
->>>>>>> a3a5b901
                 model.Session.commit()
             elif not validates:
                 raise ValidationException(fs)
