import logging
from urllib import urlencode
import datetime

from pylons import config
from pylons.i18n import _
from genshi.template import MarkupTemplate
from genshi.template.text import NewTextTemplate
from paste.deploy.converters import asbool

from ckan.logic import get_action, check_access
from ckan.lib.helpers import date_str_to_datetime
from ckan.lib.base import (request,
                           render,
                           BaseController,
                           model,
                           abort, h, g, c)
from ckan.lib.base import response, redirect, gettext
import ckan.lib.maintain as maintain
from ckan.lib.package_saver import PackageSaver, ValidationException
from ckan.lib.navl.dictization_functions import DataError, unflatten, validate
from ckan.lib.helpers import json
from ckan.logic import NotFound, NotAuthorized, ValidationError
from ckan.logic import (tuplize_dict,
                        clean_dict,
                        parse_params,
                        flatten_to_string_key)
from ckan.lib.i18n import get_lang
import ckan.rating
import ckan.misc
import ckan.lib.accept as accept
import ckan.lib.helpers as h
import ckan.lib.datapreview as datapreview
import ckan.plugins as plugins
from home import CACHE_PARAMETERS

from ckan.lib.plugins import lookup_package_plugin
import ckan.plugins as p


try:
    from collections import OrderedDict # 2.7
except ImportError:
    from sqlalchemy.util import OrderedDict

log = logging.getLogger(__name__)


def _encode_params(params):
    return [(k, v.encode('utf-8') if isinstance(v, basestring) else str(v))
            for k, v in params]


def url_with_params(url, params):
    params = _encode_params(params)
    return url + u'?' + urlencode(params)


def search_url(params, package_type=None):
    if not package_type or package_type == 'dataset':
        url = h.url_for(controller='package', action='search')
    else:
        url = h.url_for('{0}_search'.format(package_type))
    return url_with_params(url, params)


class PackageController(BaseController):

    def _package_form(self, package_type=None):
        return lookup_package_plugin(package_type).package_form()

    def _form_to_db_schema(self, package_type=None):
        return lookup_package_plugin(package_type).form_to_db_schema()

    def _db_to_form_schema(self, package_type=None):
        '''This is an interface to manipulate data from the database
        into a format suitable for the form (optional)'''
        return lookup_package_plugin(package_type).db_to_form_schema()

    def _check_data_dict(self, data_dict, package_type=None):
        '''Check if the return data is correct, mostly for checking out if
        spammers are submitting only part of the form'''
        return lookup_package_plugin(package_type).check_data_dict(data_dict)

    def _setup_template_variables(self, context, data_dict, package_type=None):
        return lookup_package_plugin(package_type).\
            setup_template_variables(context, data_dict)

    def _new_template(self, package_type):
        return lookup_package_plugin(package_type).new_template()

    def _edit_template(self, package_type):
        return lookup_package_plugin(package_type).edit_template()

    def _comments_template(self, package_type):
        return lookup_package_plugin(package_type).comments_template()

    def _search_template(self, package_type):
        return lookup_package_plugin(package_type).search_template()

    def _read_template(self, package_type):
        return lookup_package_plugin(package_type).read_template()

    def _history_template(self, package_type):
        return lookup_package_plugin(package_type).history_template()

    def _guess_package_type(self, expecting_name=False):
        """
            Guess the type of package from the URL handling the case
            where there is a prefix on the URL (such as /data/package)
        """

        # Special case: if the rot URL '/' has been redirected to the package
        # controller (e.g. by an IRoutes extension) then there's nothing to do
        # here.
        if request.path == '/':
            return 'dataset'

        parts = [x for x in request.path.split('/') if x]

        idx = -1
        if expecting_name:
            idx = -2

        pt = parts[idx]
        if pt == 'package':
            pt = 'dataset'

        return pt


    def search(self):
        from ckan.lib.search import SearchError

        package_type = self._guess_package_type()

        try:
            context = {'model': model, 'user': c.user or c.author}
            check_access('site_read', context)
        except NotAuthorized:
            abort(401, _('Not authorized to see this page'))

        # unicode format (decoded from utf8)
        q = c.q = request.params.get('q', u'')
        c.query_error = False
        try:
            page = int(request.params.get('page', 1))
        except ValueError, e:
            abort(400, ('"page" parameter must be an integer'))
        limit = g.datasets_per_page

        # most search operations should reset the page counter:
        params_nopage = [(k, v) for k, v in request.params.items()
                         if k != 'page']

        def drill_down_url(alternative_url=None, **by):
            return h.add_url_param(alternative_url=alternative_url,
                                   controller='package', action='search',
                                   new_params=by)

        c.drill_down_url = drill_down_url

        def remove_field(key, value=None, replace=None):
            return h.remove_url_param(key, value=value, replace=replace,
                                  controller='package', action='search')

        c.remove_field = remove_field

        sort_by = request.params.get('sort', None)
        params_nosort = [(k, v) for k, v in params_nopage if k != 'sort']

        def _sort_by(fields):
            """
            Sort by the given list of fields.

            Each entry in the list is a 2-tuple: (fieldname, sort_order)

            eg - [('metadata_modified', 'desc'), ('name', 'asc')]

            If fields is empty, then the default ordering is used.
            """
            params = params_nosort[:]

            if fields:
                sort_string = ', '.join('%s %s' % f for f in fields)
                params.append(('sort', sort_string))
            return search_url(params, package_type)

        c.sort_by = _sort_by
        if sort_by is None:
            c.sort_by_fields = []
        else:
            c.sort_by_fields = [field.split()[0]
                                for field in sort_by.split(',')]
        c.sort_by_selected = sort_by

        def pager_url(q=None, page=None):
            params = list(params_nopage)
            params.append(('page', page))
            return search_url(params, package_type)

        c.search_url_params = urlencode(_encode_params(params_nopage))

        try:
            c.fields = []
            # c.fields_grouped will contain a dict of params containing
            # a list of values eg {'tags':['tag1', 'tag2']}
            c.fields_grouped = {}
            search_extras = {}
            fq = ''
            for (param, value) in request.params.items():
                if param not in ['q', 'page', 'sort'] \
                        and len(value) and not param.startswith('_'):
                    if not param.startswith('ext_'):
                        c.fields.append((param, value))
                        fq += ' %s:"%s"' % (param, value)
                        if param not in c.fields_grouped:
                            c.fields_grouped[param] = [value]
                        else:
                            c.fields_grouped[param].append(value)
                    else:
                        search_extras[param] = value

            context = {'model': model, 'session': model.Session,
                       'user': c.user or c.author, 'for_view': True}

            if package_type and package_type != 'dataset':
                # Only show datasets of this particular type
                fq += ' +dataset_type:{type}'.format(type=package_type)
            else:
                # Unless changed via config options, don't show non standard
                # dataset types on the default search page
                if not asbool(config.get('ckan.search.show_all_types', 'False')):
                    fq += ' +dataset_type:dataset'

            facets = OrderedDict()

            default_facet_titles = {'groups': _('Groups'),
                              'tags': _('Tags'),
                              'res_format': _('Formats'),
                              'license': _('Licence'), }

            for facet in g.facets:
                if facet in default_facet_titles:
                    facets[facet] = default_facet_titles[facet]
                else:
                    facets[facet] = facet

            # Facet titles
            for plugin in plugins.PluginImplementations(plugins.IFacets):
                facets = plugin.dataset_facets(facets, package_type)

            c.facet_titles = facets

            data_dict = {
                'q': q,
                'fq': fq.strip(),
                'facet.field': facets.keys(),
                'rows': limit,
                'start': (page - 1) * limit,
                'sort': sort_by,
                'extras': search_extras
            }

            query = get_action('package_search')(context, data_dict)

            c.page = h.Page(
                collection=query['results'],
                page=page,
                url=pager_url,
                item_count=query['count'],
                items_per_page=limit
            )
            c.facets = query['facets']
            c.search_facets = query['search_facets']
            c.page.items = query['results']
        except SearchError, se:
            log.error('Dataset search error: %r', se.args)
            c.query_error = True
            c.facets = {}
            c.search_facets = {}
            c.page = h.Page(collection=[])
        c.search_facets_limits = {}
        for facet in c.search_facets.keys():
            limit = int(request.params.get('_%s_limit' % facet, 10))
            c.search_facets_limits[facet] = limit


        maintain.deprecate_context_item(
          'facets',
          'Use `c.search_facets` instead.')

        self._setup_template_variables(context, {},
                                       package_type=package_type)

        return render(self._search_template(package_type))

    def _content_type_from_extension(self, ext):
        ct, mu, ext = accept.parse_extension(ext)
        if not ct:
            return None, None, None,
        return ct, ext, (NewTextTemplate, MarkupTemplate)[mu]

    def _content_type_from_accept(self):
        """
        Given a requested format this method determines the content-type
        to set and the genshi template loader to use in order to render
        it accurately.  TextTemplate must be used for non-xml templates
        whilst all that are some sort of XML should use MarkupTemplate.
        """
        ct, mu, ext = accept.parse_header(request.headers.get('Accept', ''))
        return ct, ext, (NewTextTemplate, MarkupTemplate)[mu]

    def read(self, id, format='html'):
        if not format == 'html':
            ctype, extension, loader = \
                self._content_type_from_extension(format)
            if not ctype:
                # An unknown format, we'll carry on in case it is a
                # revision specifier and re-constitute the original id
                id = "%s.%s" % (id, format)
                ctype, format, loader = "text/html; charset=utf-8", "html", \
                    MarkupTemplate
        else:
            ctype, format, loader = self._content_type_from_accept()

        response.headers['Content-Type'] = ctype

        package_type = self._get_package_type(id.split('@')[0])
        context = {'model': model, 'session': model.Session,
                   'user': c.user or c.author, 'for_view': True}
        data_dict = {'id': id}

        # interpret @<revision_id> or @<date> suffix
        split = id.split('@')
        if len(split) == 2:
            data_dict['id'], revision_ref = split
            if model.is_id(revision_ref):
                context['revision_id'] = revision_ref
            else:
                try:
                    date = date_str_to_datetime(revision_ref)
                    context['revision_date'] = date
                except TypeError, e:
                    abort(400, _('Invalid revision format: %r') % e.args)
                except ValueError, e:
                    abort(400, _('Invalid revision format: %r') % e.args)
        elif len(split) > 2:
            abort(400, _('Invalid revision format: %r') %
                  'Too many "@" symbols')

        #check if package exists
        try:
            c.pkg_dict = get_action('package_show')(context, data_dict)
            c.pkg = context['package']
        except NotFound:
            abort(404, _('Dataset not found'))
        except NotAuthorized:
            abort(401, _('Unauthorized to read package %s') % id)

        # used by disqus plugin
        c.current_package_id = c.pkg.id
        c.related_count = c.pkg.related_count

        self._setup_template_variables(context, {'id': id},
                                       package_type=package_type)

        PackageSaver().render_package(c.pkg_dict, context)

        template = self._read_template(package_type)
        template = template[:template.index('.') + 1] + format

        return render(template, loader_class=loader)

    def comments(self, id):
        package_type = self._get_package_type(id)
        context = {'model': model, 'session': model.Session,
                   'user': c.user or c.author}

        #check if package exists
        try:
            c.pkg_dict = get_action('package_show')(context, {'id': id})
            c.pkg = context['package']
        except NotFound:
            abort(404, _('Dataset not found'))
        except NotAuthorized:
            abort(401, _('Unauthorized to read package %s') % id)

        # used by disqus plugin
        c.current_package_id = c.pkg.id

        #render the package
        PackageSaver().render_package(c.pkg_dict)
        return render(self._comments_template(package_type))

    def history(self, id):
        package_type = self._get_package_type(id.split('@')[0])

        if 'diff' in request.params or 'selected1' in request.params:
            try:
                params = {'id': request.params.getone('pkg_name'),
                          'diff': request.params.getone('selected1'),
                          'oldid': request.params.getone('selected2'),
                          }
            except KeyError, e:
                if 'pkg_name' in dict(request.params):
                    id = request.params.getone('pkg_name')
                c.error = \
                    _('Select two revisions before doing the comparison.')
            else:
                params['diff_entity'] = 'package'
                h.redirect_to(controller='revision', action='diff', **params)

        context = {'model': model, 'session': model.Session,
                   'user': c.user or c.author}
        data_dict = {'id': id}
        try:
            c.pkg_dict = get_action('package_show')(context, data_dict)
            c.pkg_revisions = get_action('package_revision_list')(context,
                                                                  data_dict)
            #TODO: remove
            # Still necessary for the authz check in group/layout.html
            c.pkg = context['package']

        except NotAuthorized:
            abort(401, _('Unauthorized to read package %s') % '')
        except NotFound:
            abort(404, _('Dataset not found'))

        format = request.params.get('format', '')
        if format == 'atom':
            # Generate and return Atom 1.0 document.
            from webhelpers.feedgenerator import Atom1Feed
            feed = Atom1Feed(
                title=_(u'CKAN Dataset Revision History'),
                link=h.url_for(controller='revision', action='read',
                               id=c.pkg_dict['name']),
                description=_(u'Recent changes to CKAN Dataset: ') +
                (c.pkg_dict['title'] or ''),
                language=unicode(get_lang()),
            )
            for revision_dict in c.pkg_revisions:
                revision_date = h.date_str_to_datetime(
                    revision_dict['timestamp'])
                try:
                    dayHorizon = int(request.params.get('days'))
                except:
                    dayHorizon = 30
                dayAge = (datetime.datetime.now() - revision_date).days
                if dayAge >= dayHorizon:
                    break
                if revision_dict['message']:
                    item_title = u'%s' % revision_dict['message'].\
                        split('\n')[0]
                else:
                    item_title = u'%s' % revision_dict['id']
                item_link = h.url_for(controller='revision', action='read',
                                      id=revision_dict['id'])
                item_description = _('Log message: ')
                item_description += '%s' % (revision_dict['message'] or '')
                item_author_name = revision_dict['author']
                item_pubdate = revision_date
                feed.add_item(
                    title=item_title,
                    link=item_link,
                    description=item_description,
                    author_name=item_author_name,
                    pubdate=item_pubdate,
                )
            feed.content_type = 'application/atom+xml'
            return feed.writeString('utf-8')

        c.related_count = c.pkg.related_count
        return render(self._history_template(c.pkg_dict.get('type',
                                                            package_type)))

    def new(self, data=None, errors=None, error_summary=None):
        package_type = self._guess_package_type(True)

        context = {'model': model, 'session': model.Session,
                   'user': c.user or c.author,
                   'save': 'save' in request.params}

        # Package needs to have a organization group in the call to
        # check_access and also to save it
        try:
            check_access('package_create', context)
        except NotAuthorized:
            abort(401, _('Unauthorized to create a package'))

        if context['save'] and not data:
            return self._save_new(context, package_type=package_type)

        data = data or clean_dict(unflatten(tuplize_dict(parse_params(
            request.params, ignore_keys=CACHE_PARAMETERS))))
        c.resources_json = json.dumps(data.get('resources', []))
        # convert tags if not supplied in data
        if data and not data.get('tag_string'):
            data['tag_string'] = ', '.join(
                h.dict_list_reduce(data.get('tags', {}), 'name'))

        errors = errors or {}
        error_summary = error_summary or {}
        # in the phased add dataset we need to know that
        # we have already completed stage 1
        stage = ['active']
        if data.get('state') == 'draft':
            stage = ['active', 'complete']
        elif data.get('state') == 'draft-complete':
            stage = ['active', 'complete', 'complete']

        # if we are creating from a group then this allows the group to be
        # set automatically
        data['group_id'] = request.params.get('group') or \
            request.params.get('groups__0__id')

        vars = {'data': data, 'errors': errors,
                'error_summary': error_summary,
                'action': 'new', 'stage': stage}
        c.errors_json = json.dumps(errors)

        self._setup_template_variables(context, {},
                                       package_type=package_type)

        # TODO: This check is to maintain backwards compatibility with the
        # old way of creating custom forms. This behaviour is now deprecated.
        if hasattr(self, 'package_form'):
            c.form = render(self.package_form, extra_vars=vars)
        else:
            c.form = render(self._package_form(package_type=package_type),
                            extra_vars=vars)
        return render(self._new_template(package_type),
                      extra_vars={'stage': stage})

    def resource_edit(self, id, resource_id, data=None, errors=None,
                      error_summary=None):
        if request.method == 'POST' and not data:
            data = data or clean_dict(unflatten(tuplize_dict(parse_params(
                request.POST))))
            # we don't want to include save as it is part of the form
            del data['save']

            context = {'model': model, 'session': model.Session,
                       'api_version': 3,
                       'user': c.user or c.author}

            data['package_id'] = id
            try:
                if resource_id:
                    data['id'] = resource_id
                    get_action('resource_update')(context, data)
                else:
                    get_action('resource_create')(context, data)
            except ValidationError, e:
                errors = e.error_dict
                error_summary = e.error_summary
                return self.resource_edit(id, resource_id, data,
                                          errors, error_summary)
            except NotAuthorized:
                abort(401, _('Unauthorized to edit this resource'))
            redirect(h.url_for(controller='package', action='resource_read',
                               id=id, resource_id=resource_id))


        context = {'model': model, 'session': model.Session,
                   'api_version': 3,
                   'user': c.user or c.author,}
        pkg_dict = get_action('package_show')(context, {'id': id})
        if pkg_dict['state'].startswith('draft'):
            # dataset has not yet been fully created
            resource_dict = get_action('resource_show')(context, {'id': resource_id})
            fields = ['url', 'resource_type', 'format', 'name', 'description', 'id']
            data = {}
            for field in fields:
                data[field] = resource_dict[field]
            return self.new_resource(id, data=data)
        # resource is fully created
        try:
            resource_dict = get_action('resource_show')(context, {'id': resource_id})
        except NotFound:
            abort(404, _('Resource not found'))
        c.pkg_dict = pkg_dict
        c.resource = resource_dict
        # set the form action
        c.form_action = h.url_for(controller='package',
                                  action='resource_edit',
                                  resource_id=resource_id,
                                  id=id)
        data = resource_dict
        errors = errors or {}
        error_summary = error_summary or {}
        vars = {'data': data, 'errors': errors,
                'error_summary': error_summary, 'action': 'new'}
        return render('package/resource_edit.html', extra_vars=vars)



    def new_resource(self, id, data=None, errors=None, error_summary=None):
        ''' FIXME: This is a temporary action to allow styling of the
        forms. '''
        if request.method == 'POST' and not data:
            save_action = request.params.get('save')
            data = data or clean_dict(unflatten(tuplize_dict(parse_params(
                request.POST))))
            # we don't want to include save as it is part of the form
            del data['save']
            resource_id = data['id']
            del data['id']

            context = {'model': model, 'session': model.Session,
<<<<<<< HEAD
                       'user': c.user or c.author}
=======
                       'user': c.user or c.author,
                       'extras_as_string': True}
>>>>>>> 62045e09

            # see if we have any data that we are trying to save
            data_provided = False
            for key, value in data.iteritems():
                if value and key != 'resource_type':
                    data_provided = True
                    break

            if not data_provided and save_action != "go-dataset-complete":
                if save_action == 'go-dataset':
                    # go to final stage of adddataset
                    redirect(h.url_for(controller='package',
                                       action='edit', id=id))
                # see if we have added any resources
                try:
                    data_dict = get_action('package_show')(context, {'id': id})
                except NotAuthorized:
                    abort(401, _('Unauthorized to update dataset'))
                if not len(data_dict['resources']):
                    # no data so keep on page
                    h.flash_error(_('You must add at least one data resource'))
                    redirect(h.url_for(controller='package',
                                       action='new_resource', id=id))
                # we have a resource so let them add metadata
                redirect(h.url_for(controller='package',
                                   action='new_metadata', id=id))

            data['package_id'] = id
            try:
                if resource_id:
                    data['id'] = resource_id
                    get_action('resource_update')(context, data)
                else:
                    get_action('resource_create')(context, data)
            except ValidationError, e:
                errors = e.error_dict
                error_summary = e.error_summary
                return self.new_resource(id, data, errors, error_summary)
            except NotAuthorized:
                abort(401, _('Unauthorized to create a resource'))
            if save_action == 'go-metadata':
                # go to final stage of add dataset
                redirect(h.url_for(controller='package',
                                   action='new_metadata', id=id))
            elif save_action == 'go-dataset':
                # go to first stage of add dataset
                redirect(h.url_for(controller='package',
                                   action='edit', id=id))
            elif save_action == 'go-dataset-complete':
                # go to first stage of add dataset
                redirect(h.url_for(controller='package',
                                   action='read', id=id))
            else:
                # add more resources
                redirect(h.url_for(controller='package',
                                   action='new_resource', id=id))
        errors = errors or {}
        error_summary = error_summary or {}
        vars = {'data': data, 'errors': errors,
                'error_summary': error_summary, 'action': 'new'}
        vars['pkg_name'] = id
        # get resources for sidebar
        context = {'model': model, 'session': model.Session,
                   'user': c.user or c.author}
        pkg_dict = get_action('package_show')(context, {'id': id})
        # required for nav menu
        vars['pkg_dict'] = pkg_dict
        if pkg_dict['state'] == 'draft':
            vars['stage'] = ['complete', 'active']
        elif pkg_dict['state'] == 'draft-complete':
            vars['stage'] = ['complete', 'active', 'complete']
        return render('package/new_resource.html', extra_vars=vars)

    def new_metadata(self, id, data=None, errors=None, error_summary=None):
        ''' FIXME: This is a temporary action to allow styling of the
        forms. '''
        context = {'model': model, 'session': model.Session,
                   'user': c.user or c.author}

        if request.method == 'POST' and not data:
            save_action = request.params.get('save')
            data = data or clean_dict(unflatten(tuplize_dict(parse_params(
                request.POST))))
            # we don't want to include save as it is part of the form
            del data['save']
<<<<<<< HEAD

=======
            context = {'model': model, 'session': model.Session,
                       'user': c.user or c.author,
                       'extras_as_string': True}
>>>>>>> 62045e09
            data_dict = get_action('package_show')(context, {'id': id})

            data_dict['id'] = id
            # update the state
            if save_action == 'finish':
                # we want this to go live when saved
                data_dict['state'] = 'active'
            elif save_action in ['go-resources', 'go-dataset']:
                data_dict['state'] = 'draft-complete'
            # allow the state to be changed
            context['allow_state_change'] = True
            data_dict.update(data)
            try:
                get_action('package_update')(context, data_dict)
            except ValidationError, e:
                errors = e.error_dict
                error_summary = e.error_summary
                return self.new_metadata(id, data, errors, error_summary)
            except NotAuthorized:
                abort(401, _('Unauthorized to update dataset'))
            if save_action == 'go-resources':
                # we want to go back to the add resources form stage
                redirect(h.url_for(controller='package',
                                   action='new_resource', id=id))
            elif save_action == 'go-dataset':
                # we want to go back to the add dataset stage
                redirect(h.url_for(controller='package',
                                   action='edit', id=id))

            redirect(h.url_for(controller='package', action='read', id=id))

        if not data:
            data = get_action('package_show')(context, {'id': id})
        errors = errors or {}
        error_summary = error_summary or {}
        vars = {'data': data, 'errors': errors, 'error_summary': error_summary}
        vars['pkg_name'] = id

        package_type = self._get_package_type(id)
        self._setup_template_variables(context, {},
                                       package_type=package_type)

        return render('package/new_package_metadata.html', extra_vars=vars)

    def edit(self, id, data=None, errors=None, error_summary=None):
        package_type = self._get_package_type(id)
        context = {'model': model, 'session': model.Session,
                   'user': c.user or c.author,
                   'save': 'save' in request.params,
                   'moderated': config.get('moderated'),
                   'pending': True}

        if context['save'] and not data:
            return self._save_edit(id, context, package_type=package_type)
        try:
            c.pkg_dict = get_action('package_show')(context, {'id': id})
            context['for_edit'] = True
            old_data = get_action('package_show')(context, {'id': id})
            # old data is from the database and data is passed from the
            # user if there is a validation error. Use users data if there.
            if data:
                old_data.update(data)
            data = old_data
        except NotAuthorized:
            abort(401, _('Unauthorized to read package %s') % '')
        except NotFound:
            abort(404, _('Dataset not found'))
        # are we doing a multiphase add?
        if data.get('state', '').startswith('draft'):
            c.form_action = h.url_for(controller='package', action='new')
            c.form_style = 'new'
            return self.new(data=data, errors=errors,
                            error_summary=error_summary)

        c.pkg = context.get("package")
        c.resources_json = json.dumps(data.get('resources', []))

        try:
            check_access('package_update', context)
        except NotAuthorized, e:
            abort(401, _('User %r not authorized to edit %s') % (c.user, id))
        # convert tags if not supplied in data
        if data and not data.get('tag_string'):
            data['tag_string'] = ', '.join(h.dict_list_reduce(
                c.pkg_dict.get('tags', {}), 'name'))
        errors = errors or {}
        vars = {'data': data, 'errors': errors,
                'error_summary': error_summary, 'action': 'edit'}
        c.errors_json = json.dumps(errors)

        self._setup_template_variables(context, {'id': id},
                                       package_type=package_type)
        c.related_count = c.pkg.related_count

        # we have already completed stage 1
        vars['stage'] = ['active']
        if data.get('state') == 'draft':
            vars['stage'] = ['active', 'complete']
        elif data.get('state') == 'draft-complete':
            vars['stage'] = ['active', 'complete', 'complete']

        # TODO: This check is to maintain backwards compatibility with the
        # old way of creating custom forms. This behaviour is now deprecated.
        if hasattr(self, 'package_form'):
            c.form = render(self.package_form, extra_vars=vars)
        else:
            c.form = render(self._package_form(package_type=package_type),
                            extra_vars=vars)

        return render(self._edit_template(package_type),
                      extra_vars={'stage': vars['stage']})

    def read_ajax(self, id, revision=None):
        package_type = self._get_package_type(id)
        context = {'model': model, 'session': model.Session,
                   'user': c.user or c.author,
                   'schema': self._form_to_db_schema(
                                    package_type=package_type),
                   'revision_id': revision}
        try:
            data = get_action('package_show')(context, {'id': id})
            schema = self._db_to_form_schema(package_type=package_type)
            if schema:
                data, errors = validate(data, schema)
        except NotAuthorized:
            abort(401, _('Unauthorized to read package %s') % '')
        except NotFound:
            abort(404, _('Dataset not found'))

        ## hack as db_to_form schema should have this
        data['tag_string'] = ', '.join([tag['name'] for tag
                                        in data.get('tags', [])])
        data.pop('tags')
        data = flatten_to_string_key(data)
        response.headers['Content-Type'] = 'application/json;charset=utf-8'
        return json.dumps(data)

    def history_ajax(self, id):

        context = {'model': model, 'session': model.Session,
                   'user': c.user or c.author}
        data_dict = {'id': id}
        try:
            pkg_revisions = get_action('package_revision_list')(
                context, data_dict)
        except NotAuthorized:
            abort(401, _('Unauthorized to read package %s') % '')
        except NotFound:
            abort(404, _('Dataset not found'))

        data = []
        approved = False
        for num, revision in enumerate(pkg_revisions):
            if not approved and revision['approved_timestamp']:
                current_approved, approved = True, True
            else:
                current_approved = False

            data.append({'revision_id': revision['id'],
                         'message': revision['message'],
                         'timestamp': revision['timestamp'],
                         'author': revision['author'],
                         'approved': bool(revision['approved_timestamp']),
                         'current_approved': current_approved})

        response.headers['Content-Type'] = 'application/json;charset=utf-8'
        return json.dumps(data)

    def _get_package_type(self, id):
        """
        Given the id of a package it determines the plugin to load
        based on the package's type name (type). The plugin found
        will be returned, or None if there is no plugin associated with
        the type.
        """
        pkg = model.Package.get(id)
        if pkg:
            return pkg.type or 'dataset'
        return None

    def _tag_string_to_list(self, tag_string):
        ''' This is used to change tags from a sting to a list of dicts '''
        out = []
        for tag in tag_string.split(','):
            tag = tag.strip()
            if tag:
                out.append({'name': tag,
                            'state': 'active'})
        return out

    def _save_new(self, context, package_type=None):
        # The staged add dataset used the new functionality when the dataset is
        # partially created so we need to know if we actually are updating or
        # this is a real new.
        is_an_update = False
        ckan_phase = request.params.get('_ckan_phase')
        if ckan_phase:
            # phased add dataset so use api schema for validation
            context['api_version'] = 3
        from ckan.lib.search import SearchIndexError
        try:
            data_dict = clean_dict(unflatten(
                tuplize_dict(parse_params(request.POST))))
            if ckan_phase:
                # prevent clearing of groups etc
                context['allow_partial_update'] = True
                # sort the tags
                data_dict['tags'] = self._tag_string_to_list(
                    data_dict['tag_string'])
                if data_dict.get('pkg_name'):
                    is_an_update = True
                    # This is actually an update not a save
                    data_dict['id'] = data_dict['pkg_name']
                    del data_dict['pkg_name']
                    # this is actually an edit not a save
                    pkg_dict = get_action('package_update')(context, data_dict)

                    if request.params['save'] == 'go-metadata':
                        # redirect to add metadata
                        url = h.url_for(controller='package',
                                        action='new_metadata',
                                        id=pkg_dict['name'])
                    else:
                        # redirect to add dataset resources
                        url = h.url_for(controller='package',
                                        action='new_resource',
                                        id=pkg_dict['name'])
                    redirect(url)
                # Make sure we don't index this dataset
                if request.params['save'] not in ['go-resource', 'go-metadata']:
                    data_dict['state'] = 'draft'
                # allow the state to be changed
                context['allow_state_change'] = True

            data_dict['type'] = package_type
            context['message'] = data_dict.get('log_message', '')
            pkg_dict = get_action('package_create')(context, data_dict)

            if ckan_phase:
                # redirect to add dataset resources
                url = h.url_for(controller='package',
                                action='new_resource',
                                id=pkg_dict['name'])
                redirect(url)

            self._form_save_redirect(pkg_dict['name'], 'new', package_type=package_type)
        except NotAuthorized:
            abort(401, _('Unauthorized to read package %s') % '')
        except NotFound, e:
            abort(404, _('Dataset not found'))
        except DataError:
            abort(400, _(u'Integrity Error'))
        except SearchIndexError, e:
            try:
                exc_str = unicode(repr(e.args))
            except Exception:  # We don't like bare excepts
                exc_str = unicode(str(e))
            abort(500, _(u'Unable to add package to search index.') + exc_str)
        except ValidationError, e:
            errors = e.error_dict
            error_summary = e.error_summary
            if is_an_update:
                # we need to get the state of the dataset to show the stage we
                # are on.
                pkg_dict = get_action('package_show')(context, data_dict)
                data_dict['state'] = pkg_dict['state']
                return self.edit(data_dict['id'], data_dict,
                                 errors, error_summary)
            data_dict['state'] = 'none'
            return self.new(data_dict, errors, error_summary)

    def _save_edit(self, name_or_id, context, package_type=None):
        from ckan.lib.search import SearchIndexError
        log.debug('Package save request name: %s POST: %r',
                  name_or_id, request.POST)
        try:
            data_dict = clean_dict(unflatten(
                tuplize_dict(parse_params(request.POST))))
            if '_ckan_phase' in data_dict:
                # we allow partial updates to not destroy existing resources
                context['allow_partial_update'] = True
                data_dict['tags'] = self._tag_string_to_list(
                    data_dict['tag_string'])
                del data_dict['_ckan_phase']
                del data_dict['save']
            context['message'] = data_dict.get('log_message', '')
            if not context['moderated']:
                context['pending'] = False
            data_dict['id'] = name_or_id
            pkg = get_action('package_update')(context, data_dict)
            if request.params.get('save', '') == 'Approve':
                get_action('make_latest_pending_package_active')(
                    context, data_dict)
            c.pkg = context['package']
            c.pkg_dict = pkg

            self._form_save_redirect(pkg['name'], 'edit', package_type=package_type)
        except NotAuthorized:
            abort(401, _('Unauthorized to read package %s') % id)
        except NotFound, e:
            abort(404, _('Dataset not found'))
        except DataError:
            abort(400, _(u'Integrity Error'))
        except SearchIndexError, e:
            try:
                exc_str = unicode(repr(e.args))
            except Exception:  # We don't like bare excepts
                exc_str = unicode(str(e))
            abort(500, _(u'Unable to update search index.') + exc_str)
        except ValidationError, e:
            errors = e.error_dict
            error_summary = e.error_summary
            return self.edit(name_or_id, data_dict, errors, error_summary)

    def _form_save_redirect(self, pkgname, action, package_type=None):
        '''This redirects the user to the CKAN package/read page,
        unless there is request parameter giving an alternate location,
        perhaps an external website.
        @param pkgname - Name of the package just edited
        @param action - What the action of the edit was
        '''
        assert action in ('new', 'edit')
        url = request.params.get('return_to') or \
            config.get('package_%s_return_url' % action)
        if url:
            url = url.replace('<NAME>', pkgname)
        else:
            if package_type is None or package_type == 'dataset':
                url = h.url_for(controller='package', action='read', id=pkgname)
            else:
                url = h.url_for('{0}_read'.format(package_type), id=pkgname)
        redirect(url)

    def _adjust_license_id_options(self, pkg, fs):
        options = fs.license_id.render_opts['options']
        is_included = False
        for option in options:
            license_id = option[1]
            if license_id == pkg.license_id:
                is_included = True
        if not is_included:
            options.insert(1, (pkg.license_id, pkg.license_id))

    def authz(self, id):
        pkg = model.Package.get(id)
        if pkg is None:
            abort(404, gettext('Dataset not found'))
        # needed to add in the tab bar to the top of the auth page
        c.pkg = pkg
        c.pkgname = pkg.name
        c.pkgtitle = pkg.title
        try:
            context = {'model': model, 'user': c.user or c.author,
                       'package': pkg}
            check_access('package_edit_permissions', context)
            c.authz_editable = True
            c.pkg_dict = get_action('package_show')(context, {'id': id})
        except NotAuthorized:
            c.authz_editable = False
        if not c.authz_editable:
            abort(401, gettext('User %r not authorized to edit %s '
                               'authorizations') % (c.user, id))

        roles = self._handle_update_of_authz(pkg)
        self._prepare_authz_info_for_render(roles)

        # c.related_count = len(pkg.related)

        return render('package/authz.html')

    def delete(self, id):

        if 'cancel' in request.params:
            h.redirect_to(controller='package', action='edit', id=id)

        context = {'model': model, 'session': model.Session,
                   'user': c.user or c.author}

        try:
            check_access('package_delete', context, {'id': id})
        except NotAuthorized:
            abort(401, _('Unauthorized to delete package %s') % '')

        try:
            if request.method == 'POST':
                get_action('package_delete')(context, {'id': id})
                h.flash_notice(_('Dataset has been deleted.'))
                h.redirect_to(controller='package', action='search')
            c.pkg_dict = get_action('package_show')(context, {'id': id})
        except NotAuthorized:
            abort(401, _('Unauthorized to delete package %s') % '')
        except NotFound:
            abort(404, _('Dataset not found'))
        return render('package/confirm_delete.html')

    def resource_delete(self, id, resource_id):

        if 'cancel' in request.params:
            h.redirect_to(controller='package', action='resource_edit', resource_id=resource_id, id=id)

        context = {'model': model, 'session': model.Session,
                   'user': c.user or c.author}

        try:
            check_access('package_delete', context, {'id': id})
        except NotAuthorized:
            abort(401, _('Unauthorized to delete package %s') % '')

        try:
            if request.method == 'POST':
                get_action('resource_delete')(context, {'id': resource_id})
                h.flash_notice(_('Resource has been deleted.'))
                h.redirect_to(controller='package', action='read', id=id)
            c.resource_dict = get_action('resource_show')(context, {'id': resource_id})
            c.pkg_id = id
        except NotAuthorized:
            abort(401, _('Unauthorized to delete resource %s') % '')
        except NotFound:
            abort(404, _('Resource not found'))
        return render('package/confirm_delete_resource.html')

    def autocomplete(self):
        # DEPRECATED in favour of /api/2/util/dataset/autocomplete
        q = unicode(request.params.get('q', ''))
        if not len(q):
            return ''

        context = {'model': model, 'session': model.Session,
                   'user': c.user or c.author}

        data_dict = {'q': q}
        packages = get_action('package_autocomplete')(context, data_dict)

        pkg_list = []
        for pkg in packages:
            pkg_list.append('%s|%s' % (pkg['match_displayed'].
                                       replace('|', ' '), pkg['name']))
        return '\n'.join(pkg_list)

    def _render_edit_form(self, fs, params={}, clear_session=False):
        # errors arrive in c.error and fs.errors
        c.log_message = params.get('log_message', '')
        # rgrp: expunge everything from session before dealing with
        # validation errors) so we don't have any problematic saves
        # when the fs.render causes a flush.
        # seb: If the session is *expunged*, then the form can't be
        # rendered; I've settled with a rollback for now, which isn't
        # necessarily what's wanted here.
        # dread: I think this only happened with tags because until
        # this changeset, Tag objects were created in the Renderer
        # every time you hit preview. So I don't believe we need to
        # clear the session any more. Just in case I'm leaving it in
        # with the log comments to find out.
        if clear_session:
            # log to see if clearing the session is ever required
            if model.Session.new or model.Session.dirty or \
                    model.Session.deleted:
                log.warn('Expunging session changes which were not expected: '
                         '%r %r %r', (model.Session.new, model.Session.dirty,
                                      model.Session.deleted))
            try:
                model.Session.rollback()
            except AttributeError:
                # older SQLAlchemy versions
                model.Session.clear()
        edit_form_html = fs.render()
        c.form = h.literal(edit_form_html)
        return h.literal(render('package/edit_form.html'))

    def _update_authz(self, fs):
        validation = fs.validate()
        if not validation:
            c.form = self._render_edit_form(fs, request.params)
            raise ValidationException(fs)
        try:
            fs.sync()
        except Exception, inst:
            model.Session.rollback()
            raise
        else:
            model.Session.commit()

    def resource_read(self, id, resource_id):
        context = {'model': model, 'session': model.Session,
                   'user': c.user or c.author}

        try:
            c.resource = get_action('resource_show')(context,
                                                     {'id': resource_id})
            c.package = get_action('package_show')(context, {'id': id})
            # required for nav menu
            c.pkg = context['package']
            c.pkg_dict = c.package
        except NotFound:
            abort(404, _('Resource not found'))
        except NotAuthorized:
            abort(401, _('Unauthorized to read resource %s') % id)
        # get package license info
        license_id = c.package.get('license_id')
        try:
            c.package['isopen'] = model.Package.\
                get_license_register()[license_id].isopen()
        except KeyError:
            c.package['isopen'] = False

        # TODO: find a nicer way of doing this
        c.datastore_api = '%s/api/action' % config.get('ckan.site_url','').rstrip('/')

        c.related_count = c.pkg.related_count
        return render('package/resource_read.html')

    def resource_download(self, id, resource_id):
        """
        Provides a direct download by redirecting the user to the url stored
        against this resource.
        """
        context = {'model': model, 'session': model.Session,
                   'user': c.user or c.author}

        try:
            rsc = get_action('resource_show')(context, {'id': resource_id})
            pkg = get_action('package_show')(context, {'id': id})
        except NotFound:
            abort(404, _('Resource not found'))
        except NotAuthorized:
            abort(401, _('Unauthorized to read resource %s') % id)

        if not 'url' in rsc:
            abort(404, _('No download is available'))
        redirect(rsc['url'])

    def follow(self, id):
        '''Start following this dataset.'''
        context = {'model': model,
                   'session': model.Session,
                   'user': c.user or c.author}
        data_dict = {'id': id}
        try:
            get_action('follow_dataset')(context, data_dict)
            package_dict = get_action('package_show')(context, data_dict)
            h.flash_success(_("You are now following {0}").format(
                package_dict['title']))
        except ValidationError as e:
            error_message = (e.extra_msg or e.message or e.error_summary
                    or e.error_dict)
            h.flash_error(error_message)
        except NotAuthorized as e:
            h.flash_error(e.extra_msg)
        h.redirect_to(controller='package', action='read', id=id)

    def unfollow(self, id):
        '''Stop following this dataset.'''
        context = {'model': model,
                   'session': model.Session,
                   'user': c.user or c.author}
        data_dict = {'id': id}
        try:
            get_action('unfollow_dataset')(context, data_dict)
            package_dict = get_action('package_show')(context, data_dict)
            h.flash_success(_("You are no longer following {0}").format(
                package_dict['title']))
        except ValidationError as e:
            error_message = (e.extra_msg or e.message or e.error_summary
                    or e.error_dict)
            h.flash_error(error_message)
        except (NotFound, NotAuthorized) as e:
            error_message = e.extra_msg or e.message
            h.flash_error(error_message)
        h.redirect_to(controller='package', action='read', id=id)

    def followers(self, id=None):
        context = {'model': model, 'session': model.Session,
                   'user': c.user or c.author, 'for_view': True}
        data_dict = {'id': id}
        try:
            c.pkg_dict = get_action('package_show')(context, data_dict)
            c.pkg = context['package']
            c.followers = get_action('dataset_follower_list')(context,
                    {'id': c.pkg_dict['id']})

            c.related_count = c.pkg.related_count
        except NotFound:
            abort(404, _('Dataset not found'))
        except NotAuthorized:
            abort(401, _('Unauthorized to read package %s') % id)

        return render('package/followers.html')

    def activity(self, id):
        '''Render this package's public activity stream page.'''

        context = {'model': model, 'session': model.Session,
                   'user': c.user or c.author, 'for_view': True}
        data_dict = {'id': id}
        try:
            c.pkg_dict = get_action('package_show')(context, data_dict)
            c.pkg = context['package']
            c.package_activity_stream = get_action(
                    'package_activity_list_html')(context,
                            {'id': c.pkg_dict['id']})
            c.related_count = c.pkg.related_count
        except NotFound:
            abort(404, _('Dataset not found'))
        except NotAuthorized:
            abort(401, _('Unauthorized to read dataset %s') % id)

        return render('package/activity.html')

    def resource_embedded_dataviewer(self, id, resource_id,
                                     width=500, height=500):
        """
        Embeded page for a read-only resource dataview. Allows
        for width and height to be specified as part of the
        querystring (as well as accepting them via routes).
        """
        context = {'model': model, 'session': model.Session,
                   'user': c.user or c.author}

        try:
            c.resource = get_action('resource_show')(context,
                                                     {'id': resource_id})
            c.package = get_action('package_show')(context, {'id': id})
            c.resource_json = json.dumps(c.resource)

            # double check that the resource belongs to the specified package
            if not c.resource['id'] in [r['id']
                                        for r in c.package['resources']]:
                raise NotFound

        except NotFound:
            abort(404, _('Resource not found'))
        except NotAuthorized:
            abort(401, _('Unauthorized to read resource %s') % id)

        # Construct the recline state
        state_version = int(request.params.get('state_version', '1'))
        recline_state = self._parse_recline_state(request.params)
        if recline_state is None:
            abort(400, ('"state" parameter must be a valid recline '
                        'state (version %d)' % state_version))

        c.recline_state = json.dumps(recline_state)

        c.width = max(int(request.params.get('width', width)), 100)
        c.height = max(int(request.params.get('height', height)), 100)
        c.embedded = True

        return render('package/resource_embedded_dataviewer.html')

    def _parse_recline_state(self, params):
        state_version = int(request.params.get('state_version', '1'))
        if state_version != 1:
            return None

        recline_state = {}
        for k, v in request.params.items():
            try:
                v = json.loads(v)
            except ValueError:
                pass
            recline_state[k] = v

        recline_state.pop('width', None)
        recline_state.pop('height', None)
        recline_state['readOnly'] = True

        # previous versions of recline setup used elasticsearch_url attribute
        # for data api url - see http://trac.ckan.org/ticket/2639
        # fix by relocating this to url attribute which is the default location
        if 'dataset' in recline_state and 'elasticsearch_url' in recline_state['dataset']:
            recline_state['dataset']['url'] = recline_state['dataset']['elasticsearch_url']

        # Ensure only the currentView is available
        # default to grid view if none specified
        if not recline_state.get('currentView', None):
            recline_state['currentView'] = 'grid'
        for k in recline_state.keys():
            if k.startswith('view-') and \
                    not k.endswith(recline_state['currentView']):
                recline_state.pop(k)
        return recline_state

    def resource_datapreview(self, id, resource_id):
        '''
        Embeded page for a resource data-preview.

        Depending on the type, different previews are loaded.
        This could be an img tag where the image is loaded directly or an iframe that
        embeds a webpage, recline or a pdf preview.
        '''
        context = {
            'model': model,
            'session': model.Session,
            'user': c.user or c.author
        }

        try:
            c.resource = get_action('resource_show')(context,
                                                     {'id': resource_id})
            c.package = get_action('package_show')(context, {'id': id})

            data_dict = {'resource': c.resource, 'package': c.package}
            on_same_domain = datapreview.resource_is_on_same_domain(data_dict)
            data_dict['resource']['on_same_domain'] = on_same_domain

            # FIXME this wants to not use plugins as it is an imported name
            # and we already import it an p should really only be in
            # extensu=ions in my opinion also just make it look nice and be
            # readable grrrrrr
            plugins = p.PluginImplementations(p.IResourcePreview)
            plugins_that_can_preview = [plugin for plugin in plugins
                                    if plugin.can_preview(data_dict)]
            if len(plugins_that_can_preview) == 0:
                abort(409, _('No preview has been defined.'))
            if len(plugins_that_can_preview) > 1:
                log.warn('Multiple previews are possible. {0}'.format(
                                            plugins_that_can_preview))

            plugin = plugins_that_can_preview[0]
            plugin.setup_template_variables(context, data_dict)

            c.resource_json = json.dumps(c.resource)

        except NotFound:
            abort(404, _('Resource not found'))
        except NotAuthorized:
            abort(401, _('Unauthorized to read resource %s') % id)
        else:
            return render(plugin.preview_template(context, data_dict))<|MERGE_RESOLUTION|>--- conflicted
+++ resolved
@@ -608,12 +608,8 @@
             del data['id']
 
             context = {'model': model, 'session': model.Session,
-<<<<<<< HEAD
-                       'user': c.user or c.author}
-=======
                        'user': c.user or c.author,
                        'extras_as_string': True}
->>>>>>> 62045e09
 
             # see if we have any data that we are trying to save
             data_provided = False
@@ -699,13 +695,9 @@
                 request.POST))))
             # we don't want to include save as it is part of the form
             del data['save']
-<<<<<<< HEAD
-
-=======
             context = {'model': model, 'session': model.Session,
                        'user': c.user or c.author,
                        'extras_as_string': True}
->>>>>>> 62045e09
             data_dict = get_action('package_show')(context, {'id': id})
 
             data_dict['id'] = id
