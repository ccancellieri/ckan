import logging
from urllib import urlencode
import datetime

from pylons import config
from pylons.i18n import _
from genshi.template import MarkupTemplate
from genshi.template.text import NewTextTemplate

from ckan.logic import get_action, check_access
from ckan.lib.helpers import date_str_to_datetime
from ckan.lib.base import (request,
                           render,
                           BaseController,
                           model,
                           abort, h, g, c)
from ckan.lib.base import response, redirect, gettext
import ckan.lib.maintain as maintain
from ckan.lib.package_saver import PackageSaver, ValidationException
from ckan.lib.navl.dictization_functions import DataError, unflatten, validate
from ckan.lib.helpers import json
from ckan.logic import NotFound, NotAuthorized, ValidationError
from ckan.logic import (tuplize_dict,
                        clean_dict,
                        parse_params,
                        flatten_to_string_key)
from ckan.lib.i18n import get_lang
import ckan.forms
import ckan.authz
import ckan.rating
import ckan.misc
import ckan.lib.accept as accept
from home import CACHE_PARAMETERS

from ckan.lib.plugins import lookup_package_plugin

log = logging.getLogger(__name__)


def _encode_params(params):
    return [(k, v.encode('utf-8') if isinstance(v, basestring) else str(v))
            for k, v in params]


def url_with_params(url, params):
    params = _encode_params(params)
    return url + u'?' + urlencode(params)


def search_url(params):
    url = h.url_for(controller='package', action='search')
    return url_with_params(url, params)


class PackageController(BaseController):

    def _package_form(self, package_type=None):
        return lookup_package_plugin(package_type).package_form()

    def _form_to_db_schema(self, package_type=None):
        return lookup_package_plugin(package_type).form_to_db_schema()

    def _db_to_form_schema(self, package_type=None):
        '''This is an interface to manipulate data from the database
        into a format suitable for the form (optional)'''
        return lookup_package_plugin(package_type).db_to_form_schema()

    def _check_data_dict(self, data_dict, package_type=None):
        '''Check if the return data is correct, mostly for checking out if
        spammers are submitting only part of the form'''
        return lookup_package_plugin(package_type).check_data_dict(data_dict)

    def _setup_template_variables(self, context, data_dict, package_type=None):
        return lookup_package_plugin(package_type).\
            setup_template_variables(context, data_dict)

    def _new_template(self, package_type):
        return lookup_package_plugin(package_type).new_template()

    def _comments_template(self, package_type):
        return lookup_package_plugin(package_type).comments_template()

    def _search_template(self, package_type):
        return lookup_package_plugin(package_type).search_template()

    def _read_template(self, package_type):
        return lookup_package_plugin(package_type).read_template()

    def _history_template(self, package_type):
        return lookup_package_plugin(package_type).history_template()

    def _guess_package_type(self, expecting_name=False):
        """
            Guess the type of package from the URL handling the case
            where there is a prefix on the URL (such as /data/package)
        """

        # Special case: if the rot URL '/' has been redirected to the package
        # controller (e.g. by an IRoutes extension) then there's nothing to do
        # here.
        if request.path == '/':
            return 'dataset'

        parts = [x for x in request.path.split('/') if x]

        idx = -1
        if expecting_name:
            idx = -2

        pt = parts[idx]
        if pt == 'package':
            pt = 'dataset'

        return pt

    authorizer = ckan.authz.Authorizer()

    def search(self):
        from ckan.lib.search import SearchError

        package_type = self._guess_package_type()

        try:
            context = {'model': model, 'user': c.user or c.author}
            check_access('site_read', context)
        except NotAuthorized:
            abort(401, _('Not authorized to see this page'))

        # unicode format (decoded from utf8)
        q = c.q = request.params.get('q', u'')
        c.query_error = False
        try:
            page = int(request.params.get('page', 1))
        except ValueError, e:
            abort(400, ('"page" parameter must be an integer'))
        limit = g.datasets_per_page

        # most search operations should reset the page counter:
        params_nopage = [(k, v) for k, v in request.params.items()
                         if k != 'page']

        def drill_down_url(alternative_url=None, **by):
            return h.add_url_param(alternative_url=alternative_url,
                                   controller='package', action='search',
                                   new_params=by)

        c.drill_down_url = drill_down_url

        def remove_field(key, value=None, replace=None):
            return h.remove_url_param(key, value=value, replace=replace,
                                  controller='package', action='search')

        c.remove_field = remove_field

        sort_by = request.params.get('sort', None)
        params_nosort = [(k, v) for k, v in params_nopage if k != 'sort']

        def _sort_by(fields):
            """
            Sort by the given list of fields.

            Each entry in the list is a 2-tuple: (fieldname, sort_order)

            eg - [('metadata_modified', 'desc'), ('name', 'asc')]

            If fields is empty, then the default ordering is used.
            """
            params = params_nosort[:]

            if fields:
                sort_string = ', '.join('%s %s' % f for f in fields)
                params.append(('sort', sort_string))
            return search_url(params)

        c.sort_by = _sort_by
        if sort_by is None:
            c.sort_by_fields = []
        else:
            c.sort_by_fields = [field.split()[0]
                                for field in sort_by.split(',')]
        c.sort_by_selected = sort_by

        def pager_url(q=None, page=None):
            params = list(params_nopage)
            params.append(('page', page))
            return search_url(params)

        c.search_url_params = urlencode(_encode_params(params_nopage))

        try:
            c.fields = []
            # c.fields_grouped will contain a dict of params containing
            # a list of values eg {'tags':['tag1', 'tag2']}
            c.fields_grouped = {}
            search_extras = {}
            fq = ''
            for (param, value) in request.params.items():
                if param not in ['q', 'page', 'sort'] \
                        and len(value) and not param.startswith('_'):
                    if not param.startswith('ext_'):
                        c.fields.append((param, value))
                        fq += ' %s:"%s"' % (param, value)
                        if param not in c.fields_grouped:
                            c.fields_grouped[param] = [value]
                        else:
                            c.fields_grouped[param].append(value)
                    else:
                        search_extras[param] = value

            context = {'model': model, 'session': model.Session,
                       'user': c.user or c.author, 'for_view': True}

            data_dict = {
                'q': q,
                'fq': fq,
                'facet.field': g.facets,
                'rows': limit,
                'start': (page - 1) * limit,
                'sort': sort_by,
                'extras': search_extras
            }

            query = get_action('package_search')(context, data_dict)

            c.page = h.Page(
                collection=query['results'],
                page=page,
                url=pager_url,
                item_count=query['count'],
                items_per_page=limit
            )
            c.facets = query['facets']
            c.search_facets = query['search_facets']
            c.page.items = query['results']
        except SearchError, se:
            log.error('Dataset search error: %r', se.args)
            c.query_error = True
            c.facets = {}
            c.page = h.Page(collection=[])
        c.search_facets_limits = {}
        for facet in c.search_facets.keys():
            limit = int(request.params.get('_%s_limit' % facet, 10))
            c.search_facets_limits[facet] = limit
        c.facet_titles = {'groups': _('Groups'),
                          'tags': _('Tags'),
                          'res_format': _('Formats'),
                          'license': _('Licence'), }

        maintain.deprecate_context_item(
          'facets',
          'Use `c.search_facets` instead.')
        return render(self._search_template(package_type))

    def _content_type_from_extension(self, ext):
        ct, mu, ext = accept.parse_extension(ext)
        if not ct:
            return None, None, None,
        return ct, ext, (NewTextTemplate, MarkupTemplate)[mu]

    def _content_type_from_accept(self):
        """
        Given a requested format this method determines the content-type
        to set and the genshi template loader to use in order to render
        it accurately.  TextTemplate must be used for non-xml templates
        whilst all that are some sort of XML should use MarkupTemplate.
        """
        ct, mu, ext = accept.parse_header(request.headers.get('Accept', ''))
        return ct, ext, (NewTextTemplate, MarkupTemplate)[mu]

    def activity(self, id, offset=0):
        package_type = self._get_package_type(id.split('@')[0])
        context = {'model': model, 'session': model.Session,
                   'user': c.user or c.author, 'extras_as_string': True,
                   'for_view': True}
        data_dict = {'id': id}

        #check if package exists
        try:
            c.pkg_dict = get_action('package_show')(context, data_dict)
            c.pkg = context['package']
        except NotFound:
            abort(404, _('Dataset not found'))
        except NotAuthorized:
            abort(401, _('Unauthorized to read package %s') % id)

        # Add the package's activity stream (already rendered to HTML) to the
        # template context for the package/read.html template to retrieve
        # later.
        c.package_activity_stream = \
            get_action('package_activity_list_html')(
                context, {'id': c.pkg_dict['id'], 'offset': offset})

        return render('package/activity_stream.html')


    def read(self, id, format='html', offset=0):
        if not format == 'html':
            ctype, extension, loader = \
                self._content_type_from_extension(format)
            if not ctype:
                # An unknown format, we'll carry on in case it is a
                # revision specifier and re-constitute the original id
                id = "%s.%s" % (id, format)
                ctype, format, loader = "text/html; charset=utf-8", "html", \
                    MarkupTemplate
        else:
            ctype, format, loader = self._content_type_from_accept()

        response.headers['Content-Type'] = ctype

        package_type = self._get_package_type(id.split('@')[0])
        context = {'model': model, 'session': model.Session,
                   'user': c.user or c.author, 'extras_as_string': True,
                   'for_view': True}
        data_dict = {'id': id}

        # interpret @<revision_id> or @<date> suffix
        split = id.split('@')
        if len(split) == 2:
            data_dict['id'], revision_ref = split
            if model.is_id(revision_ref):
                context['revision_id'] = revision_ref
            else:
                try:
                    date = date_str_to_datetime(revision_ref)
                    context['revision_date'] = date
                except TypeError, e:
                    abort(400, _('Invalid revision format: %r') % e.args)
                except ValueError, e:
                    abort(400, _('Invalid revision format: %r') % e.args)
        elif len(split) > 2:
            abort(400, _('Invalid revision format: %r') %
                  'Too many "@" symbols')

        #check if package exists
        try:
            c.pkg_dict = get_action('package_show')(context, data_dict)
            c.pkg = context['package']
        except NotFound:
            abort(404, _('Dataset not found'))
        except NotAuthorized:
            abort(401, _('Unauthorized to read package %s') % id)

        # used by disqus plugin
        c.current_package_id = c.pkg.id
        c.related_count = c.pkg.related_count

<<<<<<< HEAD
        # Add the package's activity stream (already rendered to HTML) to the
        # template context for the package/read.html template to retrieve
        # later.
        c.package_activity_stream = \
            get_action('package_activity_list_html')(
                context, {'id': c.current_package_id, 'offset': offset})

=======
>>>>>>> 26456b19
        PackageSaver().render_package(c.pkg_dict, context)

        template = self._read_template(package_type)
        template = template[:template.index('.') + 1] + format

        return render(template, loader_class=loader)

    def comments(self, id):
        package_type = self._get_package_type(id)
        context = {'model': model, 'session': model.Session,
                   'user': c.user or c.author, 'extras_as_string': True}

        #check if package exists
        try:
            c.pkg_dict = get_action('package_show')(context, {'id': id})
            c.pkg = context['package']
        except NotFound:
            abort(404, _('Dataset not found'))
        except NotAuthorized:
            abort(401, _('Unauthorized to read package %s') % id)

        # used by disqus plugin
        c.current_package_id = c.pkg.id

        #render the package
        PackageSaver().render_package(c.pkg_dict)
        return render(self._comments_template(package_type))

    def history(self, id):
        package_type = self._get_package_type(id.split('@')[0])

        if 'diff' in request.params or 'selected1' in request.params:
            try:
                params = {'id': request.params.getone('pkg_name'),
                          'diff': request.params.getone('selected1'),
                          'oldid': request.params.getone('selected2'),
                          }
            except KeyError, e:
                if 'pkg_name' in dict(request.params):
                    id = request.params.getone('pkg_name')
                c.error = \
                    _('Select two revisions before doing the comparison.')
            else:
                params['diff_entity'] = 'package'
                h.redirect_to(controller='revision', action='diff', **params)

        context = {'model': model, 'session': model.Session,
                   'user': c.user or c.author,
                   'extras_as_string': True}
        data_dict = {'id': id}
        try:
            c.pkg_dict = get_action('package_show')(context, data_dict)
            c.pkg_revisions = get_action('package_revision_list')(context,
                                                                  data_dict)
            #TODO: remove
            # Still necessary for the authz check in group/layout.html
            c.pkg = context['package']

        except NotAuthorized:
            abort(401, _('Unauthorized to read package %s') % '')
        except NotFound:
            abort(404, _('Dataset not found'))

        format = request.params.get('format', '')
        if format == 'atom':
            # Generate and return Atom 1.0 document.
            from webhelpers.feedgenerator import Atom1Feed
            feed = Atom1Feed(
                title=_(u'CKAN Dataset Revision History'),
                link=h.url_for(controller='revision', action='read',
                               id=c.pkg_dict['name']),
                description=_(u'Recent changes to CKAN Dataset: ') +
                (c.pkg_dict['title'] or ''),
                language=unicode(get_lang()),
            )
            for revision_dict in c.pkg_revisions:
                revision_date = h.date_str_to_datetime(
                    revision_dict['timestamp'])
                try:
                    dayHorizon = int(request.params.get('days'))
                except:
                    dayHorizon = 30
                dayAge = (datetime.datetime.now() - revision_date).days
                if dayAge >= dayHorizon:
                    break
                if revision_dict['message']:
                    item_title = u'%s' % revision_dict['message'].\
                        split('\n')[0]
                else:
                    item_title = u'%s' % revision_dict['id']
                item_link = h.url_for(controller='revision', action='read',
                                      id=revision_dict['id'])
                item_description = _('Log message: ')
                item_description += '%s' % (revision_dict['message'] or '')
                item_author_name = revision_dict['author']
                item_pubdate = revision_date
                feed.add_item(
                    title=item_title,
                    link=item_link,
                    description=item_description,
                    author_name=item_author_name,
                    pubdate=item_pubdate,
                )
            feed.content_type = 'application/atom+xml'
            return feed.writeString('utf-8')

        c.related_count = c.pkg.related_count
        return render(self._history_template(c.pkg_dict.get('type',
                                                            package_type)))

    def new(self, data=None, errors=None, error_summary=None):
        package_type = self._guess_package_type(True)

        context = {'model': model, 'session': model.Session,
                   'user': c.user or c.author, 'extras_as_string': True,
                   'save': 'save' in request.params}

        # Package needs to have a organization group in the call to
        # check_access and also to save it
        try:
            check_access('package_create', context)
        except NotAuthorized:
            abort(401, _('Unauthorized to create a package'))

        if context['save'] and not data:
            return self._save_new(context)

        data = data or clean_dict(unflatten(tuplize_dict(parse_params(
            request.params, ignore_keys=CACHE_PARAMETERS))))
        c.resources_json = json.dumps(data.get('resources', []))
        # convert tags if not supplied in data
        if data and not data.get('tag_string'):
            data['tag_string'] = ', '.join(
                h.dict_list_reduce(data.get('tags', {}), 'name'))

        errors = errors or {}
        error_summary = error_summary or {}
        # in the phased add dataset we need to know that
        # we have already completed stage 1
        stage = ['active']
        if data.get('state') == 'draft':
            stage = ['active', 'complete']
        elif data.get('state') == 'draft-complete':
            stage = ['active', 'complete', 'complete']

        # if we are creating from a group then this allows the group to be
        # set automatically
        data['group_id'] = request.params.get('group') or \
            request.params.get('groups__0__id')

        vars = {'data': data, 'errors': errors,
                'error_summary': error_summary,
                'action': 'new', 'stage': stage}
        c.errors_json = json.dumps(errors)

        self._setup_template_variables(context, {'id': id})

        # TODO: This check is to maintain backwards compatibility with the
        # old way of creating custom forms. This behaviour is now deprecated.
        if hasattr(self, 'package_form'):
            c.form = render(self.package_form, extra_vars=vars)
        else:
            c.form = render(self._package_form(package_type=package_type),
                            extra_vars=vars)
        return render(self._new_template(package_type),
                      extra_vars={'stage': stage})

    def resource_edit(self, id, resource_id, data=None, errors=None,
                      error_summary=None):
        if request.method == 'POST' and not data:
            data = data or clean_dict(unflatten(tuplize_dict(parse_params(
                request.POST))))
            # we don't want to include save as it is part of the form
            del data['save']

            context = {'model': model, 'session': model.Session,
                       'api_version': 3,
                       'user': c.user or c.author,
                       'extras_as_string': True}

            data['package_id'] = id
            try:
                if resource_id:
                    data['id'] = resource_id
                    get_action('resource_update')(context, data)
                else:
                    get_action('resource_create')(context, data)
            except ValidationError, e:
                errors = e.error_dict
                error_summary = e.error_summary
                return self.resource_edit(id, resource_id, data,
                                          errors, error_summary)
            except NotAuthorized:
                abort(401, _('Unauthorized to edit this resource'))
            redirect(h.url_for(controller='package', action='resource_read',
                               id=id, resource_id=resource_id))


        context = {'model': model, 'session': model.Session,
                   'api_version': 3,
                   'user': c.user or c.author,}
        pkg_dict = get_action('package_show')(context, {'id': id})
        if pkg_dict['state'].startswith('draft'):
            # dataset has not yet been fully created
            resource_dict = get_action('resource_show')(context, {'id': resource_id})
            fields = ['url', 'resource_type', 'format', 'name', 'description', 'id']
            data = {}
            for field in fields:
                data[field] = resource_dict[field]
            return self.new_resource(id, data=data)
        # resource is fully created
        try:
            resource_dict = get_action('resource_show')(context, {'id': resource_id})
        except NotFound:
            abort(404, _('Resource not found'))
        c.pkg_dict = pkg_dict
        c.resource = resource_dict
        # set the form action
        c.form_action = h.url_for(controller='package',
                                  action='resource_edit',
                                  resource_id=resource_id,
                                  id=id)
        data = resource_dict
        errors = errors or {}
        error_summary = error_summary or {}
        vars = {'data': data, 'errors': errors,
                'error_summary': error_summary, 'action': 'new'}
        return render('package/resource_edit.html', extra_vars=vars)



    def new_resource(self, id, data=None, errors=None, error_summary=None):
        ''' FIXME: This is a temporary action to allow styling of the
        forms. '''
        if request.method == 'POST' and not data:
            save_action = request.params.get('save')
            data = data or clean_dict(unflatten(tuplize_dict(parse_params(
                request.POST))))
            # we don't want to include save as it is part of the form
            del data['save']
            resource_id = data['id']
            del data['id']

            context = {'model': model, 'session': model.Session,
                       'api_version': 3,
                       'user': c.user or c.author,
                       'extras_as_string': True}

            # see if we have any data that we are trying to save
            data_provided = False
            for key, value in data.iteritems():
                if value and key != 'resource_type':
                    data_provided = True
                    break

            if not data_provided and save_action != "go-dataset-complete":
                if save_action == 'go-dataset':
                    # go to final stage of adddataset
                    redirect(h.url_for(controller='package',
                                       action='edit', id=id))
                # see if we have added any resources
                try:
                    data_dict = get_action('package_show')(context, {'id': id})
                except NotAuthorized:
                    abort(401, _('Unauthorized to update dataset'))
                if not len(data_dict['resources']):
                    # no data so keep on page
                    h.flash_error(_('You must add at least one data resource'))
                    redirect(h.url_for(controller='package',
                                       action='new_resource', id=id))
                # we have a resource so let them add metadata
                redirect(h.url_for(controller='package',
                                   action='new_metadata', id=id))

            data['package_id'] = id
            try:
                if resource_id:
                    data['id'] = resource_id
                    get_action('resource_update')(context, data)
                else:
                    get_action('resource_create')(context, data)
            except ValidationError, e:
                errors = e.error_dict
                error_summary = e.error_summary
                return self.new_resource(id, data, errors, error_summary)
            except NotAuthorized:
                abort(401, _('Unauthorized to create a resource'))
            if save_action == 'go-metadata':
                # go to final stage of add dataset
                redirect(h.url_for(controller='package',
                                   action='new_metadata', id=id))
            elif save_action == 'go-dataset':
                # go to first stage of add dataset
                redirect(h.url_for(controller='package',
                                   action='edit', id=id))
            elif save_action == 'go-dataset-complete':
                # go to first stage of add dataset
                redirect(h.url_for(controller='package',
                                   action='read', id=id))
            else:
                # add more resources
                redirect(h.url_for(controller='package',
                                   action='new_resource', id=id))
        errors = errors or {}
        error_summary = error_summary or {}
        vars = {'data': data, 'errors': errors,
                'error_summary': error_summary, 'action': 'new'}
        vars['pkg_name'] = id
        # get resources for sidebar
        context = {'model': model, 'session': model.Session,
                   'user': c.user or c.author, 'extras_as_string': True,}
        pkg_dict = get_action('package_show')(context, {'id': id})
        # required for nav menu
        vars['pkg_dict'] = pkg_dict
        if pkg_dict['state'] == 'draft':
            vars['stage'] = ['complete', 'active']
        elif pkg_dict['state'] == 'draft-complete':
            vars['stage'] = ['complete', 'active', 'complete']
        return render('package/new_resource.html', extra_vars=vars)

    def new_metadata(self, id, data=None, errors=None, error_summary=None):
        ''' FIXME: This is a temporary action to allow styling of the
        forms. '''
        if request.method == 'POST' and not data:
            save_action = request.params.get('save')
            data = data or clean_dict(unflatten(tuplize_dict(parse_params(
                request.POST))))
            # we don't want to include save as it is part of the form
            del data['save']
            context = {'model': model, 'session': model.Session,
                       'api_version': 3,
                       'user': c.user or c.author,
                       'extras_as_string': True}
            data_dict = get_action('package_show')(context, {'id': id})

            data_dict['id'] = id
            # update the state
            if save_action == 'finish':
                # we want this to go live when saved
                data_dict['state'] = 'active'
            elif save_action in ['go-resources', 'go-dataset']:
                data_dict['state'] = 'draft-complete'
            # allow the state to be changed
            context['allow_state_change'] = True
            data_dict.update(data)
            try:
                get_action('package_update')(context, data_dict)
            except ValidationError, e:
                errors = e.error_dict
                error_summary = e.error_summary
                return self.new_metadata(id, data, errors, error_summary)
            except NotAuthorized:
                abort(401, _('Unauthorized to update dataset'))
            if save_action == 'go-resources':
                # we want to go back to the add resources form stage
                redirect(h.url_for(controller='package',
                                   action='new_resource', id=id))
            elif save_action == 'go-dataset':
                # we want to go back to the add dataset stage
                redirect(h.url_for(controller='package',
                                   action='edit', id=id))

            redirect(h.url_for(controller='package', action='read', id=id))

        if not data:
            context = {'model': model, 'session': model.Session,
                       'user': c.user or c.author, 'extras_as_string': True,}
            data = get_action('package_show')(context, {'id': id})
        errors = errors or {}
        error_summary = error_summary or {}
        vars = {'data': data, 'errors': errors, 'error_summary': error_summary}
        vars['pkg_name'] = id
        return render('package/new_package_metadata.html', extra_vars=vars)

    def edit(self, id, data=None, errors=None, error_summary=None):
        package_type = self._get_package_type(id)
        context = {'model': model, 'session': model.Session,
                   'user': c.user or c.author, 'extras_as_string': True,
                   'save': 'save' in request.params,
                   'moderated': config.get('moderated'),
                   'pending': True}

        if context['save'] and not data:
            return self._save_edit(id, context)
        try:
            c.pkg_dict = get_action('package_show')(context, {'id': id})
            context['for_edit'] = True
            old_data = get_action('package_show')(context, {'id': id})
            # old data is from the database and data is passed from the
            # user if there is a validation error. Use users data if there.
            data = data or old_data
        except NotAuthorized:
            abort(401, _('Unauthorized to read package %s') % '')
        except NotFound:
            abort(404, _('Dataset not found'))
        # are we doing a multiphase add?
        if data.get('state', '').startswith('draft'):
            c.form_action = h.url_for(controller='package', action='new')
            c.form_style = 'new'
            return self.new(data=data, errors=errors,
                            error_summary=error_summary)

        c.pkg = context.get("package")
        c.resources_json = json.dumps(data.get('resources', []))

        try:
            check_access('package_update', context)
        except NotAuthorized, e:
            abort(401, _('User %r not authorized to edit %s') % (c.user, id))
        # convert tags if not supplied in data
        if data and not data.get('tag_string'):
            data['tag_string'] = ', '.join(h.dict_list_reduce(
                c.pkg_dict.get('tags', {}), 'name'))
        errors = errors or {}
        vars = {'data': data, 'errors': errors,
                'error_summary': error_summary, 'action': 'edit'}
        c.errors_json = json.dumps(errors)

        self._setup_template_variables(context, {'id': id},
                                       package_type=package_type)
        c.related_count = c.pkg.related_count

        # we have already completed stage 1
        vars['stage'] = ['active']
        if data.get('state') == 'draft':
            vars['stage'] = ['active', 'complete']
        elif data.get('state') == 'draft-complete':
            vars['stage'] = ['active', 'complete', 'complete']

        # TODO: This check is to maintain backwards compatibility with the
        # old way of creating custom forms. This behaviour is now deprecated.
        if hasattr(self, 'package_form'):
            c.form = render(self.package_form, extra_vars=vars)
        else:
            c.form = render(self._package_form(package_type=package_type),
                            extra_vars=vars)

        return render('package/edit.html')

    def read_ajax(self, id, revision=None):
        package_type = self._get_package_type(id)
        context = {'model': model, 'session': model.Session,
                   'user': c.user or c.author,
                   'extras_as_string': True,
                   'schema': self._form_to_db_schema(
                                    package_type=package_type),
                   'revision_id': revision}
        try:
            data = get_action('package_show')(context, {'id': id})
            schema = self._db_to_form_schema(package_type=package_type)
            if schema:
                data, errors = validate(data, schema)
        except NotAuthorized:
            abort(401, _('Unauthorized to read package %s') % '')
        except NotFound:
            abort(404, _('Dataset not found'))

        ## hack as db_to_form schema should have this
        data['tag_string'] = ', '.join([tag['name'] for tag
                                        in data.get('tags', [])])
        data.pop('tags')
        data = flatten_to_string_key(data)
        response.headers['Content-Type'] = 'application/json;charset=utf-8'
        return json.dumps(data)

    def history_ajax(self, id):

        context = {'model': model, 'session': model.Session,
                   'user': c.user or c.author,
                   'extras_as_string': True}
        data_dict = {'id': id}
        try:
            pkg_revisions = get_action('package_revision_list')(
                context, data_dict)
        except NotAuthorized:
            abort(401, _('Unauthorized to read package %s') % '')
        except NotFound:
            abort(404, _('Dataset not found'))

        data = []
        approved = False
        for num, revision in enumerate(pkg_revisions):
            if not approved and revision['approved_timestamp']:
                current_approved, approved = True, True
            else:
                current_approved = False

            data.append({'revision_id': revision['id'],
                         'message': revision['message'],
                         'timestamp': revision['timestamp'],
                         'author': revision['author'],
                         'approved': bool(revision['approved_timestamp']),
                         'current_approved': current_approved})

        response.headers['Content-Type'] = 'application/json;charset=utf-8'
        return json.dumps(data)

    def _get_package_type(self, id):
        """
        Given the id of a package it determines the plugin to load
        based on the package's type name (type). The plugin found
        will be returned, or None if there is no plugin associated with
        the type.
        """
        pkg = model.Package.get(id)
        if pkg:
            return pkg.type or 'package'
        return None

    def _tag_string_to_list(self, tag_string):
        ''' This is used to change tags from a sting to a list of dicts '''
        out = []
        for tag in tag_string.split(','):
            tag = tag.strip()
            if tag:
                out.append({'name': tag,
                            'state': 'active'})
        return out

    def _save_new(self, context, package_type=None):
        # The staged add dataset used the new functionality when the dataset is
        # partially created so we need to know if we actually are updating or
        # this is a real new.
        is_an_update = False
        ckan_phase = request.params.get('_ckan_phase')
        if ckan_phase:
            # phased add dataset so use api schema for validation
            context['api_version'] = 3
        from ckan.lib.search import SearchIndexError
        try:
            data_dict = clean_dict(unflatten(
                tuplize_dict(parse_params(request.POST))))
            if ckan_phase:
                # prevent clearing of groups etc
                context['allow_partial_update'] = True
                # sort the tags
                data_dict['tags'] = self._tag_string_to_list(
                    data_dict['tag_string'])
                if data_dict.get('pkg_name'):
                    is_an_update = True
                    # This is actually an update not a save
                    data_dict['id'] = data_dict['pkg_name']
                    del data_dict['pkg_name']
                    # this is actually an edit not a save
                    pkg_dict = get_action('package_update')(context, data_dict)

                    if request.params['save'] == 'go-metadata':
                        # redirect to add metadata
                        url = h.url_for(controller='package',
                                        action='new_metadata',
                                        id=pkg_dict['name'])
                    else:
                        # redirect to add dataset resources
                        url = h.url_for(controller='package',
                                        action='new_resource',
                                        id=pkg_dict['name'])
                    redirect(url)
                # Make sure we don't index this dataset
                if request.params['save'] not in ['go-resource', 'go-metadata']:
                    data_dict['state'] = 'draft'
                # allow the state to be changed
                context['allow_state_change'] = True

            data_dict['type'] = package_type
            context['message'] = data_dict.get('log_message', '')
            pkg_dict = get_action('package_create')(context, data_dict)

            if ckan_phase:
                # redirect to add dataset resources
                url = h.url_for(controller='package',
                                action='new_resource',
                                id=pkg_dict['name'])
                redirect(url)

            self._form_save_redirect(pkg_dict['name'], 'new')
        except NotAuthorized:
            abort(401, _('Unauthorized to read package %s') % '')
        except NotFound, e:
            abort(404, _('Dataset not found'))
        except DataError:
            abort(400, _(u'Integrity Error'))
        except SearchIndexError, e:
            try:
                exc_str = unicode(repr(e.args))
            except Exception:  # We don't like bare excepts
                exc_str = unicode(str(e))
            abort(500, _(u'Unable to add package to search index.') + exc_str)
        except ValidationError, e:
            errors = e.error_dict
            error_summary = e.error_summary
            if is_an_update:
                # we need to get the state of the dataset to show the stage we
                # are on.
                pkg_dict = get_action('package_show')(context, data_dict)
                data_dict['state'] = pkg_dict['state']
                return self.edit(data_dict['id'], data_dict,
                                 errors, error_summary)
            data_dict['state'] = 'none'
            return self.new(data_dict, errors, error_summary)

    def _save_edit(self, name_or_id, context):
        from ckan.lib.search import SearchIndexError
        log.debug('Package save request name: %s POST: %r',
                  name_or_id, request.POST)
        try:
            data_dict = clean_dict(unflatten(
                tuplize_dict(parse_params(request.POST))))
            if '_ckan_phase' in data_dict:
                context['api_version'] = 3
                # we allow partial updates to not destroy existing resources
                context['allow_partial_update'] = True
                data_dict['tags'] = self._tag_string_to_list(
                    data_dict['tag_string'])
                del data_dict['_ckan_phase']
                del data_dict['save']
            context['message'] = data_dict.get('log_message', '')
            if not context['moderated']:
                context['pending'] = False
            data_dict['id'] = name_or_id
            pkg = get_action('package_update')(context, data_dict)
            if request.params.get('save', '') == 'Approve':
                get_action('make_latest_pending_package_active')(
                    context, data_dict)
            c.pkg = context['package']
            c.pkg_dict = pkg

            self._form_save_redirect(pkg['name'], 'edit')
        except NotAuthorized:
            abort(401, _('Unauthorized to read package %s') % id)
        except NotFound, e:
            abort(404, _('Dataset not found'))
        except DataError:
            abort(400, _(u'Integrity Error'))
        except SearchIndexError, e:
            try:
                exc_str = unicode(repr(e.args))
            except Exception:  # We don't like bare excepts
                exc_str = unicode(str(e))
            abort(500, _(u'Unable to update search index.') + exc_str)
        except ValidationError, e:
            errors = e.error_dict
            error_summary = e.error_summary
            return self.edit(name_or_id, data_dict, errors, error_summary)

    def _form_save_redirect(self, pkgname, action):
        '''This redirects the user to the CKAN package/read page,
        unless there is request parameter giving an alternate location,
        perhaps an external website.
        @param pkgname - Name of the package just edited
        @param action - What the action of the edit was
        '''
        assert action in ('new', 'edit')
        url = request.params.get('return_to') or \
            config.get('package_%s_return_url' % action)
        if url:
            url = url.replace('<NAME>', pkgname)
        else:
            url = h.url_for(controller='package', action='read', id=pkgname)
        redirect(url)

    def _adjust_license_id_options(self, pkg, fs):
        options = fs.license_id.render_opts['options']
        is_included = False
        for option in options:
            license_id = option[1]
            if license_id == pkg.license_id:
                is_included = True
        if not is_included:
            options.insert(1, (pkg.license_id, pkg.license_id))

    def authz(self, id):
        pkg = model.Package.get(id)
        if pkg is None:
            abort(404, gettext('Dataset not found'))
        # needed to add in the tab bar to the top of the auth page
        c.pkg = pkg
        c.pkgname = pkg.name
        c.pkgtitle = pkg.title
        try:
            context = {'model': model, 'user': c.user or c.author,
                       'package': pkg}
            check_access('package_edit_permissions', context)
            c.authz_editable = True
            c.pkg_dict = get_action('package_show')(context, {'id': id})
        except NotAuthorized:
            c.authz_editable = False
        if not c.authz_editable:
            abort(401, gettext('User %r not authorized to edit %s '
                               'authorizations') % (c.user, id))

        roles = self._handle_update_of_authz(pkg)
        self._prepare_authz_info_for_render(roles)

        # c.related_count = len(pkg.related)

        return render('package/authz.html')

    def delete(self, id):

        if 'cancel' in request.params:
            h.redirect_to(controller='package', action='edit', id=id)

        context = {'model': model, 'session': model.Session,
                   'user': c.user or c.author}

        try:
            check_access('package_delete', context, {'id': id})
        except NotAuthorized:
            abort(401, _('Unauthorized to delete package %s') % '')

        try:
            if request.method == 'POST':
                get_action('package_delete')(context, {'id': id})
                h.flash_notice(_('Dataset has been deleted.'))
                h.redirect_to(controller='package', action='search')
            c.pkg_dict = get_action('package_show')(context, {'id': id})
        except NotAuthorized:
            abort(401, _('Unauthorized to delete package %s') % '')
        except NotFound:
            abort(404, _('Dataset not found'))
        return render('package/confirm_delete.html')

    def resource_delete(self, id, resource_id):

        if 'cancel' in request.params:
            h.redirect_to(controller='package', action='resource_edit', resource_id=resource_id, id=id)

        context = {'model': model, 'session': model.Session,
                   'user': c.user or c.author}

        try:
            check_access('package_delete', context, {'id': id})
        except NotAuthorized:
            abort(401, _('Unauthorized to delete package %s') % '')

        try:
            if request.method == 'POST':
                get_action('resource_delete')(context, {'id': resource_id})
                h.flash_notice(_('Resource has been deleted.'))
                h.redirect_to(controller='package', action='read', id=id)
            c.resource_dict = get_action('resource_show')(context, {'id': resource_id})
            c.pkg_id = id
        except NotAuthorized:
            abort(401, _('Unauthorized to delete resource %s') % '')
        except NotFound:
            abort(404, _('Resource not found'))
        return render('package/confirm_delete_resource.html')

    def autocomplete(self):
        # DEPRECATED in favour of /api/2/util/dataset/autocomplete
        q = unicode(request.params.get('q', ''))
        if not len(q):
            return ''

        context = {'model': model, 'session': model.Session,
                   'user': c.user or c.author}

        data_dict = {'q': q}
        packages = get_action('package_autocomplete')(context, data_dict)

        pkg_list = []
        for pkg in packages:
            pkg_list.append('%s|%s' % (pkg['match_displayed'].
                                       replace('|', ' '), pkg['name']))
        return '\n'.join(pkg_list)

    def _render_edit_form(self, fs, params={}, clear_session=False):
        # errors arrive in c.error and fs.errors
        c.log_message = params.get('log_message', '')
        # rgrp: expunge everything from session before dealing with
        # validation errors) so we don't have any problematic saves
        # when the fs.render causes a flush.
        # seb: If the session is *expunged*, then the form can't be
        # rendered; I've settled with a rollback for now, which isn't
        # necessarily what's wanted here.
        # dread: I think this only happened with tags because until
        # this changeset, Tag objects were created in the Renderer
        # every time you hit preview. So I don't believe we need to
        # clear the session any more. Just in case I'm leaving it in
        # with the log comments to find out.
        if clear_session:
            # log to see if clearing the session is ever required
            if model.Session.new or model.Session.dirty or \
                    model.Session.deleted:
                log.warn('Expunging session changes which were not expected: '
                         '%r %r %r', (model.Session.new, model.Session.dirty,
                                      model.Session.deleted))
            try:
                model.Session.rollback()
            except AttributeError:
                # older SQLAlchemy versions
                model.Session.clear()
        edit_form_html = fs.render()
        c.form = h.literal(edit_form_html)
        return h.literal(render('package/edit_form.html'))

    def _update_authz(self, fs):
        validation = fs.validate()
        if not validation:
            c.form = self._render_edit_form(fs, request.params)
            raise ValidationException(fs)
        try:
            fs.sync()
        except Exception, inst:
            model.Session.rollback()
            raise
        else:
            model.Session.commit()

    def resource_read(self, id, resource_id):
        context = {'model': model, 'session': model.Session,
                   'user': c.user or c.author}

        try:
            c.resource = get_action('resource_show')(context,
                                                     {'id': resource_id})
            c.package = get_action('package_show')(context, {'id': id})
            # required for nav menu
            c.pkg = context['package']
            c.pkg_dict = c.package
        except NotFound:
            abort(404, _('Resource not found'))
        except NotAuthorized:
            abort(401, _('Unauthorized to read resource %s') % id)
        # get package license info
        license_id = c.package.get('license_id')
        try:
            c.package['isopen'] = model.Package.\
                get_license_register()[license_id].isopen()
        except KeyError:
            c.package['isopen'] = False

        # TODO: find a nicer way of doing this
        c.datastore_api = '%s/api/action' % config.get('ckan.site_url','').rstrip('/')

        c.related_count = c.pkg.related_count
        return render('package/resource_read.html')

    def resource_download(self, id, resource_id):
        """
        Provides a direct download by redirecting the user to the url stored
        against this resource.
        """
        context = {'model': model, 'session': model.Session,
                   'user': c.user or c.author}

        try:
            rsc = get_action('resource_show')(context, {'id': resource_id})
            pkg = get_action('package_show')(context, {'id': id})
        except NotFound:
            abort(404, _('Resource not found'))
        except NotAuthorized:
            abort(401, _('Unauthorized to read resource %s') % id)

        if not 'url' in rsc:
            abort(404, _('No download is available'))
        redirect(rsc['url'])

    def api_data(self, id=None):
        url = h.url_for('datastore_read', id=id, qualified=True)
        return render('package/resource_api_data.html', {'datastore_root_url': url})

    def follow(self, id):
        '''Start following this dataset.'''
        context = {'model': model,
                   'session': model.Session,
                   'user': c.user or c.author}
        data_dict = {'id': id}
        try:
            get_action('follow_dataset')(context, data_dict)
            h.flash_success(_("You are now following {0}").format(id))
        except ValidationError as e:
            error_message = (e.extra_msg or e.message or e.error_summary
                    or e.error_dict)
            h.flash_error(error_message)
        except NotAuthorized as e:
            h.flash_error(e.extra_msg)
        h.redirect_to(controller='package', action='read', id=id)

    def unfollow(self, id):
        '''Stop following this dataset.'''
        context = {'model': model,
                   'session': model.Session,
                   'user': c.user or c.author}
        data_dict = {'id': id}
        try:
            get_action('unfollow_dataset')(context, data_dict)
            h.flash_success(_("You are no longer following {0}").format(id))
        except ValidationError as e:
            error_message = (e.extra_msg or e.message or e.error_summary
                    or e.error_dict)
            h.flash_error(error_message)
        except (NotFound, NotAuthorized) as e:
            error_message = e.extra_msg or e.message
            h.flash_error(error_message)
        h.redirect_to(controller='package', action='read', id=id)

    def followers(self, id=None):
        context = {'model': model, 'session': model.Session,
                   'user': c.user or c.author, 'for_view': True}
        data_dict = {'id': id}
        try:
            c.pkg_dict = get_action('package_show')(context, data_dict)
            c.pkg = context['package']
            c.followers = get_action('dataset_follower_list')(context,
                    {'id': c.pkg_dict['id']})

            c.related_count = c.pkg.related_count
        except NotFound:
            abort(404, _('Dataset not found'))
        except NotAuthorized:
            abort(401, _('Unauthorized to read package %s') % id)

        return render('package/followers.html')

    def activity(self, id):
        '''Render this package's public activity stream page.'''

        context = {'model': model, 'session': model.Session,
                   'user': c.user or c.author, 'for_view': True}
        data_dict = {'id': id}
        try:
            c.pkg_dict = get_action('package_show')(context, data_dict)
            c.pkg = context['package']
            c.package_activity_stream = get_action(
                    'package_activity_list_html')(context,
                            {'id': c.pkg_dict['id']})
            c.related_count = c.pkg.related_count
        except NotFound:
            abort(404, _('Dataset not found'))
        except NotAuthorized:
            abort(401, _('Unauthorized to read dataset %s') % id)

        return render('package/activity.html')

    def resource_embedded_dataviewer(self, id, resource_id,
                                     width=500, height=500):
        """
        Embeded page for a read-only resource dataview. Allows
        for width and height to be specified as part of the
        querystring (as well as accepting them via routes).
        """
        context = {'model': model, 'session': model.Session,
                   'user': c.user or c.author}

        try:
            c.resource = get_action('resource_show')(context,
                                                     {'id': resource_id})
            c.package = get_action('package_show')(context, {'id': id})
            c.resource_json = json.dumps(c.resource)

            # double check that the resource belongs to the specified package
            if not c.resource['id'] in [r['id']
                                        for r in c.package['resources']]:
                raise NotFound

        except NotFound:
            abort(404, _('Resource not found'))
        except NotAuthorized:
            abort(401, _('Unauthorized to read resource %s') % id)

        # Construct the recline state
        state_version = int(request.params.get('state_version', '1'))
        recline_state = self._parse_recline_state(request.params)
        if recline_state is None:
            abort(400, ('"state" parameter must be a valid recline '
                        'state (version %d)' % state_version))

        c.recline_state = json.dumps(recline_state)

        c.width = max(int(request.params.get('width', width)), 100)
        c.height = max(int(request.params.get('height', height)), 100)
        c.embedded = True

        return render('package/resource_embedded_dataviewer.html')

    def _parse_recline_state(self, params):
        state_version = int(request.params.get('state_version', '1'))
        if state_version != 1:
            return None

        recline_state = {}
        for k, v in request.params.items():
            try:
                v = json.loads(v)
            except ValueError:
                pass
            recline_state[k] = v

        recline_state.pop('width', None)
        recline_state.pop('height', None)
        recline_state['readOnly'] = True

        # previous versions of recline setup used elasticsearch_url attribute
        # for data api url - see http://trac.ckan.org/ticket/2639
        # fix by relocating this to url attribute which is the default location
        if 'dataset' in recline_state and 'elasticsearch_url' in recline_state['dataset']:
            recline_state['dataset']['url'] = recline_state['dataset']['elasticsearch_url']

        # Ensure only the currentView is available
        # default to grid view if none specified
        if not recline_state.get('currentView', None):
            recline_state['currentView'] = 'grid'
        for k in recline_state.keys():
            if k.startswith('view-') and \
                    not k.endswith(recline_state['currentView']):
                recline_state.pop(k)
        return recline_state

    def resource_datapreview(self, id, resource_id, preview_type):
        '''
        Embeded page for a resource data-preview.
        '''
        context = {'model': model, 'session': model.Session,
                   'user': c.user or c.author}

        try:
            c.resource = get_action('resource_show')(context,
                                                     {'id': resource_id})
            c.package = get_action('package_show')(context, {'id': id})
            c.resource_json = json.dumps(c.resource)
        except NotFound:
            abort(404, _('Resource not found'))
        except NotAuthorized:
            abort(401, _('Unauthorized to read resource %s') % id)
        return render('dataviewer/{type}.html'.format(type=preview_type))<|MERGE_RESOLUTION|>--- conflicted
+++ resolved
@@ -267,33 +267,7 @@
         ct, mu, ext = accept.parse_header(request.headers.get('Accept', ''))
         return ct, ext, (NewTextTemplate, MarkupTemplate)[mu]
 
-    def activity(self, id, offset=0):
-        package_type = self._get_package_type(id.split('@')[0])
-        context = {'model': model, 'session': model.Session,
-                   'user': c.user or c.author, 'extras_as_string': True,
-                   'for_view': True}
-        data_dict = {'id': id}
-
-        #check if package exists
-        try:
-            c.pkg_dict = get_action('package_show')(context, data_dict)
-            c.pkg = context['package']
-        except NotFound:
-            abort(404, _('Dataset not found'))
-        except NotAuthorized:
-            abort(401, _('Unauthorized to read package %s') % id)
-
-        # Add the package's activity stream (already rendered to HTML) to the
-        # template context for the package/read.html template to retrieve
-        # later.
-        c.package_activity_stream = \
-            get_action('package_activity_list_html')(
-                context, {'id': c.pkg_dict['id'], 'offset': offset})
-
-        return render('package/activity_stream.html')
-
-
-    def read(self, id, format='html', offset=0):
+    def read(self, id, format='html'):
         if not format == 'html':
             ctype, extension, loader = \
                 self._content_type_from_extension(format)
@@ -345,16 +319,6 @@
         c.current_package_id = c.pkg.id
         c.related_count = c.pkg.related_count
 
-<<<<<<< HEAD
-        # Add the package's activity stream (already rendered to HTML) to the
-        # template context for the package/read.html template to retrieve
-        # later.
-        c.package_activity_stream = \
-            get_action('package_activity_list_html')(
-                context, {'id': c.current_package_id, 'offset': offset})
-
-=======
->>>>>>> 26456b19
         PackageSaver().render_package(c.pkg_dict, context)
 
         template = self._read_template(package_type)
