--- conflicted
+++ resolved
@@ -90,17 +90,6 @@
 
 
 class PackageDictizeMonkeyPatch(object):
-<<<<<<< HEAD
-    '''Patches package_dictize to work with revisions - it will accept the
-    'revision_id' parameter, so you can see past revisions of the package.
-
-    This is a context manager, so invoke it with 'with'.
-    '''
-    # (We could have saved a couple of lines of code by using mock.patch, but
-    # this way we save having to add mock to requirements.txt)
-    def __enter__(self):
-        # package_dictize monkey-patched to package_dictize_with_revisions
-=======
     '''Patches package_dictize to add back in the revision functionality. This
     allows you to specify context['revision_id'] and see the old revisions of
     a package.
@@ -109,7 +98,6 @@
     couple of lines here, but we'd have had to add mock to requirements.txt.
     '''
     def __enter__(self):
->>>>>>> f95316fb
         import ckan.lib.dictization.model_dictize as model_dictize
         try:
             import ckan.migration.revision_legacy_code as revision_legacy_code
@@ -117,30 +105,19 @@
             # convenient to look for it in the current directory if you just
             # download these files because you are upgrading an older ckan
             import revision_legacy_code
-<<<<<<< HEAD
-        self.original_package_dictize = model_dictize.package_dictize
-=======
         self.existing_function = model_dictize.package_dictize
->>>>>>> f95316fb
         model_dictize.package_dictize = \
             revision_legacy_code.package_dictize_with_revisions
 
     def __exit__(self, exc_type, exc_val, exc_tb):
         import ckan.lib.dictization.model_dictize as model_dictize
-<<<<<<< HEAD
-        model_dictize.package_dictize = self.original_package_dictize
-=======
         model_dictize.package_dictize = self.existing_function
->>>>>>> f95316fb
 
 
 def migrate_dataset(dataset_name, errors):
     '''
-<<<<<<< HEAD
     Migrates a single dataset.
 
-=======
->>>>>>> f95316fb
     NB this function should be run in a `with PackageDictizeMonkeyPatch():`
     '''
 
