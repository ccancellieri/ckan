--- conflicted
+++ resolved
@@ -1,8 +1,4 @@
-<<<<<<< HEAD
-__version__ = '1.4.3'
-=======
-__version__ = '1.4.4a'
->>>>>>> 4d6e899e
+__version__ = '1.5a'
 __description__ = 'Comprehensive Knowledge Archive Network (CKAN) Software'
 __long_description__ = \
 '''The CKAN software is used to run the Comprehensive Knowledge Archive
