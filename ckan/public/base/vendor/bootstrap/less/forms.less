//
// Forms
// --------------------------------------------------


// GENERAL STYLES
// --------------

// Make all forms have space below them
form {
  margin: 0 0 @baseLineHeight;
}

fieldset {
  padding: 0;
  margin: 0;
  border: 0;
}

// Groups of fields with labels on top (legends)
legend {
  display: block;
  width: 100%;
  padding: 0;
  margin-bottom: @baseLineHeight;
  font-size: @baseFontSize * 1.5;
  line-height: @baseLineHeight * 2;
  color: @grayDark;
  border: 0;
  border-bottom: 1px solid #e5e5e5;

  // Small
  small {
    font-size: @baseLineHeight * .75;
    color: @grayLight;
  }
}

// Set font for forms
label,
input,
button,
select,
textarea {
  #font > .shorthand(@baseFontSize,normal,@baseLineHeight); // Set size, weight, line-height here
}
input,
button,
select,
textarea {
  font-family: @baseFontFamily; // And only set font-family here for those that need it (note the missing label element)
}

// Identify controls by their labels
label {
  display: block;
  margin-bottom: 5px;
}

// Form controls
// -------------------------

// Shared size and type resets
select,
textarea,
input[type="text"],
input[type="password"],
input[type="datetime"],
input[type="datetime-local"],
input[type="date"],
input[type="month"],
input[type="time"],
input[type="week"],
input[type="number"],
input[type="email"],
input[type="url"],
input[type="search"],
input[type="tel"],
input[type="color"],
.uneditable-input {
  display: inline-block;
  height: @baseLineHeight;
  padding: 4px 6px;
  margin-bottom: @baseLineHeight / 2;
  font-size: @baseFontSize;
  line-height: @baseLineHeight;
  color: @gray;
  .border-radius(@inputBorderRadius);
  vertical-align: middle;
}

// Reset appearance properties for textual inputs and textarea
// Declare width for legacy (can't be on input[type=*] selectors or it's too specific)
input,
textarea,
.uneditable-input {
  width: 206px; // plus 12px padding and 2px border
}
// Reset height since textareas have rows
textarea {
  height: auto;
}
// Everything else
textarea,
input[type="text"],
input[type="password"],
input[type="datetime"],
input[type="datetime-local"],
input[type="date"],
input[type="month"],
input[type="time"],
input[type="week"],
input[type="number"],
input[type="email"],
input[type="url"],
input[type="search"],
input[type="tel"],
input[type="color"],
.uneditable-input {
  background-color: @inputBackground;
  border: 1px solid @inputBorder;
  .box-shadow(inset 0 1px 1px rgba(0,0,0,.075));
  .transition(~"border linear .2s, box-shadow linear .2s");

  // Focus state
  &:focus {
    border-color: rgba(82,168,236,.8);
    outline: 0;
    outline: thin dotted \9; /* IE6-9 */
    .box-shadow(~"inset 0 1px 1px rgba(0,0,0,.075), 0 0 8px rgba(82,168,236,.6)");
  }
}

// Position radios and checkboxes better
input[type="radio"],
input[type="checkbox"] {
  margin: 4px 0 0;
  *margin-top: 0; /* IE7 */
  margin-top: 1px \9; /* IE8-9 */
  line-height: normal;
}

// Reset width of input images, buttons, radios, checkboxes
input[type="file"],
input[type="image"],
input[type="submit"],
input[type="reset"],
input[type="button"],
input[type="radio"],
input[type="checkbox"] {
  width: auto; // Override of generic input selector
}

// Set the height of select and file controls to match text inputs
select,
input[type="file"] {
  height: @inputHeight; /* In IE7, the height of the select element cannot be changed by height, only font-size */
  *margin-top: 4px; /* For IE7, add top margin to align select with labels */
  line-height: @inputHeight;
}

// Make select elements obey height by applying a border
select {
  width: 220px; // default input width + 10px of padding that doesn't get applied
  border: 1px solid @inputBorder;
  background-color: @inputBackground; // Chrome on Linux and Mobile Safari need background-color
}

// Make multiple select elements height not fixed
select[multiple],
select[size] {
  height: auto;
}

// Focus for select, file, radio, and checkbox
select:focus,
input[type="file"]:focus,
input[type="radio"]:focus,
input[type="checkbox"]:focus {
  .tab-focus();
}


// Uneditable inputs
// -------------------------

// Make uneditable inputs look inactive
.uneditable-input,
.uneditable-textarea {
  color: @grayLight;
  background-color: darken(@inputBackground, 1%);
  border-color: @inputBorder;
  .box-shadow(inset 0 1px 2px rgba(0,0,0,.025));
  cursor: not-allowed;
<<<<<<< HEAD
}

// For text that needs to appear as an input but should not be an input
.uneditable-input {
  overflow: hidden; // prevent text from wrapping, but still cut it off like an input does
  white-space: nowrap;
}

=======
}

// For text that needs to appear as an input but should not be an input
.uneditable-input {
  overflow: hidden; // prevent text from wrapping, but still cut it off like an input does
  white-space: nowrap;
}

>>>>>>> 90a6ef2f
// Make uneditable textareas behave like a textarea
.uneditable-textarea {
  width: auto;
  height: auto;
}


// Placeholder
// -------------------------

// Placeholder text gets special styles because when browsers invalidate entire lines if it doesn't understand a selector
input,
textarea {
  .placeholder();
}


// CHECKBOXES & RADIOS
// -------------------

// Indent the labels to position radios/checkboxes as hanging
.radio,
.checkbox {
  min-height: @baseLineHeight; // clear the floating input if there is no label text
  padding-left: 20px;
}
.radio input[type="radio"],
.checkbox input[type="checkbox"] {
  float: left;
  margin-left: -20px;
}

// Move the options list down to align with labels
.controls > .radio:first-child,
.controls > .checkbox:first-child {
  padding-top: 5px; // has to be padding because margin collaspes
}

// Radios and checkboxes on same line
// TODO v3: Convert .inline to .control-inline
.radio.inline,
.checkbox.inline {
  display: inline-block;
  padding-top: 5px;
  margin-bottom: 0;
  vertical-align: middle;
}
.radio.inline + .radio.inline,
.checkbox.inline + .checkbox.inline {
  margin-left: 10px; // space out consecutive inline controls
}



// INPUT SIZES
// -----------

// General classes for quick sizes
.input-mini       { width: 60px; }
.input-small      { width: 90px; }
.input-medium     { width: 150px; }
.input-large      { width: 210px; }
.input-xlarge     { width: 270px; }
.input-xxlarge    { width: 530px; }

// Grid style input sizes
input[class*="span"],
select[class*="span"],
textarea[class*="span"],
.uneditable-input[class*="span"],
// Redeclare since the fluid row class is more specific
.row-fluid input[class*="span"],
.row-fluid select[class*="span"],
.row-fluid textarea[class*="span"],
.row-fluid .uneditable-input[class*="span"] {
  float: none;
  margin-left: 0;
}
// Ensure input-prepend/append never wraps
.input-append input[class*="span"],
.input-append .uneditable-input[class*="span"],
.input-prepend input[class*="span"],
.input-prepend .uneditable-input[class*="span"],
.row-fluid input[class*="span"],
.row-fluid select[class*="span"],
.row-fluid textarea[class*="span"],
.row-fluid .uneditable-input[class*="span"],
.row-fluid .input-prepend [class*="span"],
.row-fluid .input-append [class*="span"] {
  display: inline-block;
}



// GRID SIZING FOR INPUTS
// ----------------------

// Grid sizes
#grid > .input(@gridColumnWidth, @gridGutterWidth);

// Control row for multiple inputs per line
.controls-row {
  .clearfix(); // Clear the float from controls
}

// Float to collapse white-space for proper grid alignment
.controls-row [class*="span"],
// Redeclare the fluid grid collapse since we undo the float for inputs
.row-fluid .controls-row [class*="span"] {
  float: left;
}
// Explicity set top padding on all checkboxes/radios, not just first-child
.controls-row .checkbox[class*="span"],
.controls-row .radio[class*="span"] {
  padding-top: 5px;
}




// DISABLED STATE
// --------------

// Disabled and read-only inputs
input[disabled],
select[disabled],
textarea[disabled],
input[readonly],
select[readonly],
textarea[readonly] {
  cursor: not-allowed;
  background-color: @inputDisabledBackground;
}
// Explicitly reset the colors here
input[type="radio"][disabled],
input[type="checkbox"][disabled],
input[type="radio"][readonly],
input[type="checkbox"][readonly] {
  background-color: transparent;
}




// FORM FIELD FEEDBACK STATES
// --------------------------

// Warning
.control-group.warning {
  .formFieldState(@warningText, @warningText, @warningBackground);
}
// Error
.control-group.error {
  .formFieldState(@errorText, @errorText, @errorBackground);
}
// Success
.control-group.success {
  .formFieldState(@successText, @successText, @successBackground);
}
// Success
.control-group.info {
  .formFieldState(@infoText, @infoText, @infoBackground);
}

// HTML5 invalid states
// Shares styles with the .control-group.error above
input:focus:invalid,
textarea:focus:invalid,
select:focus:invalid {
  color: #b94a48;
  border-color: #ee5f5b;
  &:focus {
    border-color: darken(#ee5f5b, 10%);
    @shadow: 0 0 6px lighten(#ee5f5b, 20%);
    .box-shadow(@shadow);
  }
}



// FORM ACTIONS
// ------------

.form-actions {
  padding: (@baseLineHeight - 1) 20px @baseLineHeight;
  margin-top: @baseLineHeight;
  margin-bottom: @baseLineHeight;
  background-color: @formActionsBackground;
  border-top: 1px solid #e5e5e5;
  .clearfix(); // Adding clearfix to allow for .pull-right button containers
}



// HELP TEXT
// ---------

.help-block,
.help-inline {
  color: lighten(@textColor, 15%); // lighten the text some for contrast
}

.help-block {
  display: block; // account for any element using help-block
  margin-bottom: @baseLineHeight / 2;
}

.help-inline {
  display: inline-block;
  .ie7-inline-block();
  vertical-align: middle;
  padding-left: 5px;
}



// INPUT GROUPS
// ------------

// Allow us to put symbols and text within the input field for a cleaner look
.input-append,
.input-prepend {
<<<<<<< HEAD
  margin-bottom: 5px;
=======
  display: inline-block;
  margin-bottom: @baseLineHeight / 2;
  vertical-align: middle;
>>>>>>> 90a6ef2f
  font-size: 0; // white space collapse hack
  white-space: nowrap; // Prevent span and input from separating

  // Reset the white space collapse hack
  input,
  select,
  .uneditable-input,
<<<<<<< HEAD
  .dropdown-menu {
=======
  .dropdown-menu,
  .popover {
>>>>>>> 90a6ef2f
    font-size: @baseFontSize;
  }

  input,
  select,
  .uneditable-input {
    position: relative; // placed here by default so that on :focus we can place the input above the .add-on for full border and box-shadow goodness
    margin-bottom: 0; // prevent bottom margin from screwing up alignment in stacked forms
    *margin-left: 0;
    vertical-align: top;
    .border-radius(0 @inputBorderRadius @inputBorderRadius 0);
    // Make input on top when focused so blue border and shadow always show
    &:focus {
      z-index: 2;
    }
  }
  .add-on {
    display: inline-block;
    width: auto;
    height: @baseLineHeight;
    min-width: 16px;
    padding: 4px 5px;
    font-size: @baseFontSize;
    font-weight: normal;
    line-height: @baseLineHeight;
    text-align: center;
    text-shadow: 0 1px 0 @white;
    background-color: @grayLighter;
    border: 1px solid #ccc;
  }
  .add-on,
  .btn,
  .btn-group > .dropdown-toggle {
    vertical-align: top;
    .border-radius(0);
  }
  .active {
    background-color: lighten(@green, 30);
    border-color: @green;
  }
}

.input-prepend {
  .add-on,
  .btn {
    margin-right: -1px;
  }
  .add-on:first-child,
  .btn:first-child {
    // FYI, `.btn:first-child` accounts for a button group that's prepended
    .border-radius(@inputBorderRadius 0 0 @inputBorderRadius);
  }
}

.input-append {
  input,
  select,
  .uneditable-input {
    .border-radius(@inputBorderRadius 0 0 @inputBorderRadius);
    + .btn-group .btn:last-child {
      .border-radius(0 @inputBorderRadius @inputBorderRadius 0);
    }
  }
  .add-on,
  .btn,
  .btn-group {
    margin-left: -1px;
  }
  .add-on:last-child,
  .btn:last-child,
  .btn-group:last-child > .dropdown-toggle {
    .border-radius(0 @inputBorderRadius @inputBorderRadius 0);
  }
}

// Remove all border-radius for inputs with both prepend and append
.input-prepend.input-append {
  input,
  select,
  .uneditable-input {
    .border-radius(0);
    + .btn-group .btn {
      .border-radius(0 @inputBorderRadius @inputBorderRadius 0);
    }
  }
  .add-on:first-child,
  .btn:first-child {
    margin-right: -1px;
    .border-radius(@inputBorderRadius 0 0 @inputBorderRadius);
  }
  .add-on:last-child,
  .btn:last-child {
    margin-left: -1px;
    .border-radius(0 @inputBorderRadius @inputBorderRadius 0);
  }
  .btn-group:first-child {
    margin-left: 0;
  }
}




// SEARCH FORM
// -----------

input.search-query {
  padding-right: 14px;
  padding-right: 4px \9;
  padding-left: 14px;
  padding-left: 4px \9; /* IE7-8 doesn't have border-radius, so don't indent the padding */
  margin-bottom: 0; // Remove the default margin on all inputs
  .border-radius(15px);
}

/* Allow for input prepend/append in search forms */
.form-search .input-append .search-query,
.form-search .input-prepend .search-query {
  .border-radius(0); // Override due to specificity
<<<<<<< HEAD
}
.form-search .input-append .search-query {
  .border-radius(14px 0 0 14px);
}
=======
}
.form-search .input-append .search-query {
  .border-radius(14px 0 0 14px);
}
>>>>>>> 90a6ef2f
.form-search .input-append .btn {
  .border-radius(0 14px 14px 0);
}
.form-search .input-prepend .search-query {
  .border-radius(0 14px 14px 0);
}
.form-search .input-prepend .btn {
  .border-radius(14px 0 0 14px);
}




// HORIZONTAL & VERTICAL FORMS
// ---------------------------

// Common properties
// -----------------

.form-search,
.form-inline,
.form-horizontal {
  input,
  textarea,
  select,
  .help-inline,
  .uneditable-input,
  .input-prepend,
  .input-append {
    display: inline-block;
    .ie7-inline-block();
    margin-bottom: 0;
    vertical-align: middle;
  }
  // Re-hide hidden elements due to specifity
  .hide {
    display: none;
  }
}
.form-search label,
.form-inline label,
.form-search .btn-group,
.form-inline .btn-group {
  display: inline-block;
}
// Remove margin for input-prepend/-append
.form-search .input-append,
.form-inline .input-append,
.form-search .input-prepend,
.form-inline .input-prepend {
  margin-bottom: 0;
}
// Inline checkbox/radio labels (remove padding on left)
.form-search .radio,
.form-search .checkbox,
.form-inline .radio,
.form-inline .checkbox {
  padding-left: 0;
  margin-bottom: 0;
  vertical-align: middle;
}
// Remove float and margin, set to inline-block
.form-search .radio input[type="radio"],
.form-search .checkbox input[type="checkbox"],
.form-inline .radio input[type="radio"],
.form-inline .checkbox input[type="checkbox"] {
  float: left;
  margin-right: 3px;
  margin-left: 0;
}


// Margin to space out fieldsets
.control-group {
  margin-bottom: @baseLineHeight / 2;
}

// Legend collapses margin, so next element is responsible for spacing
legend + .control-group {
  margin-top: @baseLineHeight;
  -webkit-margin-top-collapse: separate;
}

// Horizontal-specific styles
// --------------------------

.form-horizontal {
  // Increase spacing between groups
  .control-group {
    margin-bottom: @baseLineHeight;
    .clearfix();
  }
  // Float the labels left
  .control-label {
    float: left;
    width: @horizontalComponentOffset - 20;
    padding-top: 5px;
    text-align: right;
  }
  // Move over all input controls and content
  .controls {
    // Super jank IE7 fix to ensure the inputs in .input-append and input-prepend
    // don't inherit the margin of the parent, in this case .controls
    *display: inline-block;
    *padding-left: 20px;
    margin-left: @horizontalComponentOffset;
    *margin-left: 0;
    &:first-child {
      *padding-left: @horizontalComponentOffset;
    }
  }
  // Remove bottom margin on block level help text since that's accounted for on .control-group
  .help-block {
    margin-bottom: 0;
  }
  // And apply it only to .help-block instances that follow a form control
  input,
  select,
  textarea,
  .uneditable-input,
  .input-prepend,
  .input-append {
    + .help-block {
      margin-top: @baseLineHeight / 2;
    }
  }
  // Move over buttons in .form-actions to align with .controls
  .form-actions {
    padding-left: @horizontalComponentOffset;
  }
}<|MERGE_RESOLUTION|>--- conflicted
+++ resolved
@@ -192,7 +192,6 @@
   border-color: @inputBorder;
   .box-shadow(inset 0 1px 2px rgba(0,0,0,.025));
   cursor: not-allowed;
-<<<<<<< HEAD
 }
 
 // For text that needs to appear as an input but should not be an input
@@ -201,16 +200,6 @@
   white-space: nowrap;
 }
 
-=======
-}
-
-// For text that needs to appear as an input but should not be an input
-.uneditable-input {
-  overflow: hidden; // prevent text from wrapping, but still cut it off like an input does
-  white-space: nowrap;
-}
-
->>>>>>> 90a6ef2f
 // Make uneditable textareas behave like a textarea
 .uneditable-textarea {
   width: auto;
@@ -433,13 +422,9 @@
 // Allow us to put symbols and text within the input field for a cleaner look
 .input-append,
 .input-prepend {
-<<<<<<< HEAD
-  margin-bottom: 5px;
-=======
   display: inline-block;
   margin-bottom: @baseLineHeight / 2;
   vertical-align: middle;
->>>>>>> 90a6ef2f
   font-size: 0; // white space collapse hack
   white-space: nowrap; // Prevent span and input from separating
 
@@ -447,12 +432,8 @@
   input,
   select,
   .uneditable-input,
-<<<<<<< HEAD
-  .dropdown-menu {
-=======
   .dropdown-menu,
   .popover {
->>>>>>> 90a6ef2f
     font-size: @baseFontSize;
   }
 
@@ -572,17 +553,10 @@
 .form-search .input-append .search-query,
 .form-search .input-prepend .search-query {
   .border-radius(0); // Override due to specificity
-<<<<<<< HEAD
 }
 .form-search .input-append .search-query {
   .border-radius(14px 0 0 14px);
 }
-=======
-}
-.form-search .input-append .search-query {
-  .border-radius(14px 0 0 14px);
-}
->>>>>>> 90a6ef2f
 .form-search .input-append .btn {
   .border-radius(0 14px 14px 0);
 }
