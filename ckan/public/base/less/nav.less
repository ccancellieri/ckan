.nav-simple {
  .simple-list; // Adds border and padding.
  padding-bottom: 0;
}

.nav-item > a {
  color: @navLinkColor;
  font-size: @baseFontSize;
  line-height: @baseLineHeight;
  margin: -7px -@gutterX;
  padding: 7px @gutterX;
}

.nav-item.active {
  background-color: @navActiveBackgroundColor;
}

.nav-item.active > a {
  position: relative;
  color: @navItemActiveTextColor;
  background-color: @navItemActiveBackgroundColor;
  &:hover {
    color: @navItemActiveTextColor;
    background-color: @navItemActiveBackgroundColor;
  }
  &:before {
    content: ' ';
    position: absolute;
    top: 0;
    right: -6px;
    width: 6px;
    height: 34px;
    background-image: url("@{imagePath}/nav-active.png?1");
  }
}

.nav-item.active > a span {
  white-space: nowrap;
  overflow:hidden;
  display:block;
}

.nav-item [class^=icon] {
  font-size: 1.2em;
  margin: -1px 0 -1px -1px;
}

.module-narrow .nav-item > a {
  padding-left:  @gutterSmallX;
  padding-right: @gutterSmallX;
  position: relative;
}

.module-narrow .nav-item.image {
  position: relative;
}

.module-narrow .nav-item.image > a {
  padding-left:  @gutterSmallX + 27;
  padding-right: @gutterSmallX + 27;
}

.module-narrow .nav-item.image > img {
  position: absolute;
  top: 50%;
  left: @gutterSmallX;
  width: 20px;
  height: 20px;
  margin-top: -10px;
  z-index: 2;
}

// FACET NAVIGATION

.nav-facet .nav-item > a:hover:after,
.nav-facet .nav-item.active > a:after {
  .ckan-icon;
  content: "";
  position: absolute;
  top: 50%;
  right: 5px;
  margin-top: -8px;
}

.nav-facet .nav-item > a:hover:after {
  .ckan-icon-circle-add;
}

.nav-facet .nav-item.active > a:after {
  .ckan-icon-circle-cross;
  right: 3px;
}

<<<<<<< HEAD
.nav-facet-tertiary {
  margin-top: 10px;
  .module-heading {
    margin-bottom: 5px;
    padding: 8px 12px;
    border-bottom-width: 0;
    .border-radius(5px);
    i {
      display: none;
    }
  }
  .module-footer {
    padding: 8px 12px;
    border-top-width: 0;
    a {
      font-weight: normal;
      color: #8C8C8C;
    }
  }
  .nav {
    margin-bottom: 0;
  }
  .module-content.empty {
    padding: 8px 12px;
    margin-top: 0;
  }
  .nav li.active {
    position: relative;
  }
  .nav li.active > a:hover:after,
  .nav li.active > a:after {
    .ckan-icon;
    .ckan-icon-circle-cross;
    content: "";
    position: absolute;
    top: 50%;
    right: 5px;
    margin-top: -8px;
=======
.user-list {
  .unstyled;
  li {
    margin: 0 0 10px 0;
  }
  .gravatar {
    vertical-align: -4px;
    margin-right: 3px;
    .border-radius(100px);
>>>>>>> a2ecef41
  }
}<|MERGE_RESOLUTION|>--- conflicted
+++ resolved
@@ -91,7 +91,18 @@
   right: 3px;
 }
 
-<<<<<<< HEAD
+.user-list {
+  .unstyled;
+  li {
+    margin: 0 0 10px 0;
+  }
+  .gravatar {
+    vertical-align: -4px;
+    margin-right: 3px;
+    .border-radius(100px);
+  }
+}
+
 .nav-facet-tertiary {
   margin-top: 10px;
   .module-heading {
@@ -130,16 +141,5 @@
     top: 50%;
     right: 5px;
     margin-top: -8px;
-=======
-.user-list {
-  .unstyled;
-  li {
-    margin: 0 0 10px 0;
-  }
-  .gravatar {
-    vertical-align: -4px;
-    margin-right: 3px;
-    .border-radius(100px);
->>>>>>> a2ecef41
   }
 }