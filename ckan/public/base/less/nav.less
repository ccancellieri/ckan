--- conflicted
+++ resolved
@@ -98,7 +98,6 @@
   }
 }
 
-<<<<<<< HEAD
 .nav-facet-tertiary {
   margin: 10px 0;
   .module-heading {
@@ -137,13 +136,14 @@
     top: 50%;
     right: 5px;
     margin-top: -8px;
-=======
+  }
+}
+
 .nav-simple > .nav-btn {
   padding-left: 0;
   padding-right: 0;
   text-align: center;
   .btn {
     display: inline-block;
->>>>>>> bc97891c
   }
 }