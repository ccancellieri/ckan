# encoding: utf-8

from __future__ import print_function

from nose.tools import assert_equal, assert_not_in, assert_in
from pprint import pprint, pformat
from difflib import unified_diff

import ckan.lib.search as search
from ckan.lib.create_test_data import CreateTestData
from ckan import model
from ckan.lib.dictization import (table_dictize,
                              table_dict_save)

from ckan.lib.dictization.model_dictize import (package_dictize,
                                                resource_dictize,
                                                package_to_api1,
                                                package_to_api2,
                                                user_dictize,
                                               )
from ckan.lib.dictization.model_save import (package_dict_save,
                                             resource_dict_save,
                                             activity_dict_save,
                                             package_api_to_dict,
                                             group_api_to_dict,
                                             package_tag_list_save,
                                            )
import ckan.logic.action.get


class TestBasicDictize:
    @classmethod
    def setup_class(cls):
        # clean the db so we can run these tests on their own
        model.repo.rebuild_db()
        search.clear_all()
        CreateTestData.create()

        cls.package_expected = {
            u'author': None,
            u'author_email': None,
            u'creator_user_id': None,
            'extras': [
                # extras are no longer revisioned so we get the latest version
                {'key': u'david', 'state': u'active', 'value': u'new_value'},
                {'key': u'genre', 'state': u'active', 'value': u'new_value'},
                {'key': u'original media', 'state': u'active',
                 'value': u'book'}
               ],
            'groups': [{
                        u'name': u'david',
                        u'capacity': u'public',
                        u'image_url': u'',
                        u'image_display_url': u'',
                        u'description': u'These are books that David likes.',
                        u'display_name': u"Dave's books",
                        u'type': u'group',
                        u'state': u'active',
                        u'is_organization': False,
                        u'title': u"Dave's books",
                        u"approval_status": u"approved"},
                       {
                        u'name': u'roger',
                        u'capacity': u'public',
                        u'description': u'Roger likes these books.',
                        u'image_url': u'',
                        'image_display_url': u'',
                        'display_name': u"Roger's books",
                        u'type': u'group',
                        u'state': u'active',
                        u'is_organization': False,
                        u'title': u"Roger's books",
                        u"approval_status": u"approved"}],
            'isopen': True,
            u'license_id': u'other-open',
            'license_title': u'Other (Open)',
            'organization': None,
            u'owner_org': None,
            u'maintainer': None,
            u'maintainer_email': None,
            u'name': u'annakarenina',
            u'notes': u'Some test notes\n\n### A 3rd level heading\n\n**Some bolded text.**\n\n*Some italicized text.*\n\nForeign characters:\nu with umlaut \xfc\n66-style quote \u201c\nforeign word: th\xfcmb\n\nNeeds escaping:\nleft arrow <\n\n<http://ckan.net/>\n\n',
            'num_resources': 2,
            'num_tags': 3,
            u'private': False,
            'relationships_as_object': [],
            'relationships_as_subject': [],
            'resources': [{u'alt_url': u'alt123',
                            u'cache_last_updated': None,
                            u'cache_url': None,
                            u'description': u'Full text. Needs escaping: " Umlaut: \xfc',
                            u'format': u'plain text',
                            u'hash': u'abc123',
                            u'last_modified': None,
                            u'mimetype': None,
                            u'mimetype_inner': None,
                            u'name': None,
                            u'position': 0,
                            u'resource_type': None,
                            u'size': None,
                            u'size_extra': u'123',
                            u'url_type': None,
                            u'state': u'active',
                            u'url': u'http://datahub.io/download/x=1&y=2',},
                           {u'alt_url': u'alt345',
                            u'cache_last_updated': None,
                            u'cache_url': None,
                            u'description': u'Index of the novel',
                            u'format': u'JSON',
                            u'hash': u'def456',
                            u'last_modified': None,
                            u'mimetype': None,
                            u'mimetype_inner': None,
                            u'name': None,
                            u'position': 1,
                            u'resource_type': None,
                            u'url_type': None,
                            u'size': None,
                            u'size_extra': u'345',
                            u'state': u'active',
                            u'url': u'http://datahub.io/index.json'}],
            u'state': u'active',
            'tags': [{u'name': u'Flexible \u30a1',
                        'display_name': u'Flexible \u30a1',
                        u'state': u'active'},
                     {'display_name': u'russian',
                         u'name': u'russian',
                         u'state': u'active'},
                     {'display_name': u'tolstoy',
                         u'name': u'tolstoy',
                         u'state': u'active'}],
            u'title': u'A Novel By Tolstoy',
            u'type': u'dataset',
            u'url': u'http://datahub.io',
            u'version': u'0.7a',
            }


    @classmethod
    def teardown_class(cls):
        model.repo.rebuild_db()
        model.Session.remove()

    def remove_changable_columns(self, dict, remove_package_id=False):
        ids_to_keep = ['license_id', 'creator_user_id']
        if not remove_package_id:
            ids_to_keep.append('package_id')

        for key, value in dict.items():
            if key.endswith('id') and key not in ids_to_keep:
                dict.pop(key)
            if key == 'created':
                dict.pop(key)
            if 'timestamp' in key:
                dict.pop(key)
            if key in ['metadata_created','metadata_modified']:
                dict.pop(key)
            if isinstance(value, list):
                for new_dict in value:
                    self.remove_changable_columns(new_dict,
                        key in ['resources', 'extras'] or remove_package_id)
        return dict

    def remove_revision_id(self, dict):
        for key, value in dict.items():
            if key in ('revision_id', 'revision_timestamp',
                       'expired_timestamp', 'expired_id'):
                dict.pop(key)
            if isinstance(value, list):
                for new_dict in value:
                    self.remove_revision_id(new_dict)
        return dict

    def test_03_package_to_api1(self):

        context = {"model": model,
                 "session": model.Session}

        pkg = model.Session.query(model.Package).filter_by(name='annakarenina').first()

        pprint(package_to_api1(pkg, context))
        pprint(pkg.as_dict())
        asdict = pkg.as_dict()
        asdict['download_url'] = asdict['resources'][0]['url']
        asdict['license_title'] = u'Other (Open)'
        asdict['num_tags'] = 3
        asdict['num_resources'] = 2

        dictize = package_to_api1(pkg, context)
        # the is_dict method doesn't care about organizations
        del dictize['organization']
        assert dictize == asdict

    def test_04_package_to_api1_with_relationship(self):

        context = {"model": model,
                 "session": model.Session}

        create = CreateTestData

        create.create_family_test_data()
        pkg = model.Session.query(model.Package).filter_by(name='homer').one()

        as_dict = pkg.as_dict()
        as_dict['license_title'] = None
        as_dict['num_tags'] = 0
        as_dict['num_resources'] = 0
        dictize = package_to_api1(pkg, context)

        as_dict["relationships"].sort(key=lambda x:x.items())
        dictize["relationships"].sort(key=lambda x:x.items())

        # the is_dict method doesn't care about organizations
        del dictize['organization']
        as_dict_string = pformat(as_dict)
        dictize_string = pformat(dictize)
        print(as_dict_string)
        print(dictize_string)

        assert as_dict == dictize, "\n".join(unified_diff(as_dict_string.split("\n"), dictize_string.split("\n")))

    def test_05_package_to_api2(self):

        context = {"model": model,
                 "session": model.Session}

        pkg = model.Session.query(model.Package).filter_by(name='annakarenina').first()

        as_dict = pkg.as_dict(ref_package_by='id', ref_group_by='id')
        dictize = package_to_api2(pkg, context)

        as_dict_string = pformat(as_dict)
        dictize_string = pformat(dictize)
        print(as_dict_string)
        print(dictize_string)

        assert package_to_api2(pkg, context) == dictize, "\n".join(unified_diff(as_dict_string.split("\n"), dictize_string.split("\n")))

    def test_06_package_to_api2_with_relationship(self):

        context = {"model": model,
                 "session": model.Session}

        pkg = model.Session.query(model.Package).filter_by(name='homer').one()

        as_dict = pkg.as_dict(ref_package_by='id', ref_group_by='id')
        as_dict['license_title'] = None
        as_dict['num_tags'] = 0
        as_dict['num_resources'] = 0
        dictize = package_to_api2(pkg, context)

        as_dict["relationships"].sort(key=lambda x:x.items())
        dictize["relationships"].sort(key=lambda x:x.items())

        # the is_dict method doesn't care about organizations
        del dictize['organization']
        as_dict_string = pformat(as_dict)
        dictize_string = pformat(dictize)
        print(as_dict_string)
        print(dictize_string)

        assert as_dict == dictize, "\n".join(unified_diff(as_dict_string.split("\n"), dictize_string.split("\n")))

    def test_07_table_simple_save(self):

        context = {"model": model,
                 "session": model.Session}

        anna1 = model.Session.query(model.Package).filter_by(name='annakarenina').one()

        anna_dictized = self.remove_changable_columns(table_dictize(anna1, context))

        anna_dictized["name"] = 'annakarenina2'

        model.repo.new_revision()
        table_dict_save(anna_dictized, model.Package, context)
        model.Session.commit()

        pkg = model.Session.query(model.Package).filter_by(name='annakarenina2').one()

        assert self.remove_changable_columns(table_dictize(pkg, context)) == anna_dictized, self.remove_changable_columns(table_dictize(pkg, context))

    def test_08_package_save(self):

        context = {"model": model,
                   "user": 'testsysadmin',
                   "session": model.Session}

        anna1 = model.Session.query(model.Package).filter_by(name='annakarenina').one()

        anna_dictized = self.remove_changable_columns(package_dictize(anna1, context))

        anna_dictized["name"] = u'annakarenina3'

        model.repo.new_revision()
        package_dict_save(anna_dictized, context)
        model.Session.commit()

        # Re-clean anna_dictized
        anna_dictized =  self.remove_changable_columns(anna_dictized)

        pkg = model.Session.query(model.Package).filter_by(name='annakarenina3').one()

        package_dictized = self.remove_changable_columns(package_dictize(pkg, context))

        anna_original = pformat(anna_dictized)
        anna_after_save = pformat(package_dictized)

        assert package_dictized == anna_dictized,\
            "\n".join(unified_diff(anna_original.split("\n"), anna_after_save.split("\n")))

<<<<<<< HEAD
=======
    def test_09_package_alter(self):

        context = {"model": model,
                   "session": model.Session,
                   "user": 'testsysadmin'
                   }

        anna1 = model.Session.query(model.Package).filter_by(name='annakarenina').one()

        anna_dictized = package_dictize(anna1, context)

        anna_dictized["name"] = u'annakarenina_changed'
        anna_dictized["resources"][0]["url"] = u'http://new_url'

        model.repo.new_revision()

        package_dict_save(anna_dictized, context)
        model.Session.commit()
        model.Session.remove()

        pkg = model.Session.query(model.Package).filter_by(name='annakarenina_changed').one()

        package_dictized = package_dictize(pkg, context)

        resources_revisions = model.Session.query(model.ResourceRevision).filter_by(package_id=anna1.id).all()

        sorted_resource_revisions = sorted(resources_revisions, key=lambda x: (x.revision_timestamp, x.url))[::-1]
        for res in sorted_resource_revisions:
            print(res.id, res.revision_timestamp, res.state)
        assert len(sorted_resource_revisions) == 3

        # Make sure we remove changeable fields BEFORE we store the pretty-printed version
        # for comparison
        clean_package_dictized = self.remove_changable_columns(package_dictized)

        anna_original = pformat(anna_dictized)
        anna_after_save = pformat(clean_package_dictized)

        assert self.remove_changable_columns(anna_dictized) == clean_package_dictized, \
            "\n".join(unified_diff(anna_original.split("\n"), anna_after_save.split("\n")))

        # changes to the package, relied upon by later tests
        anna1 = model.Session.query(model.Package).filter_by(name='annakarenina_changed').one()
        anna_dictized = package_dictize(anna1, context)
        anna_dictized['name'] = u'annakarenina_changed2'
        anna_dictized['resources'][0]['url'] = u'http://new_url2'
        anna_dictized['tags'][0]['name'] = u'new_tag'
        anna_dictized['tags'][0].pop('id') #test if
        anna_dictized['extras'][0]['value'] = u'new_value'

        model.repo.new_revision()
        package_dict_save(anna_dictized, context)
        model.Session.commit()
        model.Session.remove()

        anna1 = model.Session.query(model.Package).filter_by(name='annakarenina_changed2').one()
        anna_dictized = package_dictize(anna1, context)
        anna_dictized['notes'] = 'wee'
        anna_dictized['resources'].append({
                            'format': u'plain text',
                            'url': u'http://newurl'}
                            )
        anna_dictized['tags'].append({'name': u'newnew_tag'})
        anna_dictized['extras'].append({'key': 'david',
                                        'value': u'new_value'})

        model.repo.new_revision()
        package_dict_save(anna_dictized, context)
        model.Session.commit()
        model.Session.remove()


    def test_13_get_package_in_past(self):

        context = {'model': model,
                   'session': model.Session}

        anna1 = model.Session.query(model.Package).filter_by(name='annakarenina_changed2').one()

        pkgrevisions = model.Session.query(model.PackageRevision).filter_by(id=anna1.id).all()
        sorted_packages = sorted(pkgrevisions, key=lambda x:x.revision_timestamp)

        context['revision_id'] = sorted_packages[0].revision_id #original state

        first_dictized = self.remove_changable_columns(package_dictize(anna1, context))
        assert self.package_expected == first_dictized

        context['revision_id'] = sorted_packages[1].revision_id

        second_dictized = self.remove_changable_columns(package_dictize(anna1, context))

        first_dictized["name"] = u'annakarenina_changed'
        first_dictized["resources"][0]["url"] = u'http://new_url'

        assert second_dictized == first_dictized

        context['revision_id'] = sorted_packages[2].revision_id
        third_dictized = self.remove_changable_columns(package_dictize(anna1, context))

        second_dictized['name'] = u'annakarenina_changed2'
        second_dictized['resources'][0]['url'] = u'http://new_url2'
        second_dictized['tags'][0]['name'] = u'new_tag'
        second_dictized['tags'][0]['display_name'] = u'new_tag'
        second_dictized['state'] = 'active'

        print('\n'.join(unified_diff(pformat(second_dictized).split('\n'), pformat(third_dictized).split('\n'))))
        assert second_dictized == third_dictized

        context['revision_id'] = sorted_packages[3].revision_id #original state
        forth_dictized = self.remove_changable_columns(package_dictize(anna1, context))

        third_dictized['notes'] = 'wee'
        third_dictized['resources'].insert(2, {
            u'cache_last_updated': None,
            u'cache_url': None,
            u'description': u'',
            u'format': u'plain text',
            u'hash': u'',
            u'last_modified': None,
            u'mimetype': None,
            u'mimetype_inner': None,
            u'name': None,
            u'position': 2,
            u'resource_type': None,
            u'url_type': None,
            u'size': None,
            u'state': u'active',
            u'url': u'http://newurl'})
        third_dictized['num_resources'] = third_dictized['num_resources'] + 1

        third_dictized['tags'].insert(1, {'name': u'newnew_tag', 'display_name': u'newnew_tag', 'state': 'active'})
        third_dictized['num_tags'] = third_dictized['num_tags'] + 1
        third_dictized['state'] = 'active'
        third_dictized['state'] = 'active'

        pprint(third_dictized)
        pprint(forth_dictized)

        assert third_dictized == forth_dictized

>>>>>>> db312816
    def test_14_resource_no_id(self):

        context = {"model": model,
                 "session": model.Session}

        model.repo.new_revision()
        model.Session.commit()

        new_resource = {
            'mimetype': None,
            u'alt_url': u'empty resource group id',
            'hash': u'abc123',
            'description': u'Full text. Needs escaping: " Umlaut: \xfc',
            'format': u'plain text',
            'url': u'http://test_new',
            'cache_url': None,
            'cache_last_updated': None,
            'state': u'active',
            'mimetype_inner': None,
            'url_type': None,
            'last_modified': None,
            'position': 0,
            'size': None,
            'size_extra': u'123',
            'resource_type': None,
            'name': None,
            'package_id':''  # Just so we can save
        }

        model.repo.new_revision()
        resource_dict_save(new_resource, context)
        model.Session.commit()
        model.Session.remove()

        # Remove the package id
        del new_resource['package_id']

        res = model.Session.query(model.Resource).filter_by(url=u'http://test_new').one()

        res_dictized = self.remove_changable_columns(resource_dictize(res, context), True)

        assert res_dictized == new_resource, res_dictized

    def test_15_api_to_dictize(self):

        context = {"model": model,
                   'api_version': 1,
                 "session": model.Session}

        api_data = {
            'name' : u'testpkg',
            'title': u'Some Title',
            'url': u'http://blahblahblah.mydomain',
            'resources': [ {
                u'url':u'http://blah.com/file2.xml',
                u'format':u'xml',
                u'description':u'Second file',
                u'hash':u'def123',
                u'alt_url':u'alt_url',
                u'size':u'200',
            },
                {
                u'url':u'http://blah.com/file.xml',
                u'format':u'xml',
                u'description':u'Main file',
                u'hash':u'abc123',
                u'alt_url':u'alt_url',
                u'size':u'200',
            },
            ],
            'tags': u'russion novel',
            'license_id': u'gpl-3.0',
            'extras': {
                'genre' : u'horror',
                'media' : u'dvd',
            },
        }

        dictized = package_api_to_dict(api_data, context)

        assert dictized == {'extras': [{'key': 'genre', 'value': u'horror'},
                                       {'key': 'media', 'value': u'dvd'}],
                            'license_id': u'gpl-3.0',
                            'name': u'testpkg',
                            'resources': [{u'alt_url': u'alt_url',
                                          u'description': u'Second file',
                                          u'size': u'200',
                                          u'format': u'xml',
                                          u'hash': u'def123',
                                          u'url': u'http://blah.com/file2.xml'},
                                          {u'alt_url': u'alt_url',
                                          u'description': u'Main file',
                                          u'size': u'200',
                                          u'format': u'xml',
                                          u'hash': u'abc123',
                                          u'url': u'http://blah.com/file.xml'}],
                            'tags': [{'name': u'russion'}, {'name': u'novel'}],
                            'title': u'Some Title',
                            'url': u'http://blahblahblah.mydomain'}

        model.repo.new_revision()

        package_dict_save(dictized, context)
        model.Session.commit()
        model.Session.remove()

        pkg = model.Session.query(model.Package).filter_by(name=u'testpkg').one()

        package_dictized = self.remove_changable_columns(package_dictize(pkg, context))



    def test_17_group_apis_to_dict(self):

        context = {"model": model,
                  "session": model.Session}

        api_group = {
            'name' : u'testgroup',
            'title' : u'Some Group Title',
            'description' : u'Great group!',
            'packages' : [u'annakarenina', u'warandpeace'],
        }


        assert group_api_to_dict(api_group, context) == {'description': u'Great group!',
                                                         'name': u'testgroup',
                                                         'packages': [{'id': u'annakarenina'}, {'id': u'warandpeace'}],
                                                         'title': u'Some Group Title'}, pformat(group_api_to_dict(api_group, context))

    def test_18_package_tag_list_save(self):
        name = u'testpkg18'
        context = {'model': model,
                   'session': model.Session}
        pkg_dict = {'name': name}

        rev = model.repo.new_revision()
        package = table_dict_save(pkg_dict, model.Package, context)

        tag_dicts = [{'name': 'tag1'}, {'name': 'tag2'}]
        package_tag_list_save(tag_dicts, package, context)
        model.repo.commit_and_remove()

        pkg = model.Package.by_name(name)
        assert_equal(set([tag.name for tag in pkg.get_tags()]),
                set(('tag1', 'tag2')))

    def test_19_package_tag_list_save_duplicates(self):
        name = u'testpkg19'
        context = {'model': model,
                   'session': model.Session}
        pkg_dict = {'name': name}

        rev = model.repo.new_revision()
        package = table_dict_save(pkg_dict, model.Package, context)

        tag_dicts = [{'name': 'tag1'}, {'name': 'tag1'}] # duplicate
        package_tag_list_save(tag_dicts, package, context)
        model.repo.commit_and_remove()

        pkg = model.Package.by_name(name)
        assert_equal(set([tag.name for tag in pkg.get_tags()]), set(('tag1',)))

    def test_20_activity_save(self):

        # Add a new Activity object to the database by passing a dict to
        # activity_dict_save()
        context = {"model": model, "session": model.Session}
        user = model.User.by_name(u'tester')
        revision = model.repo.new_revision()
        sent = {
                'user_id': user.id,
                'object_id': user.id,
                'revision_id': revision.id,
                'activity_type': 'changed user'
                }
        activity_dict_save(sent, context)
        model.Session.commit()

        # Retrieve the newest Activity object from the database, check that its
        # attributes match those of the dict we saved.
        got = ckan.logic.action.get.user_activity_list(context,
                {'id': user.id})[0]
        assert got['user_id'] == sent['user_id']
        assert got['object_id'] == sent['object_id']
        assert got['revision_id'] == sent['revision_id']
        assert got['activity_type'] == sent['activity_type']

        # The activity object should also have an ID and timestamp.
        assert got['id']
        assert got['timestamp']


    def test_21_package_dictization_with_deleted_group(self):
        """
        Ensure that the dictization does not return groups that the dataset has
        been removed from.
        """
        # Create a new dataset and 2 new groups
        model.repo.new_revision()
        pkg = model.Package(name='testing-deleted-groups')
        group_1 = model.Group(name='test-group-1')
        group_2 = model.Group(name='test-group-2')
        model.Session.add(pkg)
        model.Session.add(group_1)
        model.Session.add(group_2)
        model.Session.flush()

        # Add the dataset to group_1, and signal that the dataset used
        # to be a member of group_2 by setting its membership state to 'deleted'
        membership_1 = model.Member(table_id = pkg.id,
                                    table_name = 'package',
                                    group = group_1,
                                    group_id = group_1.id,
                                    state = 'active')

        membership_2 = model.Member(table_id = pkg.id,
                                    table_name = 'package',
                                    group = group_2,
                                    group_id = group_2.id,
                                    state = 'deleted')

        model.Session.add(membership_1)
        model.Session.add(membership_2)
        model.repo.commit()

        # Dictize the dataset
        context = {"model": model,
                   "session": model.Session}

        result = package_dictize(pkg, context)
        self.remove_changable_columns(result)
        assert_not_in('test-group-2', [ g['name'] for g in result['groups'] ])
        assert_in('test-group-1', [ g['name'] for g in result['groups'] ])

    def test_22_user_dictize_as_sysadmin(self):
        '''Sysadmins should be allowed to see certain sensitive data.'''
        context = {
            'model': model,
            'session': model.Session,
            'user': 'testsysadmin',
        }

        user = model.User.by_name('tester')

        user_dict = user_dictize(user, context)

        # Check some of the non-sensitive data
        assert 'name' in user_dict
        assert 'about' in user_dict

        # Check sensitive data is available
        assert 'apikey' in user_dict
        assert 'email' in user_dict

        # Passwords and reset keys should never be available
        assert 'password' not in user_dict
        assert 'reset_key' not in user_dict

    def test_23_user_dictize_as_same_user(self):
        '''User should be able to see their own sensitive data.'''
        context = {
            'model': model,
            'session': model.Session,
            'user': 'tester',
        }

        user = model.User.by_name('tester')

        user_dict = user_dictize(user, context)

        # Check some of the non-sensitive data
        assert 'name' in user_dict
        assert 'about' in user_dict

        # Check sensitive data is available
        assert 'apikey' in user_dict
        assert 'email' in user_dict

        # Passwords and reset keys should never be available
        assert 'password' not in user_dict
        assert 'reset_key' not in user_dict

    def test_24_user_dictize_as_other_user(self):
        '''User should not be able to see other's sensitive data.'''
        context = {
            'model': model,
            'session': model.Session,
            'user': 'annafan',
        }

        user = model.User.by_name('tester')

        user_dict = user_dictize(user, context)

        # Check some of the non-sensitive data
        assert 'name' in user_dict
        assert 'about' in user_dict

        # Check sensitive data is not available
        assert 'apikey' not in user_dict
        assert 'reset_key' not in user_dict
        assert 'email' not in user_dict

        # Passwords should never be available
        assert 'password' not in user_dict

    def test_25_user_dictize_as_anonymous(self):
        '''Anonymous should not be able to see other's sensitive data.'''
        context = {
            'model': model,
            'session': model.Session,
            'user': '',
        }

        user = model.User.by_name('tester')

        user_dict = user_dictize(user, context)

        # Check some of the non-sensitive data
        assert 'name' in user_dict
        assert 'about' in user_dict

        # Check sensitive data is not available
        assert 'apikey' not in user_dict
        assert 'reset_key' not in user_dict
        assert 'email' not in user_dict

        # Passwords should never be available
        assert 'password' not in user_dict<|MERGE_RESOLUTION|>--- conflicted
+++ resolved
@@ -309,149 +309,6 @@
         assert package_dictized == anna_dictized,\
             "\n".join(unified_diff(anna_original.split("\n"), anna_after_save.split("\n")))
 
-<<<<<<< HEAD
-=======
-    def test_09_package_alter(self):
-
-        context = {"model": model,
-                   "session": model.Session,
-                   "user": 'testsysadmin'
-                   }
-
-        anna1 = model.Session.query(model.Package).filter_by(name='annakarenina').one()
-
-        anna_dictized = package_dictize(anna1, context)
-
-        anna_dictized["name"] = u'annakarenina_changed'
-        anna_dictized["resources"][0]["url"] = u'http://new_url'
-
-        model.repo.new_revision()
-
-        package_dict_save(anna_dictized, context)
-        model.Session.commit()
-        model.Session.remove()
-
-        pkg = model.Session.query(model.Package).filter_by(name='annakarenina_changed').one()
-
-        package_dictized = package_dictize(pkg, context)
-
-        resources_revisions = model.Session.query(model.ResourceRevision).filter_by(package_id=anna1.id).all()
-
-        sorted_resource_revisions = sorted(resources_revisions, key=lambda x: (x.revision_timestamp, x.url))[::-1]
-        for res in sorted_resource_revisions:
-            print(res.id, res.revision_timestamp, res.state)
-        assert len(sorted_resource_revisions) == 3
-
-        # Make sure we remove changeable fields BEFORE we store the pretty-printed version
-        # for comparison
-        clean_package_dictized = self.remove_changable_columns(package_dictized)
-
-        anna_original = pformat(anna_dictized)
-        anna_after_save = pformat(clean_package_dictized)
-
-        assert self.remove_changable_columns(anna_dictized) == clean_package_dictized, \
-            "\n".join(unified_diff(anna_original.split("\n"), anna_after_save.split("\n")))
-
-        # changes to the package, relied upon by later tests
-        anna1 = model.Session.query(model.Package).filter_by(name='annakarenina_changed').one()
-        anna_dictized = package_dictize(anna1, context)
-        anna_dictized['name'] = u'annakarenina_changed2'
-        anna_dictized['resources'][0]['url'] = u'http://new_url2'
-        anna_dictized['tags'][0]['name'] = u'new_tag'
-        anna_dictized['tags'][0].pop('id') #test if
-        anna_dictized['extras'][0]['value'] = u'new_value'
-
-        model.repo.new_revision()
-        package_dict_save(anna_dictized, context)
-        model.Session.commit()
-        model.Session.remove()
-
-        anna1 = model.Session.query(model.Package).filter_by(name='annakarenina_changed2').one()
-        anna_dictized = package_dictize(anna1, context)
-        anna_dictized['notes'] = 'wee'
-        anna_dictized['resources'].append({
-                            'format': u'plain text',
-                            'url': u'http://newurl'}
-                            )
-        anna_dictized['tags'].append({'name': u'newnew_tag'})
-        anna_dictized['extras'].append({'key': 'david',
-                                        'value': u'new_value'})
-
-        model.repo.new_revision()
-        package_dict_save(anna_dictized, context)
-        model.Session.commit()
-        model.Session.remove()
-
-
-    def test_13_get_package_in_past(self):
-
-        context = {'model': model,
-                   'session': model.Session}
-
-        anna1 = model.Session.query(model.Package).filter_by(name='annakarenina_changed2').one()
-
-        pkgrevisions = model.Session.query(model.PackageRevision).filter_by(id=anna1.id).all()
-        sorted_packages = sorted(pkgrevisions, key=lambda x:x.revision_timestamp)
-
-        context['revision_id'] = sorted_packages[0].revision_id #original state
-
-        first_dictized = self.remove_changable_columns(package_dictize(anna1, context))
-        assert self.package_expected == first_dictized
-
-        context['revision_id'] = sorted_packages[1].revision_id
-
-        second_dictized = self.remove_changable_columns(package_dictize(anna1, context))
-
-        first_dictized["name"] = u'annakarenina_changed'
-        first_dictized["resources"][0]["url"] = u'http://new_url'
-
-        assert second_dictized == first_dictized
-
-        context['revision_id'] = sorted_packages[2].revision_id
-        third_dictized = self.remove_changable_columns(package_dictize(anna1, context))
-
-        second_dictized['name'] = u'annakarenina_changed2'
-        second_dictized['resources'][0]['url'] = u'http://new_url2'
-        second_dictized['tags'][0]['name'] = u'new_tag'
-        second_dictized['tags'][0]['display_name'] = u'new_tag'
-        second_dictized['state'] = 'active'
-
-        print('\n'.join(unified_diff(pformat(second_dictized).split('\n'), pformat(third_dictized).split('\n'))))
-        assert second_dictized == third_dictized
-
-        context['revision_id'] = sorted_packages[3].revision_id #original state
-        forth_dictized = self.remove_changable_columns(package_dictize(anna1, context))
-
-        third_dictized['notes'] = 'wee'
-        third_dictized['resources'].insert(2, {
-            u'cache_last_updated': None,
-            u'cache_url': None,
-            u'description': u'',
-            u'format': u'plain text',
-            u'hash': u'',
-            u'last_modified': None,
-            u'mimetype': None,
-            u'mimetype_inner': None,
-            u'name': None,
-            u'position': 2,
-            u'resource_type': None,
-            u'url_type': None,
-            u'size': None,
-            u'state': u'active',
-            u'url': u'http://newurl'})
-        third_dictized['num_resources'] = third_dictized['num_resources'] + 1
-
-        third_dictized['tags'].insert(1, {'name': u'newnew_tag', 'display_name': u'newnew_tag', 'state': 'active'})
-        third_dictized['num_tags'] = third_dictized['num_tags'] + 1
-        third_dictized['state'] = 'active'
-        third_dictized['state'] = 'active'
-
-        pprint(third_dictized)
-        pprint(forth_dictized)
-
-        assert third_dictized == forth_dictized
-
->>>>>>> db312816
     def test_14_resource_no_id(self):
 
         context = {"model": model,
