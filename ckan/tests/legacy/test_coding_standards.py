# encoding: utf-8

"""
The aim of these tests is to check and improve the coding standards in ckan.
Common issues are tested for here and tests fail if they are discovered in
files that are either new or were previously good. Bad files are
blacklisted to prevent them throwing errors in many cases because of the
number of affected files e.g. PEP8.  However if files start to pass a test
will fail and the file should be removed from the blacklist so that it will
then be kept clean in future.

The idea is to slowly improve the code quality in ckan without having files
deteriourating when they do reach the required standard.

Please do not add new files to the list as any new files should meet the
current coding standards.  Please add comments by files that fail if there
are legitimate reasons for the failure.
<<<<<<< HEAD
"""

import cStringIO
=======
'''
>>>>>>> c0ee5f5b
import inspect
import itertools
import os
import re
import sys

import six
from six import StringIO
import pycodestyle

file_path = os.path.dirname(__file__)
base_path = os.path.abspath(os.path.join(file_path, "..", "..", ".."))


def process_directory(directory, ext=".py"):
    base_len = len(base_path) + 1
    for (dirpath, dirnames, filenames) in os.walk(directory):
        # ignore hidden files and dir
        filenames = [f for f in filenames if not f[0] == "."]
        dirnames[:] = [d for d in dirnames if not d[0] == "."]
        for name in filenames:
            if name.endswith(ext):
                path = os.path.join(dirpath, name)
                filename = path[base_len:]
                yield path, filename


def output_errors(filename, errors):
    out = [""]
    out.append("-" * len(filename))
    out.append(filename)
    out.append("-" * len(filename))
    for error in errors:
        out.append(error)
    return "\n".join(out)


def show_fails(msg, errors):
    if errors:
        msg = ["\n%s" % msg]
        for error in errors:
            msg.append(errors[error])
        msg.append("\n\nFailing Files:\n==============")
        msg += sorted(errors)
        raise Exception("\n".join(msg))


def show_passing(msg, errors):
    if errors:
        raise Exception("\n%s\n\n" % msg + "\n".join(sorted(errors)))


def cs_filter(f, filter_, ignore_comment_lines=True):
    """ filter the file removing comments if requested.
    looks for comments like
    # CS: <filter_> ignore
    # CS: <filter_> ignore x line
    and removes the requested number of lines.  Lines are removed by
    blanking so the line numbers reported will be correct.  This allows us
    to check files that have known violations of the test rules. """

    # this RegEx is of poor quality but works
    exp = r"^\s*#\s+CS:.*%s.*ignore\D*((\d+)\s+line)*"
    re_ignore = re.compile(exp % filter_)
    ignore = 0
    out = []
    count = 1
    for line in f:
        # ignore the line if we have been told too
        if ignore > 0:
            line = ""
            ignore -= 1
        matches = re_ignore.search(line)
        if matches:
            ignore = int(matches.group(2) or 1)
        # ignore comments out lines
        if ignore_comment_lines and line.lstrip().startswith("#"):
            line = ""
        out.append(line)
        count += 1
    return out


class TestBadSpellings(object):

    BAD_SPELLING_BLACKLIST_FILES = []

    # these are the bad spellings with the correct spelling
    # use LOWER case
    BAD_SPELLINGS = {
        # CS: bad_spelling ignore 2 lines
        "licence": "license",
        "organisation": "organization",
    }

    fails = {}
    passes = []
    done = False

    @classmethod
    def setup(cls):
        if not cls.done:
            cls.process()
        cls.done = True

    @classmethod
    def process(cls):
        blacklist = cls.BAD_SPELLING_BLACKLIST_FILES
        re_bad_spelling = re.compile(
            r"(%s)" % "|".join([x for x in cls.BAD_SPELLINGS]),
            flags=re.IGNORECASE,
        )
        files = itertools.chain.from_iterable(
            [
                process_directory(base_path),
                process_directory(base_path, ext=".rst"),
            ]
        )
        for path, filename in files:
            f = open(path, "r")
            count = 1
            errors = []
            for line in cs_filter(f, "bad_spelling"):
                matches = re_bad_spelling.findall(line)
                if matches:
                    bad_words = []
                    for m in matches:
                        if m not in bad_words:
                            bad_words.append(
                                "%s use %s" % (m, cls.BAD_SPELLINGS[m.lower()])
                            )
                    bad = ", ".join(bad_words)
                    errors.append("ln:%s \t%s\n<%s>" % (count, line[:-1], bad))
                count += 1
            if errors and filename not in blacklist:
                cls.fails[filename] = output_errors(filename, errors)
            elif not errors and filename in blacklist:
                cls.passes.append(filename)

    def test_good(self):
        msg = "The following files passed bad spellings rules"
        msg += "\nThey need removing from the test blacklist"
        show_passing(msg, self.passes)

    def test_bad(self):
        msg = "The following files have bad spellings that need fixing"
        show_fails(msg, self.fails)


class TestNastyString(object):
    # CS: nasty_string ignore
    """ Look for a common coding problem in ckan '..%s..' % str(x) """

    # Nasty str() issues
    #
    # There are places in ckan where code is like `'...%s..' % str(..)`
    # these cause problems when unicode is present but can remain dormant
    # for a long time before the issue is apparent so try to remove these.
    # The value is converted to a string anyway so the str() is unneeded in
    # any place.

    NASTY_STR_BLACKLIST_FILES = []

    fails = {}
    passes = []
    done = False

    @classmethod
    def setup(cls):
        if not cls.done:
            cls.process()
        cls.done = True

    @classmethod
    def process(cls):
        blacklist = cls.NASTY_STR_BLACKLIST_FILES
        re_nasty_str = re.compile(
            r"""("[^"]*\%s[^"]*"|'[^']*\%s[^']*').*%.*str\("""
        )
        for path, filename in process_directory(base_path):
            f = open(path, "r")
            count = 1
            errors = []
            for line in cs_filter(f, "nasty_string"):
                if re_nasty_str.search(line):
                    errors.append("ln:%s \t%s" % (count, line[:-1]))
                count += 1
            if errors and filename not in blacklist:
                cls.fails[filename] = output_errors(filename, errors)
            elif not errors and filename in blacklist:
                cls.passes.append(filename)

    def test_good(self):
        msg = "The following files passed nasty str() rules"
        msg += "\nThey need removing from the test blacklist"
        show_passing(msg, self.passes)

    def test_bad(self):
        # CS: nasty_string ignore next 2 lines
        msg = (
            "The following files have nasty str() issues that need"
            " resolving\nCode is like `'...%s..' "
            "% str(..)`and should just be `'...%s..' % ..`"
        )
        show_fails(msg, self.fails)


class TestImportStar(object):
    """ Find files using from xxx import * """

    # Import * file exceptions
    #
    # The following files contain one or more `from ... import *` lines
    # which should not be used in ckan where possible.  If the files get
    # fixed they should be removed from this list.
    #
    # import * is bad for many reasons and should be avoided.

    IMPORT_STAR_BLACKLIST_FILES = [
        "ckan/plugins/__init__.py",
        "ckan/tests/legacy/functional/api/test_misc.py",
        "ckan/tests/legacy/functional/api/test_resource_search.py",
        "ckan/tests/legacy/functional/api/test_revision_search.py",
        "ckan/tests/legacy/functional/test_home.py",
        "ckan/tests/legacy/functional/test_package_relationships.py",
        "ckan/tests/legacy/misc/test_sync.py",
        "ckan/tests/legacy/models/test_extras.py",
        "fabfile.py",
    ]
    fails = {}
    passes = []
    done = False

    @classmethod
    def setup(cls):
        if not cls.done:
            cls.process()
        cls.done = True

    @classmethod
    def process(cls):
        blacklist = cls.IMPORT_STAR_BLACKLIST_FILES
        re_import_star = re.compile(r"^\s*from\s+.*\simport\s+\*")
        for path, filename in process_directory(base_path):
            f = open(path, "r")
            count = 1
            errors = []
            for line in f:
                if re_import_star.search(line):
                    errors.append(
                        "%s ln:%s import *\n\t%s" % (filename, count, line)
                    )
                count += 1
            if errors and filename not in blacklist:
                cls.fails[filename] = output_errors(filename, errors)
            elif not errors and filename in blacklist:
                cls.passes.append(filename)

    def test_import_good(self):
        msg = "The following files passed import * rules"
        msg += "\nThey need removing from the test blacklist"
        show_passing(msg, self.passes)

    def test_import_bad(self):
        msg = (
            "The following files have import * issues that need resolving\n"
            "`from ... import *` lines which should not be used in ckan"
            " where possible."
        )
        show_fails(msg, self.fails)


class TestPep8(object):
    """ Check that .py files are pep8 compliant """

    # PEP8 File exceptions
    #
    # The following files have known PEP8 errors.  When the files get to a
    # point of not having any such errors they should be removed from this
    # list to prevent new errors being added to the file.

    PEP8_BLACKLIST_FILES = [
        "bin/running_stats.py",
        "ckan/__init__.py",
        "ckan/ckan_nose_plugin.py",
        "ckan/config/middleware.py",
        "ckan/config/routing.py",
        "ckan/config/sp_config.py",
        "ckan/controllers/admin.py",
        "ckan/controllers/revision.py",
        "ckan/include/rcssmin.py",
        "ckan/include/rjsmin.py",
        "ckan/lib/app_globals.py",
        "ckan/lib/cli.py",
        "ckan/lib/create_test_data.py",
        "ckan/lib/dictization/__init__.py",
        "ckan/lib/dictization/model_dictize.py",
        "ckan/lib/dictization/model_save.py",
        "ckan/lib/email_notifications.py",
        "ckan/lib/extract.py",
        "ckan/lib/fanstatic_extensions.py",
        "ckan/lib/fanstatic_resources.py",
        "ckan/lib/formatters.py",
        "ckan/lib/hash.py",
        "ckan/lib/help/flash_messages.py",
        "ckan/lib/jinja_extensions.py",
        "ckan/lib/jsonp.py",
        "ckan/lib/maintain.py",
        "ckan/lib/navl/validators.py",
        "ckan/lib/package_saver.py",
        "ckan/lib/plugins.py",
        "ckan/lib/render.py",
        "ckan/lib/search/__init__.py",
        "ckan/lib/search/index.py",
        "ckan/lib/search/query.py",
        "ckan/lib/search/sql.py",
        "ckan/logic/action/__init__.py",
        "ckan/logic/action/delete.py",
        "ckan/logic/action/get.py",
        "ckan/logic/action/update.py",
        "ckan/logic/auth/create.py",
        "ckan/logic/auth/delete.py",
        "ckan/logic/auth/get.py",
        "ckan/logic/auth/update.py",
        "ckan/logic/converters.py",
        "ckan/logic/validators.py",
        "ckan/misc.py",
        "ckan/model/__init__.py",
        "ckan/model/activity.py",
        "ckan/model/authz.py",
        "ckan/model/dashboard.py",
        "ckan/model/domain_object.py",
        "ckan/model/follower.py",
        "ckan/model/group.py",
        "ckan/model/group_extra.py",
        "ckan/model/license.py",
        "ckan/model/meta.py",
        "ckan/model/misc.py",
        "ckan/model/modification.py",
        "ckan/model/package.py",
        "ckan/model/package_extra.py",
        "ckan/model/package_relationship.py",
        "ckan/model/rating.py",
        "ckan/model/resource.py",
        "ckan/model/system_info.py",
        "ckan/model/tag.py",
        "ckan/model/task_status.py",
        "ckan/model/term_translation.py",
        "ckan/model/test_user.py",
        "ckan/model/tracking.py",
        "ckan/model/types.py",
        "ckan/model/user.py",
        "ckan/model/vocabulary.py",
        "ckan/authz.py",
        "ckan/pastertemplates/__init__.py",
        "ckan/poo.py",
        "ckan/rating.py",
        "ckan/templates_legacy/home/__init__.py",
        "ckan/tests/legacy/__init__.py",
        "ckan/tests/legacy/ckantestplugin/ckantestplugin/__init__.py",
        "ckan/tests/legacy/ckantestplugin/setup.py",
        "ckan/tests/legacy/functional/api/base.py",
        "ckan/tests/legacy/functional/api/model/test_package.py",
        "ckan/tests/legacy/functional/api/model/test_ratings.py",
        "ckan/tests/legacy/functional/api/model/test_relationships.py",
        "ckan/tests/legacy/functional/api/model/test_revisions.py",
        "ckan/tests/legacy/functional/api/model/test_tag.py",
        "ckan/tests/legacy/functional/api/test_activity.py",
        "ckan/tests/legacy/functional/api/test_dashboard.py",
        "ckan/tests/legacy/functional/api/test_misc.py",
        "ckan/tests/legacy/functional/api/test_resource_search.py",
        "ckan/tests/legacy/functional/api/test_revision_search.py",
        "ckan/tests/legacy/functional/test_activity.py",
        "ckan/tests/legacy/functional/test_cors.py",
        "ckan/tests/legacy/functional/test_home.py",
        "ckan/tests/legacy/functional/test_package.py",
        "ckan/tests/legacy/functional/test_package_relationships.py",
        "ckan/tests/legacy/functional/test_pagination.py",
        "ckan/tests/legacy/functional/test_preview_interface.py",
        "ckan/tests/legacy/functional/test_revision.py",
        "ckan/tests/legacy/functional/test_search.py",
        "ckan/tests/legacy/functional/test_tag_vocab.py",
        "ckan/tests/legacy/functional/test_upload.py",
        "ckan/tests/legacy/functional/test_user.py",
        "ckan/tests/legacy/html_check.py",
        "ckan/tests/legacy/lib/test_accept.py",
        "ckan/tests/legacy/lib/test_mailer.py",
        "ckan/tests/legacy/lib/test_munge.py",
        "ckan/tests/legacy/lib/test_navl.py",
        "ckan/tests/legacy/lib/test_simple_search.py",
        "ckan/tests/legacy/lib/test_solr_package_search.py",
        "ckan/tests/legacy/logic/test_action.py",
        "ckan/tests/legacy/logic/test_auth.py",
        "ckan/tests/legacy/logic/test_tag.py",
        "ckan/tests/legacy/misc/test_format_text.py",
        "ckan/tests/legacy/misc/test_sync.py",
        "ckan/tests/legacy/models/test_extras.py",
        "ckan/tests/legacy/models/test_group.py",
        "ckan/tests/legacy/models/test_license.py",
        "ckan/tests/legacy/models/test_package_relationships.py",
        "ckan/tests/legacy/monkey.py",
        "ckan/tests/legacy/test_versions.py",
        "ckan/websetup.py",
        "ckanext/datastore/bin/datastore_setup.py",
        "ckanext/datastore/logic/action.py",
        "ckanext/datastore/tests/test_create.py",
        "ckanext/example_idatasetform/plugin.py",
        "ckanext/example_itemplatehelpers/plugin.py",
        "ckanext/multilingual/plugin.py",
        "ckanext/stats/controller.py",
        "ckanext/stats/stats.py",
        "ckanext/stats/tests/test_stats_plugin.py",
        "ckanext/test_tag_vocab_plugin.py",
        "ckanext/tests/plugin.py",
        "doc/conf.py",
        "fabfile.py",
        "profile_tests.py",
        "setup.py",
        "ckan/tests/legacy/models/test_resource.py",
        "contrib/cookiecutter/ckan_extension/"
        "{{cookiecutter.project}}/setup.py",
        "contrib/cookiecutter/ckan_extension/hooks/post_gen_project.py",
        "contrib/cookiecutter/ckan_extension/"
        "{{cookiecutter.project}}/ckanext/{{cookiecutter.project_shortname}}"
        "/tests/test_plugin.py",
        "contrib/cookiecutter/ckan_extension/{{cookiecutter.project}}"
        "/ckanext/{{cookiecutter.project_shortname}}/plugin.py",
        "ckan/tests/legacy/models/test_package.py",
        "ckan/tests/legacy/models/test_purge_revision.py",
        "ckan/tests/legacy/models/test_revision.py",
    ]
    fails = {}
    passes = []
    done = False

    @classmethod
    def setup(cls):
        if not cls.done:
            cls.process()
        cls.done = True

    @classmethod
    def process(cls):
        blacklist = cls.PEP8_BLACKLIST_FILES
        for path, filename in process_directory(base_path):
            errors = cls.find_pep8_errors(filename=path)
            if errors and filename not in blacklist:
                cls.fails[filename] = output_errors(filename, errors)
            elif not errors and filename in blacklist:
                cls.passes.append(filename)

    def test_pep8_fails(self):
        msg = "The following files have pep8 issues that need resolving"
        msg += "\nThey need removing from the test blacklist"
        show_fails(msg, self.fails)

    def test_pep8_pass(self):
        msg = "The following files passed pep8 but are blacklisted"
        show_passing(msg, self.passes)

    @classmethod
    def find_pep8_errors(cls, filename=None, lines=None):
        try:
<<<<<<< HEAD
            sys.stdout = cStringIO.StringIO()
            config = {
                "ignore": [
                    # W503/W504 - breaking before/after binary operators is agreed
                    # to not be a concern and was changed to be ignored by default.
                    # However we overwrite the ignore list here, so add it back in.
                    # See: https://github.com/PyCQA/pycodestyle/issues/498
                    "W503",
                    "W504",
                ]
            }
=======
            sys.stdout = StringIO()
            config = {'ignore': [
                # W503/W504 - breaking before/after binary operators is agreed
                # to not be a concern and was changed to be ignored by default.
                # However we overwrite the ignore list here, so add it back in.
                # See: https://github.com/PyCQA/pycodestyle/issues/498
                'W503', 'W504',
            ]}
>>>>>>> c0ee5f5b

            # Ignore long lines on test files, as the test names can get long
            # when following our test naming standards.
            if cls._is_test(filename):
                config["ignore"].append("E501")

            checker = pycodestyle.Checker(
                filename=filename, lines=lines, **config
            )
            checker.check_all()
            output = sys.stdout.getvalue()
        finally:
            sys.stdout = sys.__stdout__

        errors = []
        for line in output.split("\n"):
            parts = line.split(" ", 2)
            if len(parts) == 3:
                location, error, desc = parts
                line_no = location.split(":")[1]
                errors.append("%s ln:%s %s" % (error, line_no, desc))
        return errors

    @classmethod
    def _is_test(cls, filename):
        return bool(re.search(r"(^|\W)test_.*\.py$", filename, re.IGNORECASE))


class TestActionAuth(object):
    """ These tests check the logic auth/action functions are compliant. The
    main tests are that each action has a corresponding auth function and
    that each auth function has an action.  We check the function only
    accepts (context, data_dict) as parameters. """

    ACTION_FN_SIGNATURES_BLACKLIST = ["create: activity_create"]

    ACTION_NO_AUTH_BLACKLIST = [
        "create: follow_dataset",
        "create: follow_group",
        "create: follow_user",
        "delete: unfollow_dataset",
        "delete: unfollow_group",
        "delete: unfollow_user",
        "get: am_following_dataset",
        "get: am_following_group",
        "get: am_following_user",
        "get: dataset_followee_count",
        "get: dataset_follower_count",
        "get: followee_count",
        "get: group_followee_count",
        "get: group_follower_count",
        "get: group_package_show",
        "get: member_list",
        "get: organization_follower_count",
        "get: recently_changed_packages_activity_list",
        "get: resource_search",
        "get: roles_show",
        "get: status_show",
        "get: tag_search",
        "get: term_translation_show",
        "get: user_followee_count",
        "get: user_follower_count",
        "update: task_status_update_many",
        "update: term_translation_update_many",
    ]

    AUTH_NO_ACTION_BLACKLIST = [
        "create: file_upload",
        "delete: revision_delete",
        "delete: revision_undelete",
        "get: activity_list",
        "get: group_list_available",
        "get: sysadmin",
        "get: request_reset",
        "get: user_reset",
        "update: group_change_state",
        "update: group_edit_permissions",
        "update: package_change_state",
        "update: revision_change_state",
    ]

    ACTION_NO_DOC_STR_BLACKLIST = ["get: get_site_user"]

    done = False

    @classmethod
    def setup(cls):
        if not cls.done:
            cls.process()
        cls.done = True

    @classmethod
    def process(cls):
        def get_functions(module_root):
            fns = {}
            for auth_module_name in [
                "get",
                "create",
                "update",
                "delete",
                "patch",
            ]:
                module_path = "%s.%s" % (module_root, auth_module_name)
                try:
                    module = __import__(module_path)
                except ImportError:
                    print('No auth module for action "%s"' % auth_module_name)

                for part in module_path.split(".")[1:]:
                    module = getattr(module, part)

                for key, v in module.__dict__.items():
                    if not hasattr(v, "__call__"):
                        continue
                    if v.__module__ != module_path:
                        continue
                    if not key.startswith("_"):
                        name = "%s: %s" % (auth_module_name, key)
                        fns[name] = v
            return fns

        cls.actions = get_functions("logic.action")
        cls.auths = get_functions("logic.auth")

    def test_actions_have_auth_fn(self):
        actions_no_auth = set(self.actions.keys()) - set(self.auths.keys())
        actions_no_auth -= set(self.ACTION_NO_AUTH_BLACKLIST)
        assert not actions_no_auth, (
            "These actions have no auth function\n%s"
            % "\n".join(sorted(list(actions_no_auth)))
        )

    def test_actions_have_auth_fn_blacklist(self):
        actions_no_auth = set(self.actions.keys()) & set(self.auths.keys())
        actions_no_auth &= set(self.ACTION_NO_AUTH_BLACKLIST)
        assert not actions_no_auth, (
            "These actions blacklisted but "
            + "shouldn't be \n%s" % "\n".join(sorted(list(actions_no_auth)))
        )

    def test_auths_have_action_fn(self):
        auths_no_action = set(self.auths.keys()) - set(self.actions.keys())
        auths_no_action -= set(self.AUTH_NO_ACTION_BLACKLIST)
        assert not auths_no_action, (
            "These auth functions have no action\n%s"
            % "\n".join(sorted(list(auths_no_action)))
        )

    def test_auths_have_action_fn_blacklist(self):
        auths_no_action = set(self.auths.keys()) & set(self.actions.keys())
        auths_no_action &= set(self.AUTH_NO_ACTION_BLACKLIST)
        assert not auths_no_action, (
            "These auths functions blacklisted but"
            + " shouldn't be \n%s" % "\n".join(sorted(list(auths_no_action)))
        )

    def test_fn_signatures(self):
        errors = []
        for name, fn in six.iteritems(self.actions):
            args_info = inspect.getargspec(fn)
            if (
                args_info.args != ["context", "data_dict"]
                or args_info.varargs is not None
                or args_info.keywords is not None
            ):
                if name not in self.ACTION_FN_SIGNATURES_BLACKLIST:
                    errors.append(name)
        assert not errors, (
            "These action functions have the wrong function"
            + " signature, should be (context, data_dict)\n%s"
            % "\n".join(sorted(errors))
        )

    def test_fn_docstrings(self):
        errors = []
        for name, fn in six.iteritems(self.actions):
            if not getattr(fn, '__doc__', None):
                if name not in self.ACTION_NO_DOC_STR_BLACKLIST:
                    errors.append(name)
        assert not errors, (
            "These action functions need docstrings\n%s"
            % "\n".join(sorted(errors))
        )


class TestBadExceptions(object):
    """ Look for a common coding problem in ckan Exception(_'...') """

    # Exceptions should not on the whole be translated as they are for
    # programmers to read in trace backs or log files.  However some like
    # Invalid used in validation functions do get passed back up to the user
    # and so should be translated.

    NASTY_EXCEPTION_BLACKLIST_FILES = [
        "ckan/controllers/user.py",
        "ckan/lib/mailer.py",
        "ckan/logic/action/create.py",
        "ckan/logic/action/delete.py",
        "ckan/logic/action/get.py",
        "ckan/logic/action/update.py",
        "ckan/logic/auth/create.py",
        "ckan/logic/auth/delete.py",
        "ckan/logic/auth/get.py",
        "ckan/authz.py",
        "ckanext/datastore/logic/action.py",
    ]
    fails = {}
    passes = []
    done = False

    @classmethod
    def setup(cls):
        if not cls.done:
            cls.process()
        cls.done = True

    @classmethod
    def process(cls):
        blacklist = cls.NASTY_EXCEPTION_BLACKLIST_FILES
        re_nasty_exception = re.compile(r"""raise\W+(?![^I]*Invalid\().*_\(""")
        for path, filename in process_directory(base_path):
            f = open(path, "r")
            count = 1
            errors = []
            for line in f:
                if re_nasty_exception.search(line):
                    errors.append("ln:%s \t%s" % (count, line[:-1]))
                count += 1
            if errors and filename not in blacklist:
                cls.fails[filename] = output_errors(filename, errors)
            elif not errors and filename in blacklist:
                cls.passes.append(filename)

    def test_good(self):
        msg = "The following files passed nasty exceptions rules"
        msg += "\nThey need removing from the test blacklist"
        show_passing(msg, self.passes)

    def test_bad(self):
        msg = (
            "The following files have nasty exception issues that need"
            " resolving\nWe should not be translating exceptions in most"
            " situations.  We need to when the exception message is passed"
            " to the front end for example validation"
        )
        show_fails(msg, self.fails)<|MERGE_RESOLUTION|>--- conflicted
+++ resolved
@@ -15,13 +15,7 @@
 Please do not add new files to the list as any new files should meet the
 current coding standards.  Please add comments by files that fail if there
 are legitimate reasons for the failure.
-<<<<<<< HEAD
 """
-
-import cStringIO
-=======
-'''
->>>>>>> c0ee5f5b
 import inspect
 import itertools
 import os
@@ -485,8 +479,7 @@
     @classmethod
     def find_pep8_errors(cls, filename=None, lines=None):
         try:
-<<<<<<< HEAD
-            sys.stdout = cStringIO.StringIO()
+            sys.stdout = StringIO()
             config = {
                 "ignore": [
                     # W503/W504 - breaking before/after binary operators is agreed
@@ -497,16 +490,6 @@
                     "W504",
                 ]
             }
-=======
-            sys.stdout = StringIO()
-            config = {'ignore': [
-                # W503/W504 - breaking before/after binary operators is agreed
-                # to not be a concern and was changed to be ignored by default.
-                # However we overwrite the ignore list here, so add it back in.
-                # See: https://github.com/PyCQA/pycodestyle/issues/498
-                'W503', 'W504',
-            ]}
->>>>>>> c0ee5f5b
 
             # Ignore long lines on test files, as the test names can get long
             # when following our test naming standards.
