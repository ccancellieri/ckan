--- conflicted
+++ resolved
@@ -467,11 +467,8 @@
         'ckanext/example_itemplatehelpers/plugin.py',
         'ckanext/multilingual/plugin.py',
         'ckanext/resourceproxy/plugin.py',
-<<<<<<< HEAD
         'ckanext/stats/plugin.py',
-=======
         'ckanext/stats/controller.py',
->>>>>>> f2e5bf96
         'ckanext/stats/stats.py',
         'ckanext/stats/tests/test_stats_plugin.py',
         'ckanext/test_tag_vocab_plugin.py',
