# encoding: utf-8

from bs4 import BeautifulSoup
import mock

from ckan.lib.helpers import url_for
import pytest
import six
from six.moves.urllib.parse import urlparse
import ckan.model as model
import ckan.model.activity as activity_model
import ckan.plugins as p
import ckan.lib.dictization as dictization
from ckan.logic.validators import object_id_validators, package_id_exists

import ckan.tests.helpers as helpers
import ckan.tests.factories as factories


@pytest.fixture
def user_env():
    user = factories.User()
    return {"REMOTE_USER": six.ensure_str(user["name"])}


def _get_location(res):
    location = res.headers['location']
    return urlparse(location)._replace(scheme='', netloc='').geturl()


def _get_package_new_page(app):
    user = factories.User()
    env = {"REMOTE_USER": six.ensure_str(user["name"])}
    response = app.get(url=url_for("dataset.new"), extra_environ=env)
    return env, response


@pytest.mark.usefixtures("clean_db", "with_request_context")
class TestPackageNew(object):

    @pytest.mark.ckan_config("ckan.auth.create_unowned_dataset", "false")
    def test_needs_organization_but_no_organizations_has_button(self, app):
        """ Scenario: The settings say every dataset needs an organization
        but there are no organizations. If the user is allowed to create an
        organization they should be prompted to do so when they try to create
        a new dataset"""
        sysadmin = factories.Sysadmin()

        env = {"REMOTE_USER": six.ensure_str(sysadmin["name"])}
        response = app.get(url=url_for("dataset.new"), extra_environ=env)
        assert url_for(controller="organization", action="new") in response

    @pytest.mark.ckan_config("ckan.auth.create_unowned_dataset", "false")
    @pytest.mark.ckan_config("ckan.auth.user_create_organizations", "false")
    @mock.patch("ckan.logic.auth.create.package_create")
    def test_needs_organization_but_no_organizations_no_button(
        self, mock_p_create, app
    ):
        """ Scenario: The settings say every dataset needs an organization
        but there are no organizations. If the user is not allowed to create an
        organization they should be told to ask the admin but no link should be
        presented. Note: This cannot happen with the default ckan and requires
        a plugin to overwrite the package_create behavior"""
        mock_p_create.return_value = {"success": True}

        user = factories.User()

        env = {"REMOTE_USER": six.ensure_str(user["name"])}
        response = app.get(url=url_for("dataset.new"), extra_environ=env)

        assert url_for(controller="organization", action="new") not in response
        assert "Ask a system administrator" in response

    def test_name_required(self, app, user_env):
        url = url_for("dataset.new")
        response = app.post(url, environ_overrides=user_env, data={"save": ""})
        assert "Name: Missing value" in response

    def test_first_page_creates_draft_package(self, app, user_env):
        url = url_for("dataset.new")
        response = app.post(url, environ_overrides=user_env, data={
            "name": "first-page-creates-draft",
            "save": "",
            "_ckan_phase": 1
        }, follow_redirects=False)
        pkg = model.Package.by_name(u"first-page-creates-draft")
        assert pkg.state == "draft"

    def test_resource_required(self, app, user_env):
        url = url_for("dataset.new")
        name = "one-resource-required"
        response = app.post(url, environ_overrides=user_env, data={
            "name": name,
            "save": "",
            "_ckan_phase": 1
        }, follow_redirects=False)
        location = _get_location(response)
        response = app.post(location, environ_overrides=user_env, data={
            "id": "",
            "url": "",
            "save": "go-metadata",
        })
        assert "You must add at least one data resource" in response

    def test_complete_package_with_one_resource(self, app, user_env):
        url = url_for("dataset.new")
        response = app.post(url, environ_overrides=user_env, data={
            "name": "complete-package-with-one-resource",
            "save": "",
            "_ckan_phase": 1

        }, follow_redirects=False)
        location = _get_location(response)
        response = app.post(location, environ_overrides=user_env, data={
            "id": "",
            "url": "http://example.com/resource",
            "save": "go-metadata"
        })

        pkg = model.Package.by_name(u"complete-package-with-one-resource")
        assert pkg.resources[0].url == u"http://example.com/resource"
        assert pkg.state == "active"

    def test_complete_package_with_two_resources(self, app, user_env):
        url = url_for("dataset.new")
        response = app.post(url, environ_overrides=user_env, data={
            "name": "complete-package-with-two-resources",
            "save": "",
            "_ckan_phase": 1
        }, follow_redirects=False)
        location = _get_location(response)
        app.post(location, environ_overrides=user_env, data={
            "id": "",
            "url": "http://example.com/resource0",
            "save": "again"
        })
        app.post(location, environ_overrides=user_env, data={
            "id": "",
            "url": "http://example.com/resource1",
            "save": "go-metadata"
        })
        pkg = model.Package.by_name(u"complete-package-with-two-resources")
        assert pkg.resources[0].url == u"http://example.com/resource0"
        assert pkg.resources[1].url == u"http://example.com/resource1"
        assert pkg.state == "active"

<<<<<<< HEAD
=======
    # resource upload is tested in TestExampleIUploaderPlugin

>>>>>>> e4529d70
    def test_previous_button_works(self, app, user_env):
        url = url_for("dataset.new")
        response = app.post(url, environ_overrides=user_env, data={
            "name": "previous-button-works",
            "save": "",
            "_ckan_phase": 1
        }, follow_redirects=False)

        location = _get_location(response)
        response = app.post(location, environ_overrides=user_env, data={
            "id": "",
            "save": "go-dataset"
        }, follow_redirects=False)

        assert '/dataset/edit/' in response.headers['location']

    def test_previous_button_populates_form(self, app, user_env):
        url = url_for("dataset.new")
        response = app.post(url, environ_overrides=user_env, data={
            "name": "previous-button-populates-form",
            "save": "",
            "_ckan_phase": 1
        }, follow_redirects=False)

        location = _get_location(response)
        response = app.post(location, environ_overrides=user_env, data={
            "id": "",
            "save": "go-dataset"
        })

        assert 'name="title"' in response
        assert 'value="previous-button-populates-form"'

    def test_previous_next_maintains_draft_state(self, app, user_env):
        url = url_for("dataset.new")
        response = app.post(url, environ_overrides=user_env, data={
            "name": "previous-next-maintains-draft",
            "save": "",
            "_ckan_phase": 1
        }, follow_redirects=False)

        location = _get_location(response)
        response = app.post(location, environ_overrides=user_env, data={
            "id": "",
            "save": "go-dataset"
        })

        pkg = model.Package.by_name(u"previous-next-maintains-draft")
        assert pkg.state == "draft"

    def test_dataset_edit_org_dropdown_visible_to_normal_user_with_orgs_available(
        self, app
    ):
        """
        The 'Organization' dropdown is available on the dataset create/edit
        page to normal (non-sysadmin) users who have organizations available
        to them.
        """
        user = factories.User()
        # user is admin of org.
        org = factories.Organization(
            name="my-org", users=[{"name": user["id"], "capacity": "admin"}]
        )

        env = {"REMOTE_USER": six.ensure_str(user["name"])}

        url = url_for("dataset.new")
        response = app.post(url, environ_overrides=env, data={
            "name": "my-dataset",
            "owner_org": org["id"],
            "save": "",
            "_ckan_phase": 1
        }, follow_redirects=False)
        location = _get_location(response)
        response = app.post(location, environ_overrides=env, data={
            "id": "",
            "url": "http://example.com/resource",
            "save": "go-metadata"
        })

        pkg = model.Package.by_name(u"my-dataset")
        assert pkg.state == "active"

        # edit package page response
        url = url_for("dataset.edit", id=pkg.id)
        pkg_edit_response = app.get(url=url, extra_environ=env)
        # A field with the correct id is in the response

        owner_org_options = [
            option['value'] for option
            in BeautifulSoup(pkg_edit_response.data).body.select(
                "form#dataset-edit"
            )[0].select('[name=owner_org]')[0].select('option')
        ]
        assert org["id"] in owner_org_options

    def test_dataset_edit_org_dropdown_normal_user_can_remove_org(self, app, user_env):
        """
        A normal user (non-sysadmin) can remove an organization from a dataset
        have permissions on.
        """
        user = factories.User()
        # user is admin of org.
        org = factories.Organization(
            name="my-org", users=[{"name": user["id"], "capacity": "admin"}]
        )

        env = {"REMOTE_USER": six.ensure_str(user["name"])}

        url = url_for("dataset.new")
        response = app.post(url, environ_overrides=env, data={
            "name": "my-dataset",
            "owner_org": org["id"],
            "save": "",
            "_ckan_phase": 1
        }, follow_redirects=False)
        location = _get_location(response)
        response = app.post(location, environ_overrides=env, data={
            "id": "",
            "url": "http://example.com/resource",
            "save": "go-metadata"
        })

        pkg = model.Package.by_name(u"my-dataset")
        assert pkg.state == "active"
        assert pkg.owner_org == org["id"]
        assert pkg.owner_org is not None
        # edit package page response
        url = url_for("dataset.edit", id=pkg.id)
        pkg_edit_response = app.post(url=url, extra_environ=env, data={"owner_org": ""}, follow_redirects=False)

        post_edit_pkg = model.Package.by_name(u"my-dataset")
        assert post_edit_pkg.owner_org is None
        assert post_edit_pkg.owner_org != org["id"]

    def test_dataset_edit_org_dropdown_not_visible_to_normal_user_with_no_orgs_available(
        self, app, user_env
    ):
        """
        The 'Organization' dropdown is not available on the dataset
        create/edit page to normal (non-sysadmin) users who have no
        organizations available to them.
        """
        user = factories.User()
        # user isn't admin of org.
        org = factories.Organization(name="my-org")

        env = {"REMOTE_USER": six.ensure_str(user["name"])}
        url = url_for("dataset.new")
        response = app.post(url, environ_overrides=env, data={
            "name": "my-dataset",
            "save": "",
            "_ckan_phase": 1
        }, follow_redirects=False)
        location = _get_location(response)
        response = app.post(location, environ_overrides=env, data={
            "id": "",
            "url": "http://example.com/resource",
            "save": "go-metadata"
        })

        pkg = model.Package.by_name(u"my-dataset")
        assert pkg.state == "active"

        # edit package response
        url = url_for(
            "dataset.edit", id=model.Package.by_name(u"my-dataset").id
        )
        pkg_edit_response = app.get(url=url, extra_environ=env)
        # A field with the correct id is in the response
        assert 'value="{0}"'.format(org["id"]) not in pkg_edit_response

    def test_dataset_edit_org_dropdown_visible_to_sysadmin_with_no_orgs_available(
        self, app, user_env
    ):
        """
        The 'Organization' dropdown is available to sysadmin users regardless
        of whether they personally have an organization they administrate.
        """
        user = factories.User()
        sysadmin = factories.Sysadmin()
        # user is admin of org.
        org = factories.Organization(
            name="my-org", users=[{"name": user["id"], "capacity": "admin"}]
        )

        # user in env is sysadmin
        env = {"REMOTE_USER": six.ensure_str(sysadmin["name"])}
        url = url_for("dataset.new")
        response = app.get(url=url, extra_environ=env)
        # organization dropdown available in create page.
        assert 'id="field-organizations"' in response

        response = app.post(url, environ_overrides=env, data={
            "name": "my-dataset",
            "owner_org": org["id"],
            "save": "",
            "_ckan_phase": 1
        }, follow_redirects=False)
        location = _get_location(response)
        response = app.post(location, environ_overrides=env, data={
            "id": "",
            "url": "http://example.com/resource",
            "save": "go-metadata"
        })

        pkg = model.Package.by_name(u"my-dataset")
        assert pkg.state == "active"

        # edit package page response
        url = url_for("dataset.edit", id=pkg.id)
        pkg_edit_response = app.get(url=url, extra_environ=env)
        # A field with the correct id is in the response
        assert 'id="field-organizations"' in pkg_edit_response
        # The organization id is in the response in a value attribute
        assert 'value="{0}"'.format(org["id"]) in pkg_edit_response

    def test_unauthed_user_creating_dataset(self, app):

        # provide REMOTE_ADDR to idenfity as remote user, see
        # ckan.views.identify_user() for details
        response = app.post(
            url=url_for("dataset.new"),
            extra_environ={"REMOTE_ADDR": "127.0.0.1"},
            status=403,
        )


@pytest.mark.usefixtures("clean_db", "with_request_context")
class TestPackageEdit(object):
    def test_organization_admin_can_edit(self, app):
        user = factories.User()
        organization = factories.Organization(
            users=[{"name": user["id"], "capacity": "admin"}]
        )
        dataset = factories.Dataset(owner_org=organization["id"])
        env = {"REMOTE_USER": six.ensure_str(user["name"])}
        response = app.post(
            url_for("dataset.edit", id=dataset["name"]), extra_environ=env,
            data={
                "notes": u"edited description",
                "save": ""
            }, follow_redirects=False
        )
        result = helpers.call_action("package_show", id=dataset["id"])
        assert u"edited description" == result["notes"]

    def test_organization_editor_can_edit(self, app):
        user = factories.User()
        organization = factories.Organization(
            users=[{"name": user["id"], "capacity": "editor"}]
        )
        dataset = factories.Dataset(owner_org=organization["id"])
        env = {"REMOTE_USER": six.ensure_str(user["name"])}
        response = app.post(
            url_for("dataset.edit", id=dataset["name"]), extra_environ=env,
            data={
                "notes": u"edited description",
                "save": ""
            }, follow_redirects=False

        )
        result = helpers.call_action("package_show", id=dataset["id"])
        assert u"edited description" == result["notes"]

    def test_organization_member_cannot_edit(self, app):
        user = factories.User()
        organization = factories.Organization(
            users=[{"name": user["id"], "capacity": "member"}]
        )
        dataset = factories.Dataset(owner_org=organization["id"])
        env = {"REMOTE_USER": six.ensure_str(user["name"])}
        response = app.get(
            url_for("dataset.edit", id=dataset["name"]),
            extra_environ=env,
            status=403,
        )

    def test_user_not_in_organization_cannot_edit(self, app):
        user = factories.User()
        organization = factories.Organization()
        dataset = factories.Dataset(owner_org=organization["id"])
        env = {"REMOTE_USER": six.ensure_str(user["name"])}
        response = app.get(
            url_for("dataset.edit", id=dataset["name"]),
            extra_environ=env,
            status=403,
        )

        env = {"REMOTE_USER": six.ensure_str(user["name"])}
        response = app.post(
            url_for("dataset.edit", id=dataset["name"]),
            data={"notes": "edited description"},
            extra_environ=env,
            status=403,
        )

    def test_anonymous_user_cannot_edit(self, app):
        organization = factories.Organization()
        dataset = factories.Dataset(owner_org=organization["id"])
        response = app.get(
            url_for("dataset.edit", id=dataset["name"]), status=403
        )

        response = app.post(
            url_for("dataset.edit", id=dataset["name"]),
            data={"notes": "edited description"},
            status=403,
        )

    def test_validation_errors_for_dataset_name_appear(self, app):
        """fill out a bad dataset set name and make sure errors appear"""
        user = factories.User()
        organization = factories.Organization(
            users=[{"name": user["id"], "capacity": "admin"}]
        )
        dataset = factories.Dataset(owner_org=organization["id"])
        env = {"REMOTE_USER": six.ensure_str(user["name"])}
        response = app.post(
            url_for("dataset.edit", id=dataset["name"]), extra_environ=env,
            data={
                "name": "this is not a valid name",
                "save": ""
            }
        )
        assert "The form contains invalid entries" in response.body

        assert (
            "Name: Must be purely lowercase alphanumeric (ascii) "
            "characters and these symbols: -_" in response.body
        )

    def test_edit_a_dataset_that_does_not_exist_404s(self, app):
        user = factories.User()
        env = {"REMOTE_USER": six.ensure_str(user["name"])}
        response = app.get(
            url_for("dataset.edit", id="does-not-exist"),
            extra_environ=env,

        )
        assert 404 == response.status_code


@pytest.mark.usefixtures("clean_db", "with_request_context")
class TestPackageRead(object):
    def test_read(self, app):
        dataset = factories.Dataset()
        response = app.get(url_for("dataset.read", id=dataset["name"]))
        assert helpers.body_contains(response, "Test Dataset")
        assert helpers.body_contains(response, "Just another test dataset")

    def test_organization_members_can_read_private_datasets(self, app):
        members = {
            "member": factories.User(),
            "editor": factories.User(),
            "admin": factories.User(),
            "sysadmin": factories.Sysadmin(),
        }
        organization = factories.Organization(
            users=[
                {"name": members["member"]["id"], "capacity": "member"},
                {"name": members["editor"]["id"], "capacity": "editor"},
                {"name": members["admin"]["id"], "capacity": "admin"},
            ]
        )
        dataset = factories.Dataset(owner_org=organization["id"], private=True)
        for user, user_dict in members.items():
            response = app.get(
                url_for("dataset.read", id=dataset["name"]),
                extra_environ={
                    "REMOTE_USER": six.ensure_str(user_dict["name"])
                },
            )
            assert "Test Dataset" in response.body
            assert "Just another test dataset" in response.body

    def test_anonymous_users_cannot_read_private_datasets(self, app):
        organization = factories.Organization()
        dataset = factories.Dataset(owner_org=organization["id"], private=True)
        response = app.get(
            url_for("dataset.read", id=dataset["name"]), status=404
        )
        assert 404 == response.status_code

    def test_user_not_in_organization_cannot_read_private_datasets(self, app):
        user = factories.User()
        organization = factories.Organization()
        dataset = factories.Dataset(owner_org=organization["id"], private=True)
        response = app.get(
            url_for("dataset.read", id=dataset["name"]),
            extra_environ={"REMOTE_USER": six.ensure_str(user["name"])},
            status=404,
        )
        assert 404 == response.status_code

    def test_read_rdf(self, app):
        """ The RDF outputs now live in ckanext-dcat"""
        dataset1 = factories.Dataset()

        offset = url_for("dataset.read", id=dataset1["name"]) + ".rdf"
        app.get(offset, status=404)

    def test_read_n3(self, app):
        """ The RDF outputs now live in ckanext-dcat"""
        dataset1 = factories.Dataset()

        offset = url_for("dataset.read", id=dataset1["name"]) + ".n3"
        app.get(offset, status=404)

    def test_read_dataset_as_it_used_to_be(self, app):
        dataset = factories.Dataset(title="Original title")
        activity = (
            model.Session.query(model.Activity)
            .filter_by(object_id=dataset["id"])
            .one()
        )
        dataset["title"] = "Changed title"
        helpers.call_action("package_update", **dataset)

        sysadmin = factories.Sysadmin()
        env = {"REMOTE_USER": six.ensure_str(sysadmin["name"])}
        response = app.get(
            url_for(
                "dataset.read", id=dataset["name"], activity_id=activity.id
            ),
            extra_environ=env,
        )
        assert helpers.body_contains(response, "Original title")

    def test_read_dataset_as_it_used_to_be_but_is_unmigrated(self, app):
        # Renders the dataset using the activity detail, when that Activity was
        # created with an earlier version of CKAN, and it has not been migrated
        # (with migrate_package_activity.py), which should give a 404

        user = factories.User()
        dataset = factories.Dataset(user=user)

        # delete the modern Activity object that's been automatically created
        modern_activity = (
            model.Session.query(model.Activity)
            .filter_by(object_id=dataset["id"])
            .one()
        )
        modern_activity.delete()

        # Create an Activity object as it was in earlier versions of CKAN.
        # This code is based on:
        # https://github.com/ckan/ckan/blob/b348bf2fe68db6704ea0a3e22d533ded3d8d4344/ckan/model/package.py#L508
        activity_type = "changed"
        dataset_table_dict = dictization.table_dictize(
            model.Package.get(dataset["id"]), context={"model": model}
        )
        activity = model.Activity(
            user_id=user["id"],
            object_id=dataset["id"],
            activity_type="%s package" % activity_type,
            data={
                # "actor": a legacy activity had no "actor"
                # "package": a legacy activity had just the package table,
                # rather than the result of package_show
                "package": dataset_table_dict
            },
        )
        model.Session.add(activity)
        # a legacy activity had a ActivityDetail associated with the Activity
        # This code is based on:
        # https://github.com/ckan/ckan/blob/b348bf2fe68db6704ea0a3e22d533ded3d8d4344/ckan/model/package.py#L542
        activity_detail = model.ActivityDetail(
            activity_id=activity.id,
            object_id=dataset["id"],
            object_type=u"Package",
            activity_type=activity_type,
            data={u"package": dataset_table_dict},
        )
        model.Session.add(activity_detail)
        model.Session.flush()

        sysadmin = factories.Sysadmin()
        env = {"REMOTE_USER": six.ensure_str(sysadmin["name"])}
        response = app.get(
            url_for(
                "dataset.read", id=dataset["name"], activity_id=activity.id
            ),
            extra_environ=env,
            status=404,
        )


@pytest.mark.usefixtures("clean_db", "with_request_context")
class TestPackageDelete(object):
    def test_owner_delete(self, app):
        user = factories.User()
        owner_org = factories.Organization(
            users=[{"name": user["id"], "capacity": "admin"}]
        )
        dataset = factories.Dataset(owner_org=owner_org["id"])

        env = {"REMOTE_USER": six.ensure_str(user["name"])}
        response = app.post(
            url_for("dataset.delete", id=dataset["name"]), extra_environ=env
        )
        assert 200 == response.status_code

        deleted = helpers.call_action("package_show", id=dataset["id"])
        assert "deleted" == deleted["state"]

    def test_delete_on_non_existing_dataset(self, app):
        response = app.post(
            url_for("dataset.delete", id="schrodingersdatset"),

        )
        assert 404 == response.status_code

    def test_sysadmin_can_delete_any_dataset(self, app):
        owner_org = factories.Organization()
        dataset = factories.Dataset(owner_org=owner_org["id"])

        user = factories.Sysadmin()
        env = {"REMOTE_USER": six.ensure_str(user["name"])}

        response = app.post(
            url_for("dataset.delete", id=dataset["name"]), extra_environ=env
        )
        assert 200 == response.status_code

        deleted = helpers.call_action("package_show", id=dataset["id"])
        assert "deleted" == deleted["state"]

    def test_anon_user_cannot_delete_owned_dataset(self, app):
        user = factories.User()
        owner_org = factories.Organization(
            users=[{"name": user["id"], "capacity": "admin"}]
        )
        dataset = factories.Dataset(owner_org=owner_org["id"])

        response = app.post(
            url_for("dataset.delete", id=dataset["name"]), status=403
        )
        assert helpers.body_contains(response, "Unauthorized to delete package")

        deleted = helpers.call_action("package_show", id=dataset["id"])
        assert "active" == deleted["state"]

    def test_logged_in_user_cannot_delete_owned_dataset(self, app):
        owner = factories.User()
        owner_org = factories.Organization(
            users=[{"name": owner["id"], "capacity": "admin"}]
        )
        dataset = factories.Dataset(owner_org=owner_org["id"])

        user = factories.User()
        env = {"REMOTE_USER": six.ensure_str(user["name"])}
        response = app.post(
            url_for("dataset.delete", id=dataset["name"]),
            extra_environ=env,

        )
        assert 403 == response.status_code
        assert helpers.body_contains(response, "Unauthorized to delete package")

    def test_confirm_cancel_delete(self, app):
        """Test confirmation of deleting datasets

        When package_delete is made as a get request, it should return a
        'do you want to delete this dataset? confirmation page"""
        user = factories.User()
        owner_org = factories.Organization(
            users=[{"name": user["id"], "capacity": "admin"}]
        )
        dataset = factories.Dataset(owner_org=owner_org["id"])

        env = {"REMOTE_USER": six.ensure_str(user["name"])}
        response = app.get(
            url_for("dataset.delete", id=dataset["name"]), extra_environ=env
        )
        assert 200 == response.status_code
        message = "Are you sure you want to delete dataset - {name}?"
        assert helpers.body_contains(response, message.format(name=dataset["title"]))

        response = app.post(
            url_for("dataset.delete", id=dataset["name"]), extra_environ=env,
            data={"cancel": ""}
        )

        assert 200 == response.status_code


@pytest.mark.usefixtures("clean_db", "with_request_context")
class TestResourceNew(object):
    def test_manage_dataset_resource_listing_page(self, app):
        user = factories.User()
        organization = factories.Organization(user=user)
        dataset = factories.Dataset(owner_org=organization["id"])
        resource = factories.Resource(package_id=dataset["id"])
        env = {"REMOTE_USER": six.ensure_str(user["name"])}
        response = app.get(
            url_for("dataset.resources", id=dataset["name"]), extra_environ=env
        )
        assert resource["name"] in response
        assert resource["description"] in response
        assert resource["format"] in response

    def test_unauth_user_cannot_view_manage_dataset_resource_listing_page(
        self, app
    ):
        user = factories.User()
        organization = factories.Organization(user=user)
        dataset = factories.Dataset(owner_org=organization["id"])
        resource = factories.Resource(package_id=dataset["id"])
        env = {"REMOTE_USER": six.ensure_str(user["name"])}
        response = app.get(
            url_for("dataset.resources", id=dataset["name"]), extra_environ=env
        )
        assert resource["name"] in response
        assert resource["description"] in response
        assert resource["format"] in response

    def test_404_on_manage_dataset_resource_listing_page_that_does_not_exist(
        self, app
    ):
        user = factories.User()
        env = {"REMOTE_USER": six.ensure_str(user["name"])}
        response = app.get(
            url_for("dataset.resources", id="does-not-exist"),
            extra_environ=env,

        )
        assert 404 == response.status_code

    def test_add_new_resource_with_link_and_download(self, app):
        user = factories.User()
        dataset = factories.Dataset()
        env = {"REMOTE_USER": six.ensure_str(user["name"])}

        response = app.post(
            url_for("resource.new", id=dataset["id"]), extra_environ=env,
            data={
                "id": "",
                "url": "http://test.com/",
                "save": "go-dataset-complete"
            }
        )

        result = helpers.call_action("package_show", id=dataset["id"])

        response = app.get(
            url_for(
                "resource.download",
                id=dataset["id"],
                resource_id=result["resources"][0]["id"],
            ),
            extra_environ=env,
            follow_redirects=False
        )
        assert 302 == response.status_code

    def test_editor_can_add_new_resource(self, app):
        user = factories.User()
        organization = factories.Organization(
            users=[{"name": user["id"], "capacity": "editor"}]
        )
        dataset = factories.Dataset(owner_org=organization["id"])
        env = {"REMOTE_USER": six.ensure_str(user["name"])}

        response = app.post(
            url_for("resource.new", id=dataset["id"]), extra_environ=env,
            data={
                "id": "",
                "name": "test resource",
                "url": "http://test.com/",
                "save": "go-dataset-complete"
            }
        )
        result = helpers.call_action("package_show", id=dataset["id"])
        assert 1 == len(result["resources"])
        assert u"test resource" == result["resources"][0]["name"]

    def test_admin_can_add_new_resource(self, app):
        user = factories.User()
        organization = factories.Organization(
            users=[{"name": user["id"], "capacity": "admin"}]
        )
        dataset = factories.Dataset(owner_org=organization["id"])
        env = {"REMOTE_USER": six.ensure_str(user["name"])}

        response = app.post(
            url_for("resource.new", id=dataset["id"]), extra_environ=env,
            data={
                "id": "",
                "name": "test resource",
                "url": "http://test.com/",
                "save": "go-dataset-complete"
            }
        )
        result = helpers.call_action("package_show", id=dataset["id"])
        assert 1 == len(result["resources"])
        assert u"test resource" == result["resources"][0]["name"]

    def test_member_cannot_add_new_resource(self, app):
        user = factories.User()
        organization = factories.Organization(
            users=[{"name": user["id"], "capacity": "member"}]
        )
        dataset = factories.Dataset(owner_org=organization["id"])
        env = {"REMOTE_USER": six.ensure_str(user["name"])}

        response = app.get(
            url_for("resource.new", id=dataset["id"]),
            extra_environ=env,
            status=403,
        )

        response = app.post(
            url_for("resource.new", id=dataset["id"]),
            data={"name": "test", "url": "test", "save": "save", "id": ""},
            extra_environ=env,
            status=403,
        )

    def test_non_organization_users_cannot_add_new_resource(self, app):
        """on an owned dataset"""
        user = factories.User()
        organization = factories.Organization()
        dataset = factories.Dataset(owner_org=organization["id"])
        env = {"REMOTE_USER": six.ensure_str(user["name"])}

        response = app.get(
            url_for("resource.new", id=dataset["id"]),
            extra_environ=env,
            status=403,
        )

        response = app.post(
            url_for("resource.new", id=dataset["id"]),
            data={"name": "test", "url": "test", "save": "save", "id": ""},
            extra_environ=env,
            status=403,
        )

    def test_anonymous_users_cannot_add_new_resource(self, app):
        organization = factories.Organization()
        dataset = factories.Dataset(owner_org=organization["id"])

        response = app.get(
            url_for("resource.new", id=dataset["id"]), status=403
        )

        response = app.post(
            url_for("resource.new", id=dataset["id"]),
            data={"name": "test", "url": "test", "save": "save", "id": ""},
            status=403,
        )

    def test_anonymous_users_cannot_edit_resource(self, app):
        organization = factories.Organization()
        dataset = factories.Dataset(owner_org=organization["id"])
        resource = factories.Resource(package_id=dataset["id"])

        with app.flask_app.test_request_context():
            response = app.get(
                url_for(
                    "resource.edit",
                    id=dataset["id"],
                    resource_id=resource["id"],
                ),
                status=403,
            )

            response = app.post(
                url_for(
                    "resource.edit",
                    id=dataset["id"],
                    resource_id=resource["id"],
                ),
                data={"name": "test", "url": "test", "save": "save", "id": ""},
                status=403,
            )


@pytest.mark.ckan_config("ckan.plugins", "image_view")
@pytest.mark.usefixtures("clean_db", "with_plugins", "with_request_context")
class TestResourceView(object):
    def test_resource_view_create(self, app):
        user = factories.User()
        env = {"REMOTE_USER": six.ensure_str(user["name"])}

        owner_org = factories.Organization(
            users=[{"name": user["id"], "capacity": "admin"}]
        )
        dataset = factories.Dataset(owner_org=owner_org["id"])
        resource = factories.Resource(package_id=dataset["id"])

        url = url_for(
            "resource.edit_view",
            id=resource["package_id"],
            resource_id=resource["id"],
            view_type="image_view",
        )

        response = app.post(
            url, data={"title": "Test Image View"}, extra_environ=env
        )
        assert helpers.body_contains(response, "Test Image View")

    def test_resource_view_edit(self, app):
        user = factories.User()
        env = {"REMOTE_USER": six.ensure_str(user["name"])}

        owner_org = factories.Organization(
            users=[{"name": user["id"], "capacity": "admin"}]
        )
        dataset = factories.Dataset(owner_org=owner_org["id"])
        resource = factories.Resource(package_id=dataset["id"])

        resource_view = factories.ResourceView(resource_id=resource["id"])
        url = url_for(
            "resource.edit_view",
            id=resource_view["package_id"],
            resource_id=resource_view["resource_id"],
            view_id=resource_view["id"],
        )

        response = app.post(
            url, data={"title": "Updated RV Title"}, extra_environ=env
        )
        assert helpers.body_contains(response, "Updated RV Title")

    def test_resource_view_delete(self, app):
        user = factories.User()
        env = {"REMOTE_USER": six.ensure_str(user["name"])}

        owner_org = factories.Organization(
            users=[{"name": user["id"], "capacity": "admin"}]
        )
        dataset = factories.Dataset(owner_org=owner_org["id"])
        resource = factories.Resource(package_id=dataset["id"])

        resource_view = factories.ResourceView(resource_id=resource["id"])
        url = url_for(
            "resource.edit_view",
            id=resource_view["package_id"],
            resource_id=resource_view["resource_id"],
            view_id=resource_view["id"],
        )

        response = app.post(
            url, data={"delete": "Delete"}, extra_environ=env
        )
        assert helpers.body_contains(response, "This resource has no views")

    def test_existent_resource_view_page_returns_ok_code(self, app):
        resource_view = factories.ResourceView()

        url = url_for(
            "resource.read",
            id=resource_view["package_id"],
            resource_id=resource_view["resource_id"],
            view_id=resource_view["id"],
        )

        app.get(url, status=200)

    def test_inexistent_resource_view_page_returns_not_found_code(self, app):
        resource_view = factories.ResourceView()

        url = url_for(
            "resource.read",
            id=resource_view["package_id"],
            resource_id=resource_view["resource_id"],
            view_id="inexistent-view-id",
        )

        app.get(url, status=404)

    def test_resource_view_description_is_rendered_as_markdown(self, app):
        resource_view = factories.ResourceView(description="Some **Markdown**")
        url = url_for(
            "resource.read",
            id=resource_view["package_id"],
            resource_id=resource_view["resource_id"],
            view_id=resource_view["id"],
        )
        response = app.get(url)
        assert helpers.body_contains(response, "Some <strong>Markdown</strong>")


@pytest.mark.usefixtures("clean_db", "with_request_context")
class TestResourceRead(object):
    def test_existing_resource_with_not_associated_dataset(self, app):

        dataset = factories.Dataset()
        resource = factories.Resource()

        url = url_for(
            "resource.read", id=dataset["id"], resource_id=resource["id"]
        )

        app.get(url, status=404)

    def test_resource_read_logged_in_user(self, app):
        """
        A logged-in user can view resource page.
        """
        user = factories.User()
        env = {"REMOTE_USER": six.ensure_str(user["name"])}
        dataset = factories.Dataset()
        resource = factories.Resource(package_id=dataset["id"])

        url = url_for(
            "resource.read", id=dataset["id"], resource_id=resource["id"]
        )

        app.get(url, status=200, extra_environ=env)

    def test_resource_read_anon_user(self, app):
        """
        An anon user can view resource page.
        """
        dataset = factories.Dataset()
        resource = factories.Resource(package_id=dataset["id"])

        url = url_for(
            "resource.read", id=dataset["id"], resource_id=resource["id"]
        )

        app.get(url, status=200)

    def test_resource_read_sysadmin(self, app):
        """
        A sysadmin can view resource page.
        """
        sysadmin = factories.Sysadmin()
        env = {"REMOTE_USER": six.ensure_str(sysadmin["name"])}
        dataset = factories.Dataset()
        resource = factories.Resource(package_id=dataset["id"])

        url = url_for(
            "resource.read", id=dataset["id"], resource_id=resource["id"]
        )

        app.get(url, status=200, extra_environ=env)

    def test_user_not_in_organization_cannot_read_private_dataset(self, app):
        user = factories.User()
        env = {"REMOTE_USER": six.ensure_str(user["name"])}
        organization = factories.Organization()
        dataset = factories.Dataset(owner_org=organization["id"], private=True)
        resource = factories.Resource(package_id=dataset["id"])

        url = url_for(
            "resource.read", id=dataset["id"], resource_id=resource["id"]
        )

        response = app.get(url, status=404, extra_environ=env)

    def test_organization_members_can_read_resources_in_private_datasets(
        self, app
    ):
        members = {
            "member": factories.User(),
            "editor": factories.User(),
            "admin": factories.User(),
            "sysadmin": factories.Sysadmin(),
        }
        organization = factories.Organization(
            users=[
                {"name": members["member"]["id"], "capacity": "member"},
                {"name": members["editor"]["id"], "capacity": "editor"},
                {"name": members["admin"]["id"], "capacity": "admin"},
            ]
        )
        dataset = factories.Dataset(owner_org=organization["id"], private=True)
        resource = factories.Resource(package_id=dataset["id"])

        for user, user_dict in members.items():
            response = app.get(
                url_for(
                    "resource.read",
                    id=dataset["name"],
                    resource_id=resource["id"],
                ),
                extra_environ={
                    "REMOTE_USER": six.ensure_str(user_dict["name"])
                },
            )
            assert "Just another test resource" in response.body

    def test_anonymous_users_cannot_read_private_datasets(self, app):
        organization = factories.Organization()
        dataset = factories.Dataset(owner_org=organization["id"], private=True)
        response = app.get(
            url_for("dataset.read", id=dataset["name"]), status=404
        )
        assert 404 == response.status_code


@pytest.mark.usefixtures("clean_db", "with_request_context")
class TestResourceDelete(object):
    def test_dataset_owners_can_delete_resources(self, app):
        user = factories.User()
        owner_org = factories.Organization(
            users=[{"name": user["id"], "capacity": "admin"}]
        )
        dataset = factories.Dataset(owner_org=owner_org["id"])
        resource = factories.Resource(package_id=dataset["id"])
        env = {"REMOTE_USER": six.ensure_str(user["name"])}
        response = app.post(
            url_for(
                "resource.delete",
                id=dataset["name"],
                resource_id=resource["id"],
            ),
            extra_environ=env,
        )
        assert 200 == response.status_code
        assert helpers.body_contains(response, "This dataset has no data")

        with pytest.raises(p.toolkit.ObjectNotFound):
            helpers.call_action("resource_show", id=resource["id"])

    def test_deleting_non_existing_resource_404s(self, app):
        user = factories.User()
        owner_org = factories.Organization(
            users=[{"name": user["id"], "capacity": "admin"}]
        )
        dataset = factories.Dataset(owner_org=owner_org["id"])
        env = {"REMOTE_USER": six.ensure_str(user["name"])}
        response = app.post(
            url_for(
                "resource.delete",
                id=dataset["name"],
                resource_id="doesnotexist",
            ),
            extra_environ=env,

        )
        assert 404 == response.status_code

    def test_anon_users_cannot_delete_owned_resources(self, app):
        user = factories.User()
        owner_org = factories.Organization(
            users=[{"name": user["id"], "capacity": "admin"}]
        )
        dataset = factories.Dataset(owner_org=owner_org["id"])
        resource = factories.Resource(package_id=dataset["id"])

        response = app.post(
            url_for(
                "resource.delete",
                id=dataset["name"],
                resource_id=resource["id"],
            ),
            status=403,
        )
        assert helpers.body_contains(response, "Unauthorized to delete package")

    def test_logged_in_users_cannot_delete_resources_they_do_not_own(
        self, app
    ):
        # setup our dataset
        owner = factories.User()
        owner_org = factories.Organization(
            users=[{"name": owner["id"], "capacity": "admin"}]
        )
        dataset = factories.Dataset(owner_org=owner_org["id"])
        resource = factories.Resource(package_id=dataset["id"])

        # access as another user
        user = factories.User()
        env = {"REMOTE_USER": six.ensure_str(user["name"])}
        response = app.post(
            url_for(
                "resource.delete",
                id=dataset["name"],
                resource_id=resource["id"],
            ),
            extra_environ=env,

        )
        assert 403 == response.status_code
        assert helpers.body_contains(response, "Unauthorized to delete package")

    def test_sysadmins_can_delete_any_resource(self, app):
        owner_org = factories.Organization()
        dataset = factories.Dataset(owner_org=owner_org["id"])
        resource = factories.Resource(package_id=dataset["id"])

        sysadmin = factories.Sysadmin()
        env = {"REMOTE_USER": six.ensure_str(sysadmin["name"])}
        response = app.post(
            url_for(
                "resource.delete",
                id=dataset["name"],
                resource_id=resource["id"],
            ),
            extra_environ=env,
        )
        assert 200 == response.status_code
        assert helpers.body_contains(response, "This dataset has no data")

        with pytest.raises(p.toolkit.ObjectNotFound):
            helpers.call_action("resource_show", id=resource["id"])

    def test_confirm_and_cancel_deleting_a_resource(self, app):
        """Test confirmation of deleting resources

        When resource_delete is made as a get request, it should return a
        'do you want to delete this reource? confirmation page"""
        user = factories.User()
        owner_org = factories.Organization(
            users=[{"name": user["id"], "capacity": "admin"}]
        )
        dataset = factories.Dataset(owner_org=owner_org["id"])
        resource = factories.Resource(package_id=dataset["id"])
        env = {"REMOTE_USER": six.ensure_str(user["name"])}
        response = app.get(
            url_for(
                "resource.delete",
                id=dataset["name"],
                resource_id=resource["id"],
            ),
            extra_environ=env,
        )
        assert 200 == response.status_code
        message = "Are you sure you want to delete resource - {name}?"
        assert helpers.body_contains(response, message.format(name=resource["name"]))

        response = app.post(
            url_for(
                "resource.delete",
                id=dataset["name"],
                resource_id=resource["id"],
            ),
            extra_environ=env,
            data={"cancel": ""}
        )
        assert 200 == response.status_code


@pytest.mark.usefixtures("clean_db", "clean_index", "with_request_context")
class TestSearch(object):
    def test_search_basic(self, app):
        dataset1 = factories.Dataset()

        offset = url_for("dataset.search")
        page = app.get(offset)

        assert helpers.body_contains(page, dataset1["name"])

    def test_search_language_toggle(self, app):
        dataset1 = factories.Dataset()

        with app.flask_app.test_request_context():
            offset = url_for("dataset.search", q=dataset1["name"])
        page = app.get(offset)

        assert helpers.body_contains(page, dataset1["name"])
        assert helpers.body_contains(page, "q=" + dataset1["name"])

    def test_search_sort_by_blank(self, app):
        factories.Dataset()

        # ?sort has caused an exception in the past
        offset = url_for("dataset.search") + "?sort"
        app.get(offset)

    def test_search_sort_by_bad(self, app):
        factories.Dataset()

        # bad spiders try all sorts of invalid values for sort. They should get
        # a 400 error with specific error message. No need to alert the
        # administrator.
        offset = url_for("dataset.search") + "?sort=gvgyr_fgevat+nfp"
        response = app.get(offset)
        if response.status == 200:
            import sys

            sys.stdout.write(response.body)
            raise Exception(
                "Solr returned an unknown error message. "
                "Please check the error handling "
                "in ckan/lib/search/query.py:run"
            )

    def test_search_solr_syntax_error(self, app):
        factories.Dataset()

        # SOLR raises SyntaxError when it can't parse q (or other fields?).
        # Whilst this could be due to a bad user input, it could also be
        # because CKAN mangled things somehow and therefore we flag it up to
        # the administrator and give a meaningless error, just in case
        offset = url_for("dataset.search") + "?q=--included"
        search_response = app.get(offset)

        search_response_html = BeautifulSoup(search_response.data)
        err_msg = search_response_html.select("#search-error")
        err_msg = "".join([n.text for n in err_msg])
        assert "error while searching" in err_msg

    def test_search_plugin_hooks(self, app):
        with p.use_plugin("test_package_controller_plugin") as plugin:

            offset = url_for("dataset.search")
            app.get(offset)

            # get redirected ...
            assert plugin.calls["before_search"] == 1, plugin.calls
            assert plugin.calls["after_search"] == 1, plugin.calls

    def test_search_page_request(self, app):
        """Requesting package search page returns list of datasets."""

        factories.Dataset(name="dataset-one", title="Dataset One")
        factories.Dataset(name="dataset-two", title="Dataset Two")
        factories.Dataset(name="dataset-three", title="Dataset Three")

        search_url = url_for("dataset.search")
        search_response = app.get(search_url)

        assert "3 datasets found" in search_response

        search_response_html = BeautifulSoup(search_response.data)
        ds_titles = search_response_html.select(
            ".dataset-list " ".dataset-item " ".dataset-heading a"
        )
        ds_titles = [n.string for n in ds_titles]

        assert len(ds_titles) == 3
        assert "Dataset One" in ds_titles
        assert "Dataset Two" in ds_titles
        assert "Dataset Three" in ds_titles

    def test_search_page_results(self, app):
        """Searching for datasets returns expected results."""

        factories.Dataset(name="dataset-one", title="Dataset One")
        factories.Dataset(name="dataset-two", title="Dataset Two")
        factories.Dataset(name="dataset-three", title="Dataset Three")

        search_url = url_for("dataset.search")
        search_results = app.get(search_url, query_string={'q': 'One'})

        assert "1 dataset found" in search_results

        search_response_html = BeautifulSoup(search_results.data)
        ds_titles = search_response_html.select(
            ".dataset-list " ".dataset-item " ".dataset-heading a"
        )
        ds_titles = [n.string for n in ds_titles]

        assert len(ds_titles) == 1
        assert "Dataset One" in ds_titles

    def test_search_page_no_results(self, app):
        """Search with non-returning phrase returns no results."""

        factories.Dataset(name="dataset-one", title="Dataset One")
        factories.Dataset(name="dataset-two", title="Dataset Two")
        factories.Dataset(name="dataset-three", title="Dataset Three")

        search_url = url_for("dataset.search")
        search_results = app.get(search_url, query_string={'q': 'Nout'})

        assert 'No datasets found for "Nout"' in search_results

        search_response_html = BeautifulSoup(search_results.data)
        ds_titles = search_response_html.select(
            ".dataset-list " ".dataset-item " ".dataset-heading a"
        )
        ds_titles = [n.string for n in ds_titles]

        assert len(ds_titles) == 0

    def test_search_page_results_tag(self, app):
        """Searching with a tag returns expected results."""

        factories.Dataset(
            name="dataset-one", title="Dataset One", tags=[{"name": "my-tag"}]
        )
        factories.Dataset(name="dataset-two", title="Dataset Two")
        factories.Dataset(name="dataset-three", title="Dataset Three")

        search_url = url_for("dataset.search")
        search_response = app.get(search_url)
        assert "/dataset/?tags=my-tag" in search_response

        tag_search_response = app.get("/dataset?tags=my-tag")

        assert "1 dataset found" in tag_search_response

        search_response_html = BeautifulSoup(tag_search_response.data)
        ds_titles = search_response_html.select(
            ".dataset-list " ".dataset-item " ".dataset-heading a"
        )
        ds_titles = [n.string for n in ds_titles]

        assert len(ds_titles) == 1
        assert "Dataset One" in ds_titles

    def test_search_page_results_tags(self, app):
        """Searching with a tag returns expected results with multiple tags"""

        factories.Dataset(
            name="dataset-one",
            title="Dataset One",
            tags=[
                {"name": "my-tag-1"},
                {"name": "my-tag-2"},
                {"name": "my-tag-3"},
            ],
        )
        factories.Dataset(name="dataset-two", title="Dataset Two")
        factories.Dataset(name="dataset-three", title="Dataset Three")

        params = "/dataset/?tags=my-tag-1&tags=my-tag-2&tags=my-tag-3"
        tag_search_response = app.get(params)

        assert "1 dataset found" in tag_search_response

        search_response_html = BeautifulSoup(tag_search_response.data)
        ds_titles = search_response_html.select(".filtered")
        assert len(ds_titles) == 3

    def test_search_page_results_private(self, app):
        """Private datasets don't show up in dataset search results."""
        org = factories.Organization()

        factories.Dataset(
            name="dataset-one",
            title="Dataset One",
            owner_org=org["id"],
            private=True,
        )
        factories.Dataset(name="dataset-two", title="Dataset Two")
        factories.Dataset(name="dataset-three", title="Dataset Three")

        search_url = url_for("dataset.search")
        search_response = app.get(search_url)

        search_response_html = BeautifulSoup(search_response.data)
        ds_titles = search_response_html.select(
            ".dataset-list " ".dataset-item " ".dataset-heading a"
        )
        ds_titles = [n.string for n in ds_titles]

        assert len(ds_titles) == 2
        assert "Dataset One" not in ds_titles
        assert "Dataset Two" in ds_titles
        assert "Dataset Three" in ds_titles

    def test_user_not_in_organization_cannot_search_private_datasets(
        self, app
    ):

        user = factories.User()
        organization = factories.Organization()
        dataset = factories.Dataset(owner_org=organization["id"], private=True)
        env = {"REMOTE_USER": six.ensure_str(user["name"])}
        search_url = url_for("dataset.search")
        search_response = app.get(search_url, extra_environ=env)

        search_response_html = BeautifulSoup(search_response.data)
        ds_titles = search_response_html.select(
            ".dataset-list " ".dataset-item " ".dataset-heading a"
        )
        assert [n.string for n in ds_titles] == []

    def test_user_in_organization_can_search_private_datasets(self, app):

        user = factories.User()
        organization = factories.Organization(
            users=[{"name": user["id"], "capacity": "member"}]
        )
        dataset = factories.Dataset(
            title="A private dataset",
            owner_org=organization["id"],
            private=True,
        )
        env = {"REMOTE_USER": six.ensure_str(user["name"])}
        search_url = url_for("dataset.search")
        search_response = app.get(search_url, extra_environ=env)

        search_response_html = BeautifulSoup(search_response.data)
        ds_titles = search_response_html.select(
            ".dataset-list " ".dataset-item " ".dataset-heading a"
        )
        assert [n.string for n in ds_titles] == ["A private dataset"]

    def test_user_in_different_organization_cannot_search_private_datasets(
        self, app
    ):
        user = factories.User()
        org1 = factories.Organization(
            users=[{"name": user["id"], "capacity": "member"}]
        )
        org2 = factories.Organization()
        dataset = factories.Dataset(
            title="A private dataset", owner_org=org2["id"], private=True
        )
        env = {"REMOTE_USER": six.ensure_str(user["name"])}
        search_url = url_for("dataset.search")
        search_response = app.get(search_url, extra_environ=env)

        search_response_html = BeautifulSoup(search_response.data)
        ds_titles = search_response_html.select(
            ".dataset-list " ".dataset-item " ".dataset-heading a"
        )
        assert [n.string for n in ds_titles] == []

    @pytest.mark.ckan_config("ckan.search.default_include_private", "false")
    def test_search_default_include_private_false(self, app):
        user = factories.User()
        organization = factories.Organization(
            users=[{"name": user["id"], "capacity": "member"}]
        )
        dataset = factories.Dataset(owner_org=organization["id"], private=True)
        env = {"REMOTE_USER": six.ensure_str(user["name"])}
        search_url = url_for("dataset.search")
        search_response = app.get(search_url, extra_environ=env)

        search_response_html = BeautifulSoup(search_response.data)
        ds_titles = search_response_html.select(
            ".dataset-list " ".dataset-item " ".dataset-heading a"
        )
        assert [n.string for n in ds_titles] == []

    def test_sysadmin_can_search_private_datasets(self, app):
        user = factories.Sysadmin()
        organization = factories.Organization()
        dataset = factories.Dataset(
            title="A private dataset",
            owner_org=organization["id"],
            private=True,
        )
        env = {"REMOTE_USER": six.ensure_str(user["name"])}
        search_url = url_for("dataset.search")
        search_response = app.get(search_url, extra_environ=env)

        search_response_html = BeautifulSoup(search_response.data)
        ds_titles = search_response_html.select(
            ".dataset-list " ".dataset-item " ".dataset-heading a"
        )
        assert [n.string for n in ds_titles] == ["A private dataset"]


@pytest.mark.usefixtures("clean_db", "with_request_context")
class TestPackageFollow(object):
    def test_package_follow(self, app):

        user = factories.User()
        package = factories.Dataset()

        env = {"REMOTE_USER": six.ensure_str(user["name"])}
        follow_url = url_for("dataset.follow", id=package["id"])
        response = app.post(follow_url, extra_environ=env)
        assert "You are now following {0}".format(package["title"]) in response

    @pytest.mark.xfail(reason="DetachedInstance error.")
    def test_package_follow_not_exist(self, app):
        """Pass an id for a package that doesn't exist"""

        user_one = factories.User()

        env = {"REMOTE_USER": six.ensure_str(user_one["name"])}
        follow_url = url_for("dataset.follow", id="not-here")
        response = app.post(follow_url, extra_environ=env)

        assert "Dataset not found" in response

    def test_package_unfollow(self, app):

        user_one = factories.User()
        package = factories.Dataset()

        env = {"REMOTE_USER": six.ensure_str(user_one["name"])}
        follow_url = url_for("dataset.follow", id=package["id"])
        app.post(follow_url, extra_environ=env)

        unfollow_url = url_for("dataset.unfollow", id=package["id"])
        unfollow_response = app.post(
            unfollow_url, extra_environ=env
        )

        assert (
            "You are no longer following {0}".format(package["title"])
            in unfollow_response
        )

    def test_package_unfollow_not_following(self, app):
        """Unfollow a package not currently following"""

        user_one = factories.User()
        package = factories.Dataset()

        env = {"REMOTE_USER": six.ensure_str(user_one["name"])}
        unfollow_url = url_for("dataset.unfollow", id=package["id"])
        unfollow_response = app.post(
            unfollow_url, extra_environ=env
        )

        assert (
            "You are not following {0}".format(package["id"])
            in unfollow_response
        )

    def test_package_unfollow_not_exist(self, app):
        """Unfollow a package that doesn't exist."""

        user_one = factories.User()

        env = {"REMOTE_USER": six.ensure_str(user_one["name"])}
        unfollow_url = url_for("dataset.unfollow", id="not-here")
        unfollow_response = app.post(
            unfollow_url, extra_environ=env
        )
        assert "Dataset not found" in unfollow_response

    def test_package_follower_list(self, app):
        """Following users appear on followers list page."""

        user_one = factories.Sysadmin()
        package = factories.Dataset()

        env = {"REMOTE_USER": six.ensure_str(user_one["name"])}
        follow_url = url_for("dataset.follow", id=package["id"])
        app.post(follow_url, extra_environ=env)

        followers_url = url_for("dataset.followers", id=package["id"])

        # Only sysadmins can view the followers list pages
        followers_response = app.get(
            followers_url, extra_environ=env, status=200
        )
        assert user_one["display_name"] in followers_response


@pytest.mark.usefixtures("clean_db", "with_request_context")
class TestDatasetRead(object):
    def test_dataset_read(self, app):

        dataset = factories.Dataset()

        url = url_for("dataset.read", id=dataset["name"])
        response = app.get(url)
        assert dataset["title"] in response

    def test_redirect_when_given_id(self, app):
        dataset = factories.Dataset()
        response = app.get(
            url_for("dataset.read", id=dataset["id"]),
            follow_redirects=False
        )
        # redirect replaces the ID with the name in the URL
        expected_url = url_for("dataset.read", id=dataset["name"], _external=True)
        assert response.headers['location'] == expected_url

    def test_redirect_also_with_activity_parameter(self, app):
        dataset = factories.Dataset()
        activity = activity_model.package_activity_list(
            dataset["id"], limit=1, offset=0
        )[0]
        # view as an admin because viewing the old versions of a dataset
        sysadmin = factories.Sysadmin()
        env = {"REMOTE_USER": six.ensure_str(sysadmin["name"])}
        response = app.get(
            url_for("dataset.read", id=dataset["id"], activity_id=activity.id),
            status=302,
            extra_environ=env,
            follow_redirects=False
        )
        expected_path = url_for("dataset.read", id=dataset["name"], _external=True, activity_id=activity.id)
        assert response.headers['location'] == expected_path

    def test_no_redirect_loop_when_name_is_the_same_as_the_id(self, app):
        dataset = factories.Dataset(id="abc", name="abc")
        app.get(
            url_for("dataset.read", id=dataset["id"]), status=200
        )  # ie no redirect


@pytest.mark.usefixtures("clean_db", "with_request_context")
class TestActivity(object):
    def test_simple(self, app):
        """Checking the template shows the activity stream."""
        user = factories.User()
        dataset = factories.Dataset(user=user)

        url = url_for("dataset.activity", id=dataset["id"])
        response = app.get(url)
        assert "Mr. Test User" in response
        assert "created the dataset" in response

    def test_create_dataset(self, app):

        user = factories.User()
        dataset = factories.Dataset(user=user)

        url = url_for("dataset.activity", id=dataset["id"])
        response = app.get(url)
        assert (
            '<a href="/user/{}">Mr. Test User'.format(user["name"]) in response
        )
        assert "created the dataset" in response
        assert (
            '<a href="/dataset/{}">Test Dataset'.format(dataset["id"])
            in response
        )

    def _clear_activities(self):
        model.Session.query(model.Activity).delete()
        model.Session.flush()

    def test_change_dataset(self, app):

        user = factories.User()
        dataset = factories.Dataset(user=user)
        self._clear_activities()
        dataset["title"] = "Dataset with changed title"
        helpers.call_action(
            "package_update", context={"user": user["name"]}, **dataset
        )

        url = url_for("dataset.activity", id=dataset["id"])
        response = app.get(url)
        assert (
            '<a href="/user/{}">Mr. Test User'.format(user["name"]) in response
        )
        assert "updated the dataset" in response
        assert (
            '<a href="/dataset/{}">Dataset with changed title'.format(
                dataset["id"]
            )
            in response
        )

    def test_create_tag_directly(self, app):

        user = factories.User()
        dataset = factories.Dataset(user=user)
        self._clear_activities()
        dataset["tags"] = [{"name": "some_tag"}]
        helpers.call_action(
            "package_update", context={"user": user["name"]}, **dataset
        )

        url = url_for("dataset.activity", id=dataset["id"])
        response = app.get(url)
        assert (
            '<a href="/user/{}">Mr. Test User'.format(user["name"]) in response
        )
        assert "updated the dataset" in response
        assert (
            '<a href="/dataset/{}">{}'.format(dataset["id"], dataset["title"])
            in response
        )

        activities = helpers.call_action(
            "package_activity_list", id=dataset["id"]
        )

        assert len(activities) == 1

    def test_create_tag(self, app):
        user = factories.User()
        dataset = factories.Dataset(user=user)
        self._clear_activities()
        dataset["tags"] = [{"name": "some_tag"}]
        helpers.call_action(
            "package_update", context={"user": user["name"]}, **dataset
        )

        url = url_for("dataset.activity", id=dataset["id"])
        response = app.get(url)
        assert (
            '<a href="/user/{}">Mr. Test User'.format(user["name"]) in response
        )
        assert "updated the dataset" in response
        assert (
            '<a href="/dataset/{}">{}'.format(dataset["id"], dataset["title"])
            in response
        )

        activities = helpers.call_action(
            "package_activity_list", id=dataset["id"]
        )

        assert len(activities) == 1

    def test_create_extra(self, app):
        user = factories.User()
        dataset = factories.Dataset(user=user)
        self._clear_activities()
        dataset["extras"] = [{"key": "some", "value": "extra"}]
        helpers.call_action(
            "package_update", context={"user": user["name"]}, **dataset
        )

        url = url_for("dataset.activity", id=dataset["id"])
        response = app.get(url)
        assert (
            '<a href="/user/{}">Mr. Test User'.format(user["name"]) in response
        )
        assert "updated the dataset" in response
        assert (
            '<a href="/dataset/{}">{}'.format(dataset["id"], dataset["title"])
            in response
        )

        activities = helpers.call_action(
            "package_activity_list", id=dataset["id"]
        )

        assert len(activities) == 1

    def test_create_resource(self, app):
        user = factories.User()
        dataset = factories.Dataset(user=user)
        self._clear_activities()
        helpers.call_action(
            "resource_create",
            context={"user": user["name"]},
            name="Test resource",
            package_id=dataset["id"],
        )

        url = url_for("dataset.activity", id=dataset["id"])
        response = app.get(url)
        assert (
            '<a href="/user/{}">Mr. Test User'.format(user["name"]) in response
        )
        assert "updated the dataset" in response
        assert (
            '<a href="/dataset/{}">{}'.format(dataset["id"], dataset["title"])
            in response
        )

        activities = helpers.call_action(
            "package_activity_list", id=dataset["id"]
        )

        assert len(activities) == 1

    def test_update_resource(self, app):
        user = factories.User()
        dataset = factories.Dataset(user=user)
        resource = factories.Resource(package_id=dataset["id"])
        self._clear_activities()

        helpers.call_action(
            "resource_update",
            context={"user": user["name"]},
            id=resource["id"],
            name="Test resource updated",
            package_id=dataset["id"],
        )

        url = url_for("dataset.activity", id=dataset["id"])
        response = app.get(url)
        assert (
            '<a href="/user/{}">Mr. Test User'.format(user["name"]) in response
        )
        assert "updated the dataset" in response
        assert (
            '<a href="/dataset/{}">{}'.format(dataset["id"], dataset["title"])
            in response
        )

        activities = helpers.call_action(
            "package_activity_list", id=dataset["id"]
        )

        assert len(activities) == 1

    def test_delete_dataset(self, app):
        user = factories.User()
        org = factories.Organization()
        dataset = factories.Dataset(owner_org=org["id"], user=user)
        self._clear_activities()
        helpers.call_action(
            "package_delete", context={"user": user["name"]}, **dataset
        )

        url = url_for("organization.activity", id=org["id"])
        response = app.get(url)
        assert (
            '<a href="/user/{}">Mr. Test User'.format(user["name"]) in response
        )
        assert "deleted the dataset" in response
        assert (
            '<a href="/dataset/{}">Test Dataset'.format(dataset["id"])
            in response
        )

    def test_admin_can_see_old_versions(self, app):

        user = factories.User()
        env = {"REMOTE_USER": six.ensure_str(user["name"])}
        dataset = factories.Dataset(user=user)

        url = url_for("dataset.activity", id=dataset["id"])
        response = app.get(url, extra_environ=env)
        assert "View this version" in response

    def test_public_cant_see_old_versions(self, app):

        user = factories.User()
        dataset = factories.Dataset(user=user)

        url = url_for("dataset.activity", id=dataset["id"])
        response = app.get(url)
        assert "View this version" not in response

    def test_admin_can_see_changes(self, app):

        user = factories.User()
        env = {"REMOTE_USER": six.ensure_str(user["name"])}
        dataset = factories.Dataset()  # activities by system user aren't shown
        dataset["title"] = "Changed"
        helpers.call_action("package_update", **dataset)

        url = url_for("dataset.activity", id=dataset["id"])
        response = app.get(url, extra_environ=env)
        assert "Changes" in response

    def test_public_cant_see_changes(self, app):
        dataset = factories.Dataset()  # activities by system user aren't shown
        dataset["title"] = "Changed"
        helpers.call_action("package_update", **dataset)

        url = url_for("dataset.activity", id=dataset["id"])
        response = app.get(url)
        assert "Changes" not in response

    def test_legacy_changed_package_activity(self, app):
        """Render an activity that was created with an earlier version of CKAN,
        and it has not been migrated (with migrate_package_activity.py)
        """

        user = factories.User()
        dataset = factories.Dataset(user=user)

        # delete the modern Activity object that's been automatically created
        modern_activity = (
            model.Session.query(model.Activity)
            .filter_by(object_id=dataset["id"])
            .one()
        )
        modern_activity.delete()

        # Create an Activity object as it was in earlier versions of CKAN.
        # This code is based on:
        # https://github.com/ckan/ckan/blob/b348bf2fe68db6704ea0a3e22d533ded3d8d4344/ckan/model/package.py#L508
        activity_type = "changed"
        dataset_table_dict = dictization.table_dictize(
            model.Package.get(dataset["id"]), context={"model": model}
        )
        activity = model.Activity(
            user_id=user["id"],
            object_id=dataset["id"],
            activity_type="%s package" % activity_type,
            data={
                # "actor": a legacy activity had no "actor"
                # "package": a legacy activity had just the package table,
                # rather than the result of package_show
                "package": dataset_table_dict
            },
        )
        model.Session.add(activity)
        # a legacy activity had a ActivityDetail associated with the Activity
        # This code is based on:
        # https://github.com/ckan/ckan/blob/b348bf2fe68db6704ea0a3e22d533ded3d8d4344/ckan/model/package.py#L542
        activity_detail = model.ActivityDetail(
            activity_id=activity.id,
            object_id=dataset["id"],
            object_type=u"Package",
            activity_type=activity_type,
            data={u"package": dataset_table_dict},
        )
        model.Session.add(activity_detail)
        model.Session.flush()

        url = url_for("dataset.activity", id=dataset["id"])
        response = app.get(url)
        assert (
            '<a href="/user/{}">Mr. Test User'.format(user["name"]) in response
        )
        assert "updated the dataset" in response
        assert (
            '<a href="/dataset/{}">Test Dataset'.format(dataset["id"])
            in response
        )

    # ckanext-canada uses their IActivity to add their custom activity to the
    # list of validators: https://github.com/open-data/ckanext-canada/blob/6870e5bc38a04aa8cef191b5e9eb361f9560872b/ckanext/canada/plugins.py#L596
    # but it's easier here to just hack patch it in
    @mock.patch(
        "ckan.logic.validators.object_id_validators",
        dict(
            list(object_id_validators.items())
            + [("changed datastore", package_id_exists)]
        ),
    )
    def test_custom_activity(self, app):
        """Render a custom activity
        """

        user = factories.User()
        organization = factories.Organization(
            users=[{"name": user["id"], "capacity": "admin"}]
        )
        dataset = factories.Dataset(owner_org=organization["id"], user=user)
        resource = factories.Resource(package_id=dataset["id"])
        self._clear_activities()

        # Create a custom Activity object. This one is inspired by:
        # https://github.com/open-data/ckanext-canada/blob/master/ckanext/canada/activity.py
        activity_dict = {
            "user_id": user["id"],
            "object_id": dataset["id"],
            "activity_type": "changed datastore",
            "data": {
                "resource_id": resource["id"],
                "pkg_type": dataset["type"],
                "resource_name": "june-2018",
                "owner_org": organization["name"],
                "count": 5,
            },
        }
        helpers.call_action("activity_create", **activity_dict)

        url = url_for("dataset.activity", id=dataset["id"])
        response = app.get(url)
        assert (
            '<a href="/user/{}">Mr. Test User'.format(user["name"]) in response
        )
        # it renders the activity with fallback.html, since we've not defined
        # changed_datastore.html in this case
        assert "changed datastore" in response


@pytest.mark.usefixtures("clean_db", "with_request_context")
class TestChanges(object):  # i.e. the diff
    def test_simple(self, app):
        user = factories.User()
        dataset = factories.Dataset(title="First title", user=user)
        dataset["title"] = "Second title"
        helpers.call_action("package_update", **dataset)

        activity = activity_model.package_activity_list(
            dataset["id"], limit=1, offset=0
        )[0]
        env = {"REMOTE_USER": six.ensure_str(user["name"])}
        response = app.get(
            url_for("dataset.changes", id=activity.id), extra_environ=env
        )
        assert helpers.body_contains(response, "First")
        assert helpers.body_contains(response, "Second")<|MERGE_RESOLUTION|>--- conflicted
+++ resolved
@@ -144,11 +144,8 @@
         assert pkg.resources[1].url == u"http://example.com/resource1"
         assert pkg.state == "active"
 
-<<<<<<< HEAD
-=======
     # resource upload is tested in TestExampleIUploaderPlugin
 
->>>>>>> e4529d70
     def test_previous_button_works(self, app, user_env):
         url = url_for("dataset.new")
         response = app.post(url, environ_overrides=user_env, data={
@@ -1606,7 +1603,6 @@
         response = app.post(follow_url, extra_environ=env)
         assert "You are now following {0}".format(package["title"]) in response
 
-    @pytest.mark.xfail(reason="DetachedInstance error.")
     def test_package_follow_not_exist(self, app):
         """Pass an id for a package that doesn't exist"""
 
