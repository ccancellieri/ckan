<<<<<<< HEAD
import paste.fixture
=======
import mock
>>>>>>> 5fd8b7aa

import ckan.tests as tests
from ckan.logic import get_action
import ckan.model as model
import ckan.new_authz as new_authz
from ckan.lib.create_test_data import CreateTestData, group_hierarchy_groups
import json

INITIAL_TEST_CONFIG_PERMISSIONS = {
    'anon_create_dataset': False,
    'create_dataset_if_not_in_organization': False,
    'user_create_groups': False,
    'user_create_organizations': False,
    'user_delete_groups': False,
    'user_delete_organizations': False,
    'create_user_via_api': False,
    'create_unowned_dataset': False,
    'roles_that_cascade_to_sub_groups': ['admin'],
}


class TestAuth(tests.WsgiAppCase):
    @classmethod
    def setup_class(cls):
        admin_api = get_action('get_site_user')(
            {'model': model, 'ignore_auth': True}, {})['apikey']
        ## This is a mutable dict on the class level so tests can
        ## add apikeys as they go along
        cls.apikeys = {'sysadmin': admin_api, 'random_key': 'moo'}

        cls.old_perm = new_authz.CONFIG_PERMISSIONS.copy()
        new_authz.CONFIG_PERMISSIONS.update(INITIAL_TEST_CONFIG_PERMISSIONS)

    @classmethod
    def teardown_class(cls):
        new_authz.CONFIG_PERMISSIONS.update(cls.old_perm)
        model.repo.rebuild_db()

    @classmethod
    def _call_api(cls, action, data, user, status=None):
        params = '%s=1' % json.dumps(data)
        res = cls.app.post('/api/action/%s' % action,
                            params=params,
                            extra_environ={'Authorization': cls.apikeys[user]},
                            status=[200, 403, 409])
        if res.status != (status or 200):
            error = json.loads(res.body)['error']
            raise AssertionError('Status was %s but should be %s. Error: %s' %
                                 (res.status, status, error))
        return res

    @classmethod
    def create_user(cls, name):
        user = {'name': name,
                'password': 'pass',
                'email': 'moo@moo.com'}
        res = cls._call_api('user_create', user, 'sysadmin', 200)
        cls.apikeys[name] = str(json.loads(res.body)['result']['apikey'])


<<<<<<< HEAD
class TestAuthOrgs(TestAuth):
    # NB: These tests are dependent on each other, so don't run them
    #     separately.
=======
class TestAuthUsers(TestAuth):
    @mock.patch('ckan.logic.auth.create.group_member_create')
    def test_invite_user_prepares_context_and_delegates_to_group_member_create(self, group_member_create):
        context = {'group_id': 42}
        group_member_create_context = context
        group_member_create_context['id'] = context['group_id']

        new_authz.is_authorized_boolean('user_invite', context)

        group_member_create.assert_called(group_member_create_context, None)

    def test_only_sysadmins_can_delete_users(self):
        username = 'username'
        user = {'id': username}
        self.create_user(username)

        self._call_api('user_delete', user, username, 403)
        self._call_api('user_delete', user, 'sysadmin', 200)

    def test_auth_deleted_users_are_always_unauthorized(self):
        always_success = lambda x,y: {'success': True}
        new_authz._AuthFunctions._build()
        new_authz._AuthFunctions._functions['always_success'] = always_success
        # We can't reuse the username with the other tests because we can't
        # rebuild_db(), because in the setup_class we get the sysadmin. If we
        # rebuild the DB, we would delete the sysadmin as well.
        username = 'deleted_user'
        self.create_user(username)
        user = model.User.get(username)
        user.delete()
>>>>>>> 5fd8b7aa

        assert not new_authz.is_authorized_boolean('always_success', {'user': username})

        del new_authz._AuthFunctions._functions['always_success']


class TestAuthOrgs(TestAuth):
    def test_01_create_users(self):
        # actual roles assigned later
        self.create_user('org_admin')
        self.create_user('no_org')
        self.create_user('org_editor')
        self.create_user('editor_wannabe')

        user = {'name': 'user_no_auth',
                'password': 'pass',
                'email': 'moo@moo.com'}

        self._call_api('user_create', user, 'random_key', 403)
        self._call_api('user_create', user, 'no_org', 403)

    def test_02_create_orgs(self):
        org = {'name': 'org_no_user'}
        self._call_api('organization_create', org, 'random_key', 403)
        self._call_api('organization_create', org, 'sysadmin')

        org = {'name': 'org_with_user'}
        self._call_api('organization_create', org, 'random_key', 403)
        self._call_api('organization_create', org, 'sysadmin')

        #no user should be able to create org
        org = {'name': 'org_should_not_be_created'}
        self._call_api('organization_create', org, 'org_admin', 403)

    def test_03_create_dataset_no_org(self):

        # no owner_org supplied
        dataset = {'name': 'admin_create_no_org'}
        self._call_api('package_create', dataset, 'sysadmin', 409)

        dataset = {'name': 'should_not_be_created'}
        self._call_api('package_create', dataset, 'no_org', 403)

    def test_04_create_dataset_with_org(self):
        org_with_user = self._call_api('organization_show', {'id':
            'org_with_user'}, 'sysadmin')
        dataset = {'name': 'admin_create_with_user',
                   'owner_org': org_with_user.json['result']['id']}
        self._call_api('package_create', dataset, 'sysadmin', 200)

        org_no_user = self._call_api('organization_show', {'id':
            'org_no_user'}, 'sysadmin')
        dataset = {'name': 'sysadmin_create_no_user',
                   'owner_org': org_no_user.json['result']['id']}
        self._call_api('package_create', dataset, 'sysadmin', 200)

<<<<<<< HEAD
        dataset = {'name': 'user_create_with_no_org',
                   'owner_org': 'org_with_user'}
=======
        dataset = {'name': 'user_create_with_org',
                   'owner_org': org_with_user.json['result']['id']}
>>>>>>> 5fd8b7aa
        self._call_api('package_create', dataset, 'no_org', 403)

    def test_05_add_users_to_org(self):

        member = {'username': 'org_admin',
                  'role': 'admin',
                  'id': 'org_with_user'}
        self._call_api('organization_member_create', member, 'sysadmin')

        ## admin user should be able to add users now
        member = {'username': 'org_editor',
                  'role': 'editor',
                  'id': 'org_with_user'}
        self._call_api('organization_member_create', member, 'org_admin')

        ## admin user should be able to add users now
        ## editor should not be able to approve others as editors
        member = {'username': 'editor_wannabe',
                  'role': 'editor',
                  'id': 'org_with_user'}
        self._call_api('organization_member_create', member, 'org_editor', 403)

    def _add_datasets(self, user):

        #org admin/editor should be able to add dataset to org.
        dataset = {'name': user + '_dataset', 'owner_org': 'org_with_user'}
        self._call_api('package_create', dataset, user, 200)

        #not able to add dataset to org admin does not belong to.
        dataset = {'name': user + '_dataset_bad', 'owner_org': 'org_no_user'}
        self._call_api('package_create', dataset, user, 403)

        #admin not able to make dataset not owned by a org
        dataset = {'name': user + '_dataset_bad'}
        self._call_api('package_create', dataset, user, 409)

        #not able to add org to not existant org
        dataset = {'name': user + '_dataset_bad', 'owner_org': 'org_not_exist'}
        self._call_api('package_create', dataset, user, 403)

    def test_07_add_datasets(self):
        self._add_datasets('org_admin')
        self._add_datasets('org_editor')

    def _update_datasets(self, user):
        ##editor/admin should be able to update dataset
        dataset = {'id': 'org_editor_dataset', 'title': 'test'}
        self._call_api('package_update', dataset, user, 200)
        # editor/admin tries to change owner org
        dataset = {'id': 'org_editor_dataset', 'owner_org': 'org_no_user'}
        self._call_api('package_update', dataset, user, 409)
        # editor/admin tries to update dataset in different org
        dataset = {'id': 'sysadmin_create_no_user', 'title': 'test'}
        self._call_api('package_update', dataset, user, 403)
        #non existant owner org
        dataset = {'id': 'org_editor_dataset', 'owner_org': 'org_not_exist'}
        self._call_api('package_update', dataset, user, 409)

    def test_08_update_datasets(self):
        self._update_datasets('org_admin')
        self._update_datasets('org_editor')

    def _delete_datasets(self, user):
        #editor/admin should be able to update dataset
        dataset = {'id': 'org_editor_dataset'}
        self._call_api('package_delete', dataset, user, 200)
        #not able to delete dataset in org user does not belong to
        dataset = {'id': 'sysadmin_create_no_user'}
        self._call_api('package_delete', dataset, user, 403)

    def test_09_delete_datasets(self):
        self._delete_datasets('org_admin')
        self._delete_datasets('org_editor')

    def test_10_edit_org(self):
        org = {'id': 'org_no_user', 'title': 'test'}
        #change an org user does not belong to
        self._call_api('organization_update', org, 'org_editor', 403)
        self._call_api('organization_update', org, 'org_admin', 403)

        #change an org a user belongs to
        org = {'id': 'org_with_user', 'title': 'test'}
        self._call_api('organization_update', org, 'org_editor', 403)
        self._call_api('organization_update', org, 'org_admin', 200)

    def test_11_delete_org(self):
        org = {'id': 'org_no_user', 'title': 'test'}
        self._call_api('organization_delete', org, 'org_editor', 403)
        self._call_api('organization_delete', org, 'org_admin', 403)
        org = {'id': 'org_with_user'}
        self._call_api('organization_delete', org, 'org_editor', 403)
        self._call_api('organization_delete', org, 'org_admin', 403)

ORG_HIERARCHY_PERMISSIONS = {
    'roles_that_cascade_to_sub_groups': ['admin'],
    }

class TestAuthOrgHierarchy(TestAuth):
    # Tests are in the same vein as TestAuthOrgs, testing the cases where the
    # group hierarchy provides extra permissions through cascading

    @classmethod
    def setup_class(cls):
        TestAuth.setup_class()
        CreateTestData.create_group_hierarchy_test_data()
        for user in model.Session.query(model.User):
            cls.apikeys[user.name] = str(user.apikey)
        new_authz.CONFIG_PERMISSIONS.update(ORG_HIERARCHY_PERMISSIONS)
        CreateTestData.create_arbitrary(
            package_dicts= [{'name': 'adataset',
                             'groups': ['national-health-service']}],
            extra_user_names=['john'])

    def _reset_a_datasets_owner_org(self):
        rev = model.repo.new_revision()
        get_action('package_owner_org_update')(
            {'model': model, 'ignore_auth': True},
            {'id': 'adataset',
             'organization_id': 'national-health-service'})

    def _undelete_package_if_needed(self, package_name):
        pkg = model.Package.by_name(package_name)
        if pkg and pkg.state == 'deleted':
            rev = model.repo.new_revision()
            pkg.state = 'active'
            model.repo.commit_and_remove()

    def test_05_add_users_to_org_1(self):
        member = {'username': 'john', 'role': 'admin',
                  'id': 'department-of-health'}
        self._call_api('organization_member_create', member, 'nhsadmin', 403)
    def test_05_add_users_to_org_2(self):
        member = {'username': 'john', 'role': 'editor',
                  'id': 'department-of-health'}
        self._call_api('organization_member_create', member, 'nhsadmin', 403)
    def test_05_add_users_to_org_3(self):
        member = {'username': 'john', 'role': 'admin',
                  'id': 'national-health-service'}
        self._call_api('organization_member_create', member, 'nhsadmin', 200)
    def test_05_add_users_to_org_4(self):
        member = {'username': 'john', 'role': 'editor',
                  'id': 'national-health-service'}
        self._call_api('organization_member_create', member, 'nhsadmin', 200)
    def test_05_add_users_to_org_5(self):
        member = {'username': 'john', 'role': 'admin',
                  'id': 'nhs-wirral-ccg'}
        self._call_api('organization_member_create', member, 'nhsadmin', 200)
    def test_05_add_users_to_org_6(self):
        member = {'username': 'john', 'role': 'editor',
                  'id': 'nhs-wirral-ccg'}
        self._call_api('organization_member_create', member, 'nhsadmin', 200)
    def test_05_add_users_to_org_7(self):
        member = {'username': 'john', 'role': 'editor',
                  'id': 'national-health-service'}
        self._call_api('organization_member_create', member, 'nhseditor', 403)

    def test_07_add_datasets_1(self):
        dataset = {'name': 't1', 'owner_org': 'department-of-health'}
        self._call_api('package_create', dataset, 'nhsadmin', 403)

    def test_07_add_datasets_2(self):
        dataset = {'name': 't2', 'owner_org': 'national-health-service'}
        self._call_api('package_create', dataset, 'nhsadmin', 200)

    def test_07_add_datasets_3(self):
        dataset = {'name': 't3', 'owner_org': 'nhs-wirral-ccg'}
        self._call_api('package_create', dataset, 'nhsadmin', 200)

    def test_07_add_datasets_4(self):
        dataset = {'name': 't4', 'owner_org': 'department-of-health'}
        self._call_api('package_create', dataset, 'nhseditor', 403)

    def test_07_add_datasets_5(self):
        dataset = {'name': 't5', 'owner_org': 'national-health-service'}
        self._call_api('package_create', dataset, 'nhseditor', 200)

    def test_07_add_datasets_6(self):
        dataset = {'name': 't6', 'owner_org': 'nhs-wirral-ccg'}
        self._call_api('package_create', dataset, 'nhseditor', 403)

    def test_08_update_datasets_1(self):
        dataset = {'name': 'adataset', 'owner_org': 'department-of-health'}
        self._call_api('package_update', dataset, 'nhsadmin', 409)

    def test_08_update_datasets_2(self):
        dataset = {'name': 'adataset', 'owner_org': 'national-health-service'}
        self._call_api('package_update', dataset, 'nhsadmin', 200)

    def test_08_update_datasets_3(self):
        dataset = {'name': 'adataset', 'owner_org': 'nhs-wirral-ccg'}
        try:
            self._call_api('package_update', dataset, 'nhsadmin', 200)
        finally:
            self._reset_a_datasets_owner_org()

    def test_08_update_datasets_4(self):
        dataset = {'name': 'adataset', 'owner_org': 'department-of-health'}
        self._call_api('package_update', dataset, 'nhseditor', 409)

    def test_08_update_datasets_5(self):
        dataset = {'name': 'adataset', 'owner_org': 'national-health-service'}
        try:
            self._call_api('package_update', dataset, 'nhseditor', 200)
        finally:
            self._reset_a_datasets_owner_org()

    def test_08_update_datasets_6(self):
        dataset = {'name': 'adataset', 'owner_org': 'nhs-wirral-ccg'}
        self._call_api('package_update', dataset, 'nhseditor', 409)

    def test_09_delete_datasets_1(self):
        dataset = {'id': 'doh-spend'}
        try:
            self._call_api('package_delete', dataset, 'nhsadmin', 403)
        finally:
            self._undelete_package_if_needed(dataset['id'])

    def test_09_delete_datasets_2(self):
        dataset = {'id': 'nhs-spend'}
        try:
            self._call_api('package_delete', dataset, 'nhsadmin', 200)
        finally:
            self._undelete_package_if_needed(dataset['id'])

    def test_09_delete_datasets_3(self):
        dataset = {'id': 'wirral-spend'}
        try:
            self._call_api('package_delete', dataset, 'nhsadmin', 200)
        finally:
            self._undelete_package_if_needed(dataset['id'])

    def test_09_delete_datasets_4(self):
        dataset = {'id': 'nhs-spend'}
        try:
            self._call_api('package_delete', dataset, 'nhseditor', 200)
        finally:
            self._undelete_package_if_needed(dataset['id'])

    def test_09_delete_datasets_5(self):
        dataset = {'id': 'wirral-spend'}
        try:
            self._call_api('package_delete', dataset, 'nhseditor', 403)
        finally:
            self._undelete_package_if_needed(dataset['id'])

    def _flesh_out_organization(self, org):
        # When calling organization_update, unless you include the list of
        # editor and admin users and parent groups, it will remove them. So
        # get the current list
        existing_org = get_action('organization_show')(
            {'model': model, 'ignore_auth': True}, {'id': org['id']})
        org.update(existing_org)

    def test_10_edit_org_1(self):
        org = {'id': 'department-of-health', 'title': 'test'}
        self._flesh_out_organization(org)
        self._call_api('organization_update', org, 'nhsadmin', 403)

    def test_10_edit_org_2(self):
        org = {'id': 'national-health-service', 'title': 'test'}
        self._flesh_out_organization(org)
        import pprint; pprint.pprint(org)
        print model.Session.query(model.Member).filter_by(state='deleted').all()
        self._call_api('organization_update', org, 'nhsadmin', 200)
        print model.Session.query(model.Member).filter_by(state='deleted').all()

    def test_10_edit_org_3(self):
        org = {'id': 'nhs-wirral-ccg', 'title': 'test'}
        self._flesh_out_organization(org)
        self._call_api('organization_update', org, 'nhsadmin', 200)

    def test_10_edit_org_4(self):
        org = {'id': 'department-of-health', 'title': 'test'}
        self._flesh_out_organization(org)
        self._call_api('organization_update', org, 'nhseditor', 403)

    def test_10_edit_org_5(self):
        org = {'id': 'national-health-service', 'title': 'test'}
        self._flesh_out_organization(org)
        self._call_api('organization_update', org, 'nhseditor', 403)

    def test_10_edit_org_6(self):
        org = {'id': 'nhs-wirral-ccg', 'title': 'test'}
        self._flesh_out_organization(org)
        self._call_api('organization_update', org, 'nhseditor', 403)

    def test_11_delete_org_1(self):
        org = {'id': 'department-of-health'}
        self._call_api('organization_delete', org, 'nhsadmin', 403)
        self._call_api('organization_delete', org, 'nhseditor', 403)

    def test_11_delete_org_2(self):
        org = {'id': 'national-health-service'}
        self._call_api('organization_delete', org, 'nhsadmin', 403)
        self._call_api('organization_delete', org, 'nhseditor', 403)

    def test_11_delete_org_3(self):
        org = {'id': 'nhs-wirral-ccg'}
        self._call_api('organization_delete', org, 'nhsadmin', 403)
        self._call_api('organization_delete', org, 'nhseditor', 403)


class TestAuthGroups(TestAuth):

    def test_01_create_groups(self):
        group = {'name': 'group_no_user'}
        self._call_api('group_create', group, 'random_key', 403)
        self._call_api('group_create', group, 'sysadmin')

        group = {'name': 'group_with_user'}
        self._call_api('group_create', group, 'random_key', 403)
        self._call_api('group_create', group, 'sysadmin')

    def test_02_add_users_to_group(self):
        self.create_user('org_admin')
        self.create_user('org_editor')
        self.create_user('org_editor_wannabe')
        self.create_user('no_group')

        member = {'username': 'org_admin',
                  'role': 'admin',
                  'id': 'group_with_user'}
        self._call_api('group_member_create', member, 'sysadmin')

        ## admin user should be able to add users now
        member = {'username': 'org_editor',
                  'role': 'editor',
                  'id': 'group_with_user'}
        self._call_api('group_member_create', member, 'org_admin')

        ## editor should not be able to approve others as editors
        member = {'username': 'org_editor_wannabe',
                  'role': 'editor',
                  'id': 'group_with_user'}
        self._call_api('group_member_create', member, 'org_editor', 403)

    def test_03_add_dataset_to_group(self):
        org = {'name': 'org'}
        self._call_api('organization_create', org, 'sysadmin')
        package = {'name': 'package_added_by_admin', 'owner_org': 'org'}
        self._call_api('package_create', package, 'sysadmin')
        package = {'name': 'package_added_by_editor', 'owner_org': 'org'}
        self._call_api('package_create', package, 'sysadmin')

        res = self._call_api('group_show',
                             {'id': 'group_with_user'},
                             'org_admin')
        group = json.loads(res.body)['result']
        self._call_api('group_update', group, 'no_group', 403)
        self._call_api('group_update', group, 'org_admin')

        group = {'id': 'group_with_user',
                 'packages': [{'id': 'package_added_by_admin'},
                              {'id': 'package_added_by_editor'}]}
        # org editor doesn't have edit rights
        self._call_api('group_update', group, 'org_editor', 403)

    def test_04_modify_group(self):
        res = self._call_api('group_show',
                             {'id': 'group_with_user'},
                             'org_admin')
        group = json.loads(res.body)['result']
        group.update({
            'title': 'moo',
            'packages': [{'id': 'package_added_by_admin'}]
        })
        self._call_api('group_update', group, 'org_admin')

        # need to think about this as is horrible may just let editor edit
        # group for this case even though spec says otherwise
        self._call_api('group_update', group, 'org_editor', 403)

    def test_05_delete_group(self):
        org = {'id': 'group_with_user'}
        self._call_api('group_delete', org, 'org_editor', 403)
        self._call_api('group_delete', org, 'org_admin', 403)
        org = {'id': 'group_with_user'}
        self._call_api('group_delete', org, 'org_editor', 403)
        self._call_api('group_delete', org, 'org_admin', 403)<|MERGE_RESOLUTION|>--- conflicted
+++ resolved
@@ -1,8 +1,4 @@
-<<<<<<< HEAD
-import paste.fixture
-=======
 import mock
->>>>>>> 5fd8b7aa
 
 import ckan.tests as tests
 from ckan.logic import get_action
@@ -63,11 +59,6 @@
         cls.apikeys[name] = str(json.loads(res.body)['result']['apikey'])
 
 
-<<<<<<< HEAD
-class TestAuthOrgs(TestAuth):
-    # NB: These tests are dependent on each other, so don't run them
-    #     separately.
-=======
 class TestAuthUsers(TestAuth):
     @mock.patch('ckan.logic.auth.create.group_member_create')
     def test_invite_user_prepares_context_and_delegates_to_group_member_create(self, group_member_create):
@@ -98,10 +89,7 @@
         self.create_user(username)
         user = model.User.get(username)
         user.delete()
->>>>>>> 5fd8b7aa
-
         assert not new_authz.is_authorized_boolean('always_success', {'user': username})
-
         del new_authz._AuthFunctions._functions['always_success']
 
 
@@ -154,15 +142,8 @@
         dataset = {'name': 'sysadmin_create_no_user',
                    'owner_org': org_no_user.json['result']['id']}
         self._call_api('package_create', dataset, 'sysadmin', 200)
-
-<<<<<<< HEAD
-        dataset = {'name': 'user_create_with_no_org',
-                   'owner_org': 'org_with_user'}
-=======
         dataset = {'name': 'user_create_with_org',
                    'owner_org': org_with_user.json['result']['id']}
->>>>>>> 5fd8b7aa
-        self._call_api('package_create', dataset, 'no_org', 403)
 
     def test_05_add_users_to_org(self):
 
