--- conflicted
+++ resolved
@@ -159,11 +159,7 @@
         assert new_about in before_preview, before_preview
         in_preview = main_res[main_res.find('Preview'):]
         assert new_about in in_preview, in_preview
-<<<<<<< HEAD
-=======
-        res = fv.submit('save', extra_environ={'REMOTE_USER':username})
         assert res.status == 302, self.main_div(res)
->>>>>>> 84edd47f
 
         # commit
         res = fv.submit('save', extra_environ={'REMOTE_USER':username})      
