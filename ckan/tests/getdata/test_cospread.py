import os

from pylons import config

import ckan.model as model
import ckan.getdata.cospread as data_getter

test_data=os.path.join(config['here'], 'ckan/tests/getdata/samples/cospread.csv')
test_data2=os.path.join(config['here'], 'ckan/tests/getdata/samples/cospread2.csv')
test_data3=os.path.join(config['here'], 'ckan/tests/getdata/samples/cospread3.csv') # slightly altered format 29-1-2010
test_data4=os.path.join(config['here'], 'ckan/tests/getdata/samples/cospread4.csv') # slightly altered csv format 15-3-2010

class TestBasic:
    @classmethod
    def setup_class(self):
        self.data = data_getter.Data()

    @classmethod
    def teardown_class(self):
        model.Session.remove()
        model.repo.rebuild_db()

    def test_load_data(self):
        assert model.Session.query(model.Package).count() == 0
        self.data.load_csv_into_db(test_data)
        assert model.Session.query(model.Package).count() == 3, model.Session.query(model.Package).count()

    def test_munge(self):
        def test_munge(title, expected_munge):
            munge = self.data._munge(title)
            assert munge == expected_munge, 'Got %s not %s' % (munge, expected_munge)
        test_munge('Adult participation in learning', 'adult_participation_in_learning')
        test_munge('Alcohol Profile: Alcohol-specific hospital admission, males', 'alcohol_profile_-_alcohol-specific_hospital_admission_males')
        test_munge('Age and limiting long-term illness by NS-SeC', 'age_and_limiting_long-term_illness_by_ns-sec')

    def test_parse_tags(self):
        def test_parse(tag_str, expected_tags):
            tags = self.data._parse_tags(tag_str)
            assert tags == expected_tags, 'Got %s not %s' % (tags, expected_tags)
        test_parse('one two three', ['one', 'two', 'three'])
        test_parse('one, two, three', ['one', 'two', 'three'])
        test_parse('one,two,three', ['one', 'two', 'three'])
        test_parse('one-two,three', ['one-two', 'three'])
        test_parse('One, two&three', ['one', 'twothree'])
        test_parse('One, two_three', ['one', 'two-three'])
        

class TestData:
    @classmethod
    def setup_class(self):
        data = data_getter.Data()
        data.load_csv_into_db(test_data)

    @classmethod
    def teardown_class(self):
        model.Session.remove()
        model.repo.rebuild_db()

    def test_fields(self):
        names = [pkg.name for pkg in model.Session.query(model.Package).all()]
        pkg1 = model.Session.query(model.Package).filter_by(name=u'child-protection-plan-england-2009').one()
        pkg2 = model.Session.query(model.Package).filter_by(name=u'provision-children-under-5-england-2009').one()
        pkg3 = model.Session.query(model.Package).filter_by(name=u'laboratory-tests-and-prices').one()
        assert pkg1
        assert pkg2
        assert pkg3
        assert pkg1.title == 'Child Protection Plan', pkg1.title
        assert pkg1.extras['external_reference'] == u'DCSF-DCSF-0017', pkg1.extras
        assert pkg1.notes.startswith(u'Referrals, assessment and children and young people who are the subjects of child protection plans (on the child protection register) for year ending March 2009'), pkg1.notes
        assert pkg1.extras['date_released'] == u'2009-09-17', pkg1.extras
        assert 'Date released:' not in pkg1.notes, pkg1.notes
        assert pkg1.extras['date_updated'] == u'2009-09-17', pkg1.extras
        assert 'Date updated:' not in pkg1.notes, pkg1.notes
        assert pkg1.extras['update_frequency'] == u'Annually', pkg1.extras
        assert 'Update frequency:' not in pkg1.notes, pkg1.notes
        assert pkg.extras['geographic_coverage'] == '100000: England', pkg.extras['geographic_coverage']
        assert 'Geographic coverage:' not in pkg1.notes, pkg1.notes
        assert pkg1.extras['geographical_granularity'] == u'local authority', pkg1.extras
        assert 'Geographical granularity:' not in pkg1.notes, pkg1.notes
        tag_names = set()
        [tag_names.add(tag.name) for tag in pkg1.tags]
        for tag in ['dcsf', 'england', 'child-protection-plan-statistics', 'referrals', 'assessments', 'child-protection-register']:
            assert tag in tag_names, '%s not in %s' % (tag, tag_names)
        for tag in ['child-protection']:
            assert tag in tag_names, '%s not in %s' % (tag, tag_names)
        assert 'northern_ireland' not in tag_names, tag_names
        assert pkg1.extras['temporal_granularity'] == u'years', pkg1.extras
        assert 'Temporal granularity:' not in pkg1.notes, pkg1.notes
        assert pkg1.extras['national_statistic'] == u'' #u'yes', pkg1.extras
        assert 'National statistic:' not in pkg1.notes, pkg1.notes
        val = u'Numbers rounded to nearest 100 if over 1,000, and to the nearest 10 otherwise.  Percentage to nearest whole number.'
        assert pkg1.extras['precision'] == val, pkg1.extras
        assert 'Precision:' not in pkg1.notes, pkg1.notes
        assert pkg1.url == 'http://www.dcsf.gov.uk/rsgateway/DB/SFR/s000873/index.shtml', pkg1.url
        assert len(pkg1.resources) == 2, pkg1.resources
        assert pkg1.resources[0].format == u'XLS', pkg1.resources[0].format
        assert 'File format:' not in pkg1.notes, pkg1.notes
        assert pkg2.resources, pkg2.resources
        assert pkg2.resources[0].url == 'http://www.dcsf.gov.uk/rsgateway/DB/SFR/s000848/SFR11_2009tables.xls', pkg2.resources
        assert len(pkg3.resources) == 2, pkg3.resources
        assert pkg3.resources[0].url == 'test.html', pkg3.resources
        assert pkg3.resources[1].url == 'test.json', pkg3.resources
        assert pkg1.resources[0].url == 'http://www.dcsf.gov.uk/rsgateway/DB/SFR/s000873/FINALAdditionalTables1to13.xls', pkg1.resources
        assert pkg1.resources[1].url == 'http://www.dcsf.gov.uk/rsgateway/DB/SFR/s000873/NationalIndicatorTables.xls', pkg1.resources
        assert pkg1.extras.get('taxonomy_url') == '', pkg1.extras
        assert pkg2.extras['taxonomy_url'] == 'http://www.dcsf.gov.uk/taxonomy.html', pkg1.extras['taxonomy_url']
        assert 'Taxonomy URL: ' not in pkg1.notes, pkg1.notes
        val = u'Department for Children, Schools and Families'
        assert 'department-for-children-schools-and-families' not in tag_names, tag_names
        assert pkg1.extras['department'] == val, pkg1.extras['department']
        assert 'Department:' not in pkg1.notes, pkg1.notes
        assert 'Agency responsible:' not in pkg1.notes, pkg1.notes
        assert pkg1.author == 'DCSF Data Services Group', pkg1.author
        assert pkg1.author_email == 'statistics@dcsf.gsi.gov.uk', pkg1.author_email
        assert not pkg1.maintainer, pkg1.maintainer
        assert not pkg1.maintainer_email, pkg1.maintainer_email
        assert pkg1.license_id == u'ukcrown', pkg1.license_id
<<<<<<< HEAD
        assert pkg1.license.id == u'ukcrown', pkg1.license.id
        assert 'UK Crown' in pkg1.license['title'], pkg1.license['title']
        assert pkg3.license_id == u'ukcrown-withrights', pkg3.license_id
=======
        assert pkg3.license_id == u'ukcrown-withrights', pkg3.license_id
        for tag in ['child-protection']:
            assert tag in tag_names, '%s not in %s' % (tag, tag_names)
>>>>>>> e9413a47

        assert model.Group.by_name(u'ukgov') in pkg1.groups
        assert pkg1.extras['import_source'].startswith('COSPREAD'), pkg1.extras['import_source']

class TestDataTwice:
    @classmethod
    def setup_class(self):
        data = data_getter.Data()
        data.load_csv_into_db(test_data)
        data.load_csv_into_db(test_data2) # same packages, slightly different

    def test_packages(self):
        q = model.Session.query(model.Package).filter_by(name=u'child-protection-plan-england-2009')
        pkg = q.one()
        assert pkg.title == 'Child Protection Plan', pkg.title
        assert pkg.notes.startswith('CHANGED'), pkg.notes
        assert pkg.extras['external_reference'] == u'DCSF-DCSF-0017', pkg.extras['external_reference']
        tag_names = set()
        [tag_names.add(tag.name) for tag in pkg.tags]
        assert '000100: Northern Ireland' in pkg.extras['geographic_coverage'], pkg.extras
        assert 'child-protection' in tag_names, tag_names
        assert len(pkg.resources) == 2, pkg.resources

        q = model.Session.query(model.Package).filter_by(name=u'provision-children-under-5-england-2009')
        pkg = q.one()
        assert len(pkg.resources) == 1, pkg.resources

class TestData3:
    @classmethod
    def setup_class(self):
        data = data_getter.Data()
        data.load_csv_into_db(test_data3)

    @classmethod
    def teardown_class(self):
        model.Session.remove()
        model.repo.rebuild_db()

    def test_fields(self):
        names = [pkg.name for pkg in model.Session.query(model.Package).all()]
        pkg1 = model.Package.by_name(u'judicial-and-court-statistics-england-and-wales')
        pkg2 = model.Package.by_name(u'england-nhs-connecting-for-health-organisation-data-service-data-files-of-nhsorganisations')
        pkg3 = model.Session.query(model.Package).filter_by(name=u'uk-he-enrolments-by-subject-200708').one()
        assert pkg1
        assert pkg2
        assert pkg1.title == 'Judicial and Court Statistics', pkg1.title
        assert pkg1.extras['external_reference'] == u'', pkg1.extras
        assert pkg1.notes.startswith('HMCS case management systems'), pkg1.notes
        assert pkg1.extras['date_released'] == u'2006 (in its current form)', pkg1.extras
        assert pkg1.extras['date_updated'] == u'Latest publication Sep 2009', pkg1.extras
        assert pkg1.extras['update_frequency'] == u'Annually', pkg1.extras
        assert pkg1.extras['geographical_granularity'] == u'national', pkg1.extras
        assert pkg1.extras['geographic_coverage'] == '101000: England, Wales', pkg.extras['geographic_coverage']
        assert pkg1.extras['temporal_granularity'] == u'years', pkg1.extras
        assert pkg1.extras['categories'] == u'Crime and Justice', pkg1.extras
        assert pkg1.extras['national_statistic'] == u'', pkg1.extras
        assert pkg1.extras['precision'] == r'Unrounded whole numbers / %ages generally to nearest %', pkg1.extras
        assert pkg1.url == 'http://www.justice.gov.uk/publications/judicialandcourtstatistics.htm', pkg1.url
        assert len(pkg1.resources) == 0, pkg1.resources
        assert len(pkg2.resources) == 3, pkg2.resources
        assert pkg2.resources[0].url == u'http://www.connectingforhealth.nhs.uk/systemsandservices/data/ods/data-files/ro.csv', pkg1.resources[0]
        assert pkg2.resources[0].format == u'CSV', pkg2.resources[0]
        assert pkg2.resources[0].description == u'Regional directorates', pkg2.resources[0]
        assert pkg2.resources[1].url == u'http://www.connectingforhealth.nhs.uk/systemsandservices/data/ods/data-files/ha.csv', pkg2.resources[1]
        assert pkg2.resources[1].format == u'CSV', pkg2.resources[1]
        assert pkg2.resources[1].description == u'Strategic health authorities', pkg2.resources[1]
        assert pkg2.resources[2].url == u'http://www.connectingforhealth.nhs.uk/systemsandservices/data/ods/data-files/tr.csv', pkg2.resources[2]
        assert pkg2.resources[2].format == u'CSV', pkg2.resources[2]
        assert pkg2.resources[2].description == u'NHS Trusts', pkg2.resources[2]
        assert pkg1.extras.get('taxonomy_url') == '', pkg1.extras
        assert pkg1.extras['department'] == 'Ministry of Justice', pkg1.extras['department']
        assert pkg1.extras['agency'] == '', pkg1.extras['agency']
        assert pkg1.author == 'Justice Statistics Analytical Services division of MOJ', pkg1.author
        assert pkg1.author_email == 'statistics.enquiries@justice.gsi.gov.uk', pkg1.author_email
        assert not pkg1.maintainer, pkg1.maintainer
        assert not pkg1.maintainer_email, pkg1.maintainer_email
        assert pkg1.license_id == u'ukcrown', pkg1.license_id
        assert pkg3.license_id == u'hesa-withrights', pkg3.license_id
<<<<<<< HEAD
        tag_names = set()
=======
>>>>>>> e9413a47
        [tag_names.add(tag.name) for tag in pkg1.tags]
        for tag in []:
            assert tag in tag_names, '%s not in %s' % (tag, tag_names)

        assert model.Group.by_name(u'ukgov') in pkg1.groups
        assert pkg1.extras['import_source'].startswith('COSPREAD'), pkg1.extras['import_source']
        
class TestData4:
    @classmethod
    def setup_class(self):
        data = data_getter.Data()
        data.load_csv_into_db(test_data4)

    @classmethod
    def teardown_class(self):
        model.Session.remove()
        model.repo.rebuild_db()

    def test_fields(self):
        names = [pkg.name for pkg in model.Session.query(model.Package).all()]
        assert names == ['dfid-projects']
        pkg1 = model.Package.by_name(u'dfid-projects')
        assert pkg1.title == u'DFID Project Information', pkg1.title
        assert pkg1.notes == u'Information about aid projects funded by the Department for International Development. The dataset contains project descriptions, dates, purposes, locations, sectors, summary financial data and whether or not conditions are attached.', pkg1.notes
        assert pkg.license_id == u'ukcrown-withrights', pkg.license_id<|MERGE_RESOLUTION|>--- conflicted
+++ resolved
@@ -115,15 +115,9 @@
         assert not pkg1.maintainer, pkg1.maintainer
         assert not pkg1.maintainer_email, pkg1.maintainer_email
         assert pkg1.license_id == u'ukcrown', pkg1.license_id
-<<<<<<< HEAD
-        assert pkg1.license.id == u'ukcrown', pkg1.license.id
+        assert pkg3.license_id == u'ukcrown-withrights', pkg3.license_id
         assert 'UK Crown' in pkg1.license['title'], pkg1.license['title']
         assert pkg3.license_id == u'ukcrown-withrights', pkg3.license_id
-=======
-        assert pkg3.license_id == u'ukcrown-withrights', pkg3.license_id
-        for tag in ['child-protection']:
-            assert tag in tag_names, '%s not in %s' % (tag, tag_names)
->>>>>>> e9413a47
 
         assert model.Group.by_name(u'ukgov') in pkg1.groups
         assert pkg1.extras['import_source'].startswith('COSPREAD'), pkg1.extras['import_source']
@@ -202,10 +196,7 @@
         assert not pkg1.maintainer_email, pkg1.maintainer_email
         assert pkg1.license_id == u'ukcrown', pkg1.license_id
         assert pkg3.license_id == u'hesa-withrights', pkg3.license_id
-<<<<<<< HEAD
         tag_names = set()
-=======
->>>>>>> e9413a47
         [tag_names.add(tag.name) for tag in pkg1.tags]
         for tag in []:
             assert tag in tag_names, '%s not in %s' % (tag, tag_names)
