--- conflicted
+++ resolved
@@ -251,15 +251,8 @@
                      if k != u'page']
     sort_by = request.params.get(u'sort', None)
 
-<<<<<<< HEAD
+
     def search_url(params: Any) -> str:
-        controller = lookup_group_controller(group_type)
-        assert controller, (
-            'Controller cannot be missing because of the join below'
-        )
-=======
-    def search_url(params):
->>>>>>> cd7103dd
         action = u'bulk_process' if getattr(
             g, u'action', u'') == u'bulk_process' else u'read'
         url = h.url_for(u'.'.join([group_type, action]), id=id)
