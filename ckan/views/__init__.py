--- conflicted
+++ resolved
@@ -6,13 +6,9 @@
 from ckan.common import asbool
 import six
 from six import text_type
-<<<<<<< HEAD
 from six.moves.urllib.parse import quote  # type: ignore
-from werkzeug.utils import import_string, cached_property
 from flask.wrappers import Response
-=======
-from six.moves.urllib.parse import quote
->>>>>>> 24e85e56
+
 
 import ckan.model as model
 import ckan.lib.api_token as api_token
@@ -28,32 +24,7 @@
 APIKEY_HEADER_NAME_DEFAULT = u'X-CKAN-API-Key'
 
 
-<<<<<<< HEAD
-class LazyView(object):
-    __name__: str
-
-    def __init__(self,
-                 import_name: str,
-                 view_name: Optional[str] = None) -> None:
-        self.__module__, self.__name__ = import_name.rsplit(u'.', 1)
-        self.import_name = import_name
-        self.view_name = view_name
-
-    @cached_property
-    def view(self) -> Callable[..., Any]:
-        actual_view = import_string(self.import_name)
-        if self.view_name:
-            actual_view = actual_view.as_view(self.view_name)
-        return actual_view
-
-    def __call__(self, *args: Any, **kwargs: Any) -> Any:
-        return self.view(*args, **kwargs)
-
-
 def check_session_cookie(response: Response) -> Response:
-=======
-def check_session_cookie(response):
->>>>>>> 24e85e56
     u'''
     The cookies for auth (auth_tkt) and session (ckan) are separate. This
     checks whether a user is logged in, and determines the validity of the
