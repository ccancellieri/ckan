--- conflicted
+++ resolved
@@ -48,31 +48,13 @@
         return {'success': True}
 
 
-<<<<<<< HEAD
 def resource_view_delete(context: Context, data_dict: DataDict) -> AuthResult:
-
-    if context.get('resource'):
-        return authz.is_authorized('resource_delete', context, {})
-    if context.get('resource_view'):
-        return authz.is_authorized(
-            'resource_delete', context,
-            {'id': context['resource_view'].resource_id})
-
-    resource_id = data_dict.get('resource_id')
-    if not resource_id:
-        resource_view = context['model'].ResourceView.get(data_dict['id'])
-        if not resource_view:
-            raise logic.NotFound(_('Resource view not found, cannot check auth.'))
-        resource_id = resource_view.resource_id
-=======
-def resource_view_delete(context, data_dict):
     model = context['model']
 
     resource_view = model.ResourceView.get(data_dict['id'])
     if not resource_view:
         raise logic.NotFound(_('Resource view not found, cannot check auth.'))
     resource_id = resource_view.resource_id
->>>>>>> 24e85e56
 
     return authz.is_authorized('resource_delete', context, {'id': resource_id})
 
