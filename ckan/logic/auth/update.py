--- conflicted
+++ resolved
@@ -59,13 +59,10 @@
     return {'success': True}
 
 
-<<<<<<< HEAD
-=======
 def package_revise(context, data_dict):
     return authz.is_authorized('package_update', context, data_dict['update'])
 
 
->>>>>>> 20b4d02b
 def package_resource_reorder(context, data_dict):
     ## the action function runs package update so no need to run it twice
     return {'success': True}
