--- conflicted
+++ resolved
@@ -230,20 +230,7 @@
             ' {1}'.format(user, user_obj.id))}
 
 
-<<<<<<< HEAD
-def revision_change_state(context: Context, data_dict: DataDict) -> AuthResult:
-    # FIXME currently only sysadmins can change state
-    user = context['user']
-    return {
-        'success': False,
-        'msg': _('User %s not authorized to change state of revision') % user
-    }
-
-
 def task_status_update(context: Context, data_dict: DataDict) -> AuthResult:
-=======
-def task_status_update(context, data_dict):
->>>>>>> 6555eb19
     # sysadmins only
     user = context['user']
     return {
