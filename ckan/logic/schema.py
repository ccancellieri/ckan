from ckan.lib.navl.validators import (ignore_missing,
                                      keep_extras,
                                      not_empty,
                                      empty,
                                      ignore,
                                      if_empty_same_as,
                                      not_missing,
                                      ignore_empty
                                     )
from ckan.logic.validators import (package_id_not_changed,
                                   package_id_exists,
                                   package_id_or_name_exists,
                                   extras_unicode_convert,
                                   name_validator,
                                   package_name_validator,
                                   package_version_validator,
                                   group_name_validator,
                                   tag_length_validator,
                                   tag_name_validator,
                                   tag_string_convert,
                                   duplicate_extras_key,
                                   ignore_not_package_admin,
                                   ignore_not_group_admin,
                                   no_http,
                                   tag_not_uppercase,
                                   user_name_validator,
                                   user_password_validator,
                                   user_both_passwords_entered,
                                   user_passwords_match,
                                   user_password_not_empty,
                                   isodate,
                                   int_validator,
                                   boolean_validator,
                                   user_about_validator,
                                   vocabulary_name_validator,
                                   vocabulary_id_not_changed,
                                   vocabulary_id_exists,
                                   user_id_exists,
                                   user_id_or_name_exists,
                                   object_id_validator,
                                   activity_type_exists,
                                   tag_not_in_vocabulary,
                                   group_id_exists,
                                   owner_org_validator,
                                   user_name_exists,
                                   role_exists,
                                   url_validator)
from ckan.logic.converters import (convert_user_name_or_id_to_id,
                                   convert_package_name_or_id_to_id,
                                   convert_group_name_or_id_to_id,)
from formencode.validators import OneOf
import ckan.model

def default_resource_schema():

    schema = {
        'id': [ignore_empty, unicode],
        'revision_id': [ignore_missing, unicode],
        'resource_group_id': [ignore],
        'package_id': [ignore],
        'url': [not_empty, unicode],#, URL(add_http=False)],
        'description': [ignore_missing, unicode],
        'format': [ignore_missing, unicode],
        'hash': [ignore_missing, unicode],
        'state': [ignore],
        'position': [ignore],
        'revision_timestamp': [ignore],
        'name': [ignore_missing, unicode],
        'resource_type': [ignore_missing, unicode],
        'mimetype': [ignore_missing, unicode],
        'mimetype_inner': [ignore_missing, unicode],
        'webstore_url': [ignore_missing, unicode],
        'cache_url': [ignore_missing, unicode],
        'size': [ignore_missing, int_validator],
        'created': [ignore_missing, isodate],
        'last_modified': [ignore_missing, isodate],
        'cache_last_updated': [ignore_missing, isodate],
        'webstore_last_updated': [ignore_missing, isodate],
        'tracking_summary': [ignore],
        '__extras': [ignore_missing, extras_unicode_convert, keep_extras],
    }

    return schema

def default_update_resource_schema():
    schema = default_resource_schema()
    return schema

def default_tags_schema():
    schema = {
        'name': [not_missing,
                 not_empty,
                 unicode,
                 tag_length_validator,
                 tag_name_validator,
                ],
        'vocabulary_id': [ignore_missing, unicode, vocabulary_id_exists],
        'revision_timestamp': [ignore],
        'state': [ignore],
        'display_name': [ignore],
    }
    return schema

def default_create_tag_schema():
    schema = default_tags_schema()
    # When creating a tag via the tag_create() logic action function, a
    # vocabulary_id _must_ be given (you cannot create free tags via this
    # function).
    schema['vocabulary_id'] = [not_missing, not_empty, unicode,
            vocabulary_id_exists, tag_not_in_vocabulary]
    # You're not allowed to specify your own ID when creating a tag.
    schema['id'] = [empty]
    return schema

def default_package_schema():

    schema = {
        'id': [ignore_missing, unicode, package_id_exists],
        'revision_id': [ignore],
        'name': [not_empty, unicode, name_validator, package_name_validator],
        'title': [if_empty_same_as("name"), unicode],
        'author': [ignore_missing, unicode],
        'author_email': [ignore_missing, unicode],
        'maintainer': [ignore_missing, unicode],
        'maintainer_email': [ignore_missing, unicode],
        'license_id': [ignore_missing, unicode],
        'notes': [ignore_missing, unicode],
        'url': [ignore_missing, unicode],#, URL(add_http=False)],
        'version': [ignore_missing, unicode, package_version_validator],
        'state': [ignore_not_package_admin, ignore_missing],
        'type': [ignore_missing, unicode],
        'owner_org': [owner_org_validator, unicode],
        '__extras': [ignore],
        '__junk': [empty],
        'resources': default_resource_schema(),
        'tags': default_tags_schema(),
        'extras': default_extras_schema(),
        'relationships_as_object': default_relationship_schema(),
        'relationships_as_subject': default_relationship_schema(),
        'groups': {
            'id': [ignore_missing, unicode],
            'name': [ignore_missing, unicode],
            'title': [ignore_missing, unicode],
            '__extras': [ignore],
        }
    }
    return schema

def default_create_package_schema():

    schema = default_package_schema()
    schema["id"] = [empty]

    return schema

def default_update_package_schema():

    schema = default_package_schema()
    schema["id"] = [ignore_missing, package_id_not_changed]
    schema["name"] = [ignore_missing, name_validator, package_name_validator, unicode]
    schema["title"] = [ignore_missing, unicode]

    schema['private'] = [ignore_missing, boolean_validator]
    schema['owner_org'] = [ignore_missing, owner_org_validator, unicode]
    return schema

def package_form_schema():
    # This function is deprecated and was replaced by
    # form_to_db_package_schema(), it remains here for backwards compatibility.
    return form_to_db_package_schema()

def form_to_db_package_schema():

    schema = default_package_schema()
    ##new
    schema['log_message'] = [ignore_missing, unicode, no_http]
    schema['groups'] = {
            'id': [ignore_missing, unicode],
            '__extras': [ignore],
    }
    schema['tag_string'] = [ignore_missing, tag_string_convert]
    schema['extras_validation'] = [duplicate_extras_key, ignore]
    schema['save'] = [ignore]
    schema['return_to'] = [ignore]
    schema['type'] = [ignore_missing, unicode]

    ##changes
    schema.pop("id")
    schema.pop('tags')
    schema.pop('relationships_as_object')
    schema.pop('revision_id')
    schema.pop('relationships_as_subject')
    return schema

def db_to_form_package_schema():
    schema = default_package_schema()
    # Workaround a bug in CKAN's convert_from_tags() function.
    # TODO: Fix this issue in convert_from_tags().
    schema.update({
        'tags': {
            '__extras': [ckan.lib.navl.validators.keep_extras,
                ckan.logic.converters.free_tags_only]
            },
        })
    # Workaround a bug in CKAN.
    # TODO: Fix this elsewhere so we don't need to workaround it here.
    schema['resources'].update({
        'created': [ckan.lib.navl.validators.ignore_missing],
        'position': [not_empty],
        'last_modified': [ckan.lib.navl.validators.ignore_missing],
        'cache_last_updated': [ckan.lib.navl.validators.ignore_missing],
        'webstore_last_updated': [ckan.lib.navl.validators.ignore_missing],
    })
    return schema

def default_group_schema():

    schema = {
        'id': [ignore_missing, unicode],
        'revision_id': [ignore],
        'name': [not_empty, unicode, name_validator, group_name_validator],
        'title': [ignore_missing, unicode],
        'description': [ignore_missing, unicode],
        'image_url': [ignore_missing, unicode],
        'type': [ignore_missing, unicode],
        'state': [ignore_not_group_admin, ignore_missing],
        'created': [ignore],
        'is_organization': [ignore_missing],
        'approval_status': [ignore_missing, unicode],
        'extras': default_extras_schema(),
        '__extras': [ignore],
        'packages': {
            "id": [not_empty, unicode, package_id_or_name_exists],
            "title":[ignore_missing, unicode],
            "name":[ignore_missing, unicode],
            "__extras": [ignore]
        },
         'groups': {
            "name": [not_empty, unicode],
            "capacity": [ignore_missing],
            "__extras": [ignore]
        },
        'users': {
            "name": [not_empty, unicode],
            "capacity": [ignore_missing],
            "__extras": [ignore]
        },
        'groups': {
            "name": [not_empty, unicode],
            "capacity": [ignore_missing],
            "__extras": [ignore]
        }
    }
    return schema

def group_form_schema():
    schema = default_group_schema()
    #schema['extras_validation'] = [duplicate_extras_key, ignore]
    schema['packages'] = {
        "name": [not_empty, unicode],
        "title": [ignore_missing],
        "__extras": [ignore]
    }
    schema['users'] = {
        "name": [not_empty, unicode],
        "capacity": [ignore_missing],
        "__extras": [ignore]
    }
    schema['display_name'] = [ignore_missing]
    return schema


def default_update_group_schema():
    schema = default_group_schema()
    schema["name"] = [ignore_missing, group_name_validator, unicode]
    return schema


def default_related_schema():
    schema = {
        'id': [ignore_missing, unicode],
        'title': [not_empty, unicode],
        'description': [ignore_missing, unicode],
        'type': [not_empty, unicode],
        'image_url': [ignore_missing, unicode, url_validator],
        'url': [ignore_missing, unicode, url_validator],
        'owner_id': [not_empty, unicode],
        'created': [ignore],
        'featured': [ignore_missing, int],
    }
    return schema


def default_extras_schema():

    schema = {
        'id': [ignore],
        'key': [not_empty, unicode],
        'value': [not_missing],
        'state': [ignore],
        'deleted': [ignore_missing],
        'revision_timestamp': [ignore],
    }
    return schema

def default_relationship_schema():

    schema = {
         'id': [ignore_missing, unicode],
         'subject': [ignore_missing, unicode],
         'object': [ignore_missing, unicode],
         'type': [not_empty, OneOf(ckan.model.PackageRelationship.get_all_types())],
         'comment': [ignore_missing, unicode],
         'state': [ignore],
    }
    return schema

def default_create_relationship_schema():

    schema = default_relationship_schema()
    schema['id'] = [empty]
    schema['subject'] = [not_empty, unicode, package_id_or_name_exists]
    schema['object'] = [not_empty, unicode, package_id_or_name_exists]

    return schema

def default_update_relationship_schema():

    schema = default_relationship_schema()
    schema['id'] = [ignore_missing, package_id_not_changed]

    # Todo: would like to check subject, object & type haven't changed, but
    # no way to do this in schema
    schema['subject'] = [ignore_missing]
    schema['object'] = [ignore_missing]
    schema['type'] = [ignore_missing]

    return schema




def default_user_schema():

    schema = {
        'id': [ignore_missing, unicode],
        'name': [not_empty, name_validator, user_name_validator, unicode],
        'fullname': [ignore_missing, unicode],
        'password': [user_password_validator, user_password_not_empty, ignore_missing, unicode],
        'email': [not_empty, unicode],
        'about': [ignore_missing, user_about_validator, unicode],
        'created': [ignore],
        'openid': [ignore_missing],
        'apikey': [ignore],
        'reset_key': [ignore],
    }
    return schema

def user_new_form_schema():
    schema = default_user_schema()

    schema['password1'] = [unicode,user_both_passwords_entered,user_password_validator,user_passwords_match]
    schema['password2'] = [unicode]

    return schema

def user_edit_form_schema():
    schema = default_user_schema()

    schema['password'] = [ignore_missing]
    schema['password1'] = [ignore_missing,unicode,user_password_validator,user_passwords_match]
    schema['password2'] = [ignore_missing,unicode]

    return schema

def default_update_user_schema():
    schema = default_user_schema()

    schema['name'] = [ignore_missing, name_validator, user_name_validator, unicode]
    schema['password'] = [user_password_validator,ignore_missing, unicode]

    return schema

def default_task_status_schema():
    schema = {
        'id': [ignore],
        'entity_id': [not_empty, unicode],
        'entity_type': [not_empty, unicode],
        'task_type': [not_empty, unicode],
        'key': [not_empty, unicode],
        'value': [ignore_missing],
        'state': [ignore_missing],
        'last_updated': [ignore_missing],
        'error': [ignore_missing]
    }
    return schema

def default_vocabulary_schema():
    schema = {
        'id': [ignore_missing, unicode, vocabulary_id_exists],
        'name': [not_empty, unicode, vocabulary_name_validator],
        'tags': default_tags_schema(),
    }
    return schema

def default_create_vocabulary_schema():
    schema = default_vocabulary_schema()
    schema['id'] = [empty]
    return schema

def default_update_vocabulary_schema():
    schema = default_vocabulary_schema()
    schema['id'] = [ignore_missing, vocabulary_id_not_changed]
    schema['name'] = [ignore_missing, vocabulary_name_validator]
    return schema

def default_create_activity_schema():
    schema = {
        'id': [ignore],
        'timestamp': [ignore],
        'user_id': [not_missing, not_empty, unicode, user_id_exists],
        'object_id': [not_missing, not_empty, unicode, object_id_validator],
        # We don't bother to validate revision ID, since it's always created
        # internally by the activity_create() logic action function.
        'revision_id': [],
        'activity_type': [not_missing, not_empty, unicode,
            activity_type_exists],
        'data': [ignore_empty, ignore_missing, unicode],
    }
    return schema

def default_follow_user_schema():
    schema = {'id': [not_missing, not_empty, unicode,
        convert_user_name_or_id_to_id]}
    return schema

def default_follow_dataset_schema():
    schema = {'id': [not_missing, not_empty, unicode,
        convert_package_name_or_id_to_id]}
    return schema

<<<<<<< HEAD

def member_schema():

    schema = {
        'id': [group_id_exists, unicode],
        'username': [user_name_exists, unicode],
        'role': [role_exists, unicode],
    }

=======
def default_follow_group_schema():
    schema = {'id': [not_missing, not_empty, unicode,
        convert_group_name_or_id_to_id]}
>>>>>>> 200c2436
    return schema<|MERGE_RESOLUTION|>--- conflicted
+++ resolved
@@ -439,7 +439,6 @@
         convert_package_name_or_id_to_id]}
     return schema
 
-<<<<<<< HEAD
 
 def member_schema():
 
@@ -448,10 +447,10 @@
         'username': [user_name_exists, unicode],
         'role': [role_exists, unicode],
     }
-
-=======
+    return schema
+
+
 def default_follow_group_schema():
     schema = {'id': [not_missing, not_empty, unicode,
         convert_group_name_or_id_to_id]}
->>>>>>> 200c2436
     return schema