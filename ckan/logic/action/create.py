--- conflicted
+++ resolved
@@ -18,31 +18,20 @@
                                              package_api_to_dict,
                                              package_dict_save,
                                              user_dict_save,
-<<<<<<< HEAD
-                                             vocabulary_dict_save)
-=======
+                                             vocabulary_dict_save,
                                              activity_dict_save)
->>>>>>> f9fc4f1c
 
 from ckan.lib.dictization.model_dictize import (group_dictize,
                                                 package_dictize,
                                                 user_dictize,
-<<<<<<< HEAD
-                                                vocabulary_dictize)
-
-from ckan.logic.schema import (default_create_package_schema,
-                               default_resource_schema,
-                               default_create_vocabulary_schema,
-                               default_create_relationship_schema)
-=======
+                                                vocabulary_dictize,
                                                 activity_dictize)
-
 
 from ckan.logic.schema import (default_create_package_schema,
                                default_resource_schema,
                                default_create_relationship_schema,
+                               default_create_vocabulary_schema,
                                default_create_activity_schema)
->>>>>>> f9fc4f1c
 
 from ckan.logic.schema import default_group_schema, default_user_schema
 from ckan.lib.navl.dictization_functions import validate 
@@ -345,7 +334,6 @@
 
     return group_dict
 
-<<<<<<< HEAD
 def vocabulary_create(context, data_dict):
 
     model = context['model']
@@ -371,7 +359,14 @@
         rev.message = _(u'API: Create Vocabulary %s') % data.get('name')
 
     vocabulary = vocabulary_dict_save(data, context)
-=======
+
+    if not context.get('defer_commit'):
+        model.repo.commit()
+
+    log.debug('Created Vocabulary %s' % str(vocabulary.name))
+
+    return vocabulary_dictize(vocabulary, context)
+
 def activity_create(context, activity_dict, ignore_auth=False):
     '''Create a new activity stream activity and return a dictionary
     representation of it.
@@ -396,19 +391,12 @@
         raise ValidationError(errors)
 
     activity = activity_dict_save(activity_dict, context)
->>>>>>> f9fc4f1c
 
     if not context.get('defer_commit'):
         model.repo.commit()
 
-<<<<<<< HEAD
-    log.debug('Created Vocabulary %s' % str(vocabulary.name))
-
-    return vocabulary_dictize(vocabulary, context)
-=======
     log.debug("Created '%s' activity" % activity.activity_type)
     return activity_dictize(activity, context)
->>>>>>> f9fc4f1c
 
 def package_relationship_create_rest(context, data_dict):
     # rename keys
@@ -420,4 +408,4 @@
     data_dict = rename_keys(data_dict, key_map, destructive=False)
 
     relationship_dict = package_relationship_create(context, data_dict)
-    return relationship_dict
+    return relationship_dict