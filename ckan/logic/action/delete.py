--- conflicted
+++ resolved
@@ -230,16 +230,7 @@
     if not resource_view:
         raise NotFound
 
-<<<<<<< HEAD
-    context["resource_view"] = resource_view
-    resource = model.Resource.get(resource_view.resource_id)
-    if not resource:
-        raise NotFound
-    context['resource'] = resource
-    _check_access('resource_view_delete', context, data_dict)
-=======
     _check_access('resource_view_delete', context, {'id': id})
->>>>>>> 24e85e56
 
     resource_view.delete()
     model.repo.commit()
