# encoding: utf-8

'''API functions for updating existing data in CKAN.'''

import logging
import datetime
import time
import json

from ckan.common import config
import ckan.common as converters
import six
from six import text_type

import ckan.lib.helpers as h
import ckan.plugins as plugins
import ckan.logic as logic
import ckan.logic.schema as schema_
import ckan.lib.dictization as dictization
import ckan.lib.dictization.model_dictize as model_dictize
import ckan.lib.dictization.model_save as model_save
import ckan.lib.navl.dictization_functions as dfunc
import ckan.lib.navl.validators as validators
import ckan.lib.plugins as lib_plugins
import ckan.lib.email_notifications as email_notifications
import ckan.lib.search as search
import ckan.lib.uploader as uploader
import ckan.lib.datapreview
import ckan.lib.app_globals as app_globals


from ckan.common import _, request

log = logging.getLogger(__name__)

# Define some shortcuts
# Ensure they are module-private so that they don't get loaded as available
# actions in the action API.
_validate = dfunc.validate
_get_action = logic.get_action
_check_access = logic.check_access
NotFound = logic.NotFound
ValidationError = logic.ValidationError
_get_or_bust = logic.get_or_bust


def resource_update(context, data_dict):
    '''Update a resource.

    To update a resource you must be authorized to update the dataset that the
    resource belongs to.

    For further parameters see
    :py:func:`~ckan.logic.action.create.resource_create`.

    :param id: the id of the resource to update
    :type id: string

    :returns: the updated resource
    :rtype: string

    '''
    model = context['model']
    user = context['user']
    id = _get_or_bust(data_dict, "id")

    if not data_dict.get('url'):
        data_dict['url'] = ''

    resource = model.Resource.get(id)
    context["resource"] = resource
    old_resource_format = resource.format

    if not resource:
        log.debug('Could not find resource %s', id)
        raise NotFound(_('Resource was not found.'))

    _check_access('resource_update', context, data_dict)
    del context["resource"]

    package_id = resource.package.id
    pkg_dict = _get_action('package_show')(dict(context, return_type='dict'),
        {'id': package_id})

    for n, p in enumerate(pkg_dict['resources']):
        if p['id'] == id:
            break
    else:
        log.error('Could not find resource %s after all', id)
        raise NotFound(_('Resource was not found.'))

    # Persist the datastore_active extra if already present and not provided
    if ('datastore_active' in resource.extras and
            'datastore_active' not in data_dict):
        data_dict['datastore_active'] = resource.extras['datastore_active']

    for plugin in plugins.PluginImplementations(plugins.IResourceController):
        plugin.before_update(context, pkg_dict['resources'][n], data_dict)

    pkg_dict['resources'][n] = data_dict

    try:
        context['use_cache'] = False
        updated_pkg_dict = _get_action('package_update')(context, pkg_dict)
    except ValidationError as e:
        try:
            raise ValidationError(e.error_dict['resources'][-1])
        except (KeyError, IndexError):
            raise ValidationError(e.error_dict)

    resource = _get_action('resource_show')(context, {'id': id})

    if old_resource_format != resource['format']:
        _get_action('resource_create_default_resource_views')(
            {'model': context['model'], 'user': context['user'],
             'ignore_auth': True},
            {'package': updated_pkg_dict,
             'resource': resource})

    for plugin in plugins.PluginImplementations(plugins.IResourceController):
        plugin.after_update(context, resource)

    return resource


def resource_view_update(context, data_dict):
    '''Update a resource view.

    To update a resource_view you must be authorized to update the resource
    that the resource_view belongs to.

    For further parameters see ``resource_view_create()``.

    :param id: the id of the resource_view to update
    :type id: string

    :returns: the updated resource_view
    :rtype: string

    '''
    model = context['model']
    id = _get_or_bust(data_dict, "id")

    resource_view = model.ResourceView.get(id)
    if not resource_view:
        raise NotFound

    view_plugin = ckan.lib.datapreview.get_view_plugin(resource_view.view_type)
    schema = (context.get('schema') or
              schema_.default_update_resource_view_schema(view_plugin))
    plugin_schema = view_plugin.info().get('schema', {})
    schema.update(plugin_schema)

    data, errors = _validate(data_dict, schema, context)
    if errors:
        model.Session.rollback()
        raise ValidationError(errors)

    context['resource_view'] = resource_view
    context['resource'] = model.Resource.get(resource_view.resource_id)

    _check_access('resource_view_update', context, data_dict)

    if context.get('preview'):
        return data

    resource_view = model_save.resource_view_dict_save(data, context)
    if not context.get('defer_commit'):
        model.repo.commit()
    return model_dictize.resource_view_dictize(resource_view, context)

def resource_view_reorder(context, data_dict):
    '''Reorder resource views.

    :param id: the id of the resource
    :type id: string
    :param order: the list of id of the resource to update the order of the views
    :type order: list of strings

    :returns: the updated order of the view
    :rtype: dictionary
    '''
    model = context['model']
    id, order = _get_or_bust(data_dict, ["id", "order"])
    if not isinstance(order, list):
        raise ValidationError({"order": "Must supply order as a list"})
    if len(order) != len(set(order)):
        raise ValidationError({"order": "No duplicates allowed in order"})
    resource = model.Resource.get(id)
    context['resource'] = resource

    _check_access('resource_view_reorder', context, data_dict)

    q = model.Session.query(model.ResourceView.id).filter_by(resource_id=id)
    existing_views = [res[0] for res in
                      q.order_by(model.ResourceView.order).all()]
    ordered_views = []
    for view in order:
        try:
            existing_views.remove(view)
            ordered_views.append(view)
        except ValueError:
            raise ValidationError(
                {"order": "View {view} does not exist".format(view=view)}
            )
    new_order = ordered_views + existing_views

    for num, view in enumerate(new_order):
        model.Session.query(model.ResourceView).\
            filter_by(id=view).update({"order": num + 1})
    model.Session.commit()
    return {'id': id, 'order': new_order}


def package_update(context, data_dict):
    '''Update a dataset (package).

    You must be authorized to edit the dataset and the groups that it belongs
    to.

    It is recommended to call
    :py:func:`ckan.logic.action.get.package_show`, make the desired changes to
    the result, and then call ``package_update()`` with it.

    Plugins may change the parameters of this function depending on the value
    of the dataset's ``type`` attribute, see the
    :py:class:`~ckan.plugins.interfaces.IDatasetForm` plugin interface.

    For further parameters see
    :py:func:`~ckan.logic.action.create.package_create`.

    :param id: the name or id of the dataset to update
    :type id: string

    :returns: the updated dataset (if ``'return_package_dict'`` is ``True`` in
              the context, which is the default. Otherwise returns just the
              dataset id)
    :rtype: dictionary

    '''
    model = context['model']
<<<<<<< HEAD
=======
    session = context['session']
    user = context['user']
>>>>>>> c2626f8f
    name_or_id = data_dict.get('id') or data_dict.get('name')
    if name_or_id is None:
        raise ValidationError({'id': _('Missing value')})

    pkg = model.Package.get(name_or_id)
    if pkg is None:
        raise NotFound(_('Package was not found.'))
    context["package"] = pkg

    # immutable fields
    data_dict["id"] = pkg.id
    data_dict['type'] = pkg.type

    _check_access('package_update', context, data_dict)

    user = context['user']
    # get the schema
    package_plugin = lib_plugins.lookup_package_plugin(pkg.type)
    if 'schema' in context:
        schema = context['schema']
    else:
        schema = package_plugin.update_package_schema()

    if 'api_version' not in context:
        # check_data_dict() is deprecated. If the package_plugin has a
        # check_data_dict() we'll call it, if it doesn't have the method we'll
        # do nothing.
        check_data_dict = getattr(package_plugin, 'check_data_dict', None)
        if check_data_dict:
            try:
                package_plugin.check_data_dict(data_dict, schema)
            except TypeError:
                # Old plugins do not support passing the schema so we need
                # to ensure they still work.
                package_plugin.check_data_dict(data_dict)

    resource_uploads = []
    for resource in data_dict.get('resources', []):
        # file uploads/clearing
        upload = uploader.get_resource_uploader(resource)

        if 'mimetype' not in resource:
            if hasattr(upload, 'mimetype'):
                resource['mimetype'] = upload.mimetype

        if 'size' not in resource and 'url_type' in resource:
            if hasattr(upload, 'filesize'):
                resource['size'] = upload.filesize

        resource_uploads.append(upload)

    data, errors = lib_plugins.plugin_validate(
        package_plugin, context, data_dict, schema, 'package_update')
    log.debug('package_update validate_errs=%r user=%s package=%s data=%r',
              errors, context.get('user'),
              context.get('package').name if context.get('package') else '',
              data)

    if errors:
        model.Session.rollback()
        raise ValidationError(errors)

    #avoid revisioning by updating directly
    model.Session.query(model.Package).filter_by(id=pkg.id).update(
        {"metadata_modified": datetime.datetime.utcnow()})
    model.Session.refresh(pkg)

    pkg = model_save.package_dict_save(data, context)

    context_org_update = context.copy()
    context_org_update['ignore_auth'] = True
    context_org_update['defer_commit'] = True
    _get_action('package_owner_org_update')(context_org_update,
                                            {'id': pkg.id,
                                             'organization_id': pkg.owner_org})

    # Needed to let extensions know the new resources ids
    model.Session.flush()
    for index, (resource, upload) in enumerate(
            zip(data.get('resources', []), resource_uploads)):
        resource['id'] = pkg.resources[index].id

        upload.upload(resource['id'], uploader.get_max_resource_size())

    for item in plugins.PluginImplementations(plugins.IPackageController):
        item.edit(pkg)

        item.after_update(context, data)

    # Create activity
    if not pkg.private:
        user_obj = model.User.by_name(user)
        if user_obj:
            user_id = user_obj.id
        else:
            user_id = 'not logged in'

        activity = pkg.activity_stream_item('changed', user_id)
        session.add(activity)

    if not context.get('defer_commit'):
        model.repo.commit()

    log.debug('Updated object %s' % pkg.name)

    return_id_only = context.get('return_id_only', False)

    # Make sure that a user provided schema is not used on package_show
    context.pop('schema', None)

    # we could update the dataset so we should still be able to read it.
    context['ignore_auth'] = True
    output = data_dict['id'] if return_id_only \
            else _get_action('package_show')(context, {'id': data_dict['id']})

    return output


def package_revise(context, data_dict):
    '''Revise a dataset (package) selectively with match, filter and
    update parameters.

    You must be authorized to edit the dataset and the groups that it belongs
    to.

    :param match: a dict containing "id" or "name" values of the dataset
                  to update, all values provided must match the current
                  dataset values or a ValidationError will be raised. e.g.
                  ``{"name": "my-data", "resources": {["name": "big.csv"]}}``
                  would abort if the my-data dataset's first resource name
                  is not "big.csv".
    :type match: dict
    :param filter: a list of string patterns of fields to remove from the
                   current dataset. e.g. ``["-resources__1"]`` would remove the
                   second resource, ``["+title", "+resources", "-*"]`` would
                   remove all fields at the dataset level except title and
                   all resources (default: ``[]``)
    :type filter: list of string patterns
    :param update: a dict with values to update/create after filtering
                   e.g. ``{"resources": [{"description": "file here"}]}`` would
                   update the description for the first resource
    :type update: dict
    :param include: a list of string pattern of fields to include in response
                    e.g. ``["-*"]`` to return nothing (default: ``[]`` all
                    fields returned)
    :type include: list of string patterns

    match and update parameters may also be passed as path keys, e.g.
    ``update__resource__1f9ab__description="file here"`` would set the
    description of resource id starting with "1f9ab" to "file here".

    :returns: the updated dataset with fields filtered by include parameter
    :rtype: dictionary

    '''
    model = context['model']

    schema = schema_.package_revise_schema()
    data, errors = _validate(data_dict, schema, context)
    if errors:
        model.Session.rollback()
        raise ValidationError(errors)

    name_or_id = (
        data['match__'].get('id') or
        data.get('match', {}).get('id') or
        data['match__'].get('name') or
        data.get('match', {}).get('name'))
    if name_or_id is None:
        raise ValidationError({'match__id': _('Missing value')})

    package_show_context = dict(
        context,
        return_type='dict',
        for_update=True)
    orig = _get_action('package_show')(
        package_show_context,
        {'id': name_or_id})

    pkg = package_show_context['package']  # side-effect of package_show

    unmatched = []
    if 'match' in data:
        unmatched.extend(dfunc.check_dict(orig, data['match']))

    for k, v in sorted(data['match__'].items()):
        unmatched.extend(dfunc.check_string_key(orig, k, v))

    if unmatched:
        model.Session.rollback()
        raise ValidationError([{'match': [
            '__'.join(str(p) for p in unm)
            for unm in unmatched
        ]}])

    if 'filter' in data:
        dfunc.filter_glob_match(orig, data['filter'])

    if 'update' in data:
        try:
            dfunc.update_merge_dict(orig, data['update'])
        except dfunc.DataError as de:
            model.Session.rollback()
            raise ValidationError([{'update': [de.error]}])

    for k, v in sorted(data['update__'].items()):
        dfunc.update_merge_string_key(orig, k, v)

    _check_access('package_revise', context, orig)

    # future-proof return dict by putting package data under
    # "package". We will want to return activity info
    # on update or "nothing changed" status once possible
    rval = {
        'package': _get_action('package_update')(
            dict(context, package=pkg),
            orig)}
    if 'include' in data_dict:
        dfunc.filter_glob_match(rval, data_dict['include'])
    return rval


def package_resource_reorder(context, data_dict):
    '''Reorder resources against datasets.  If only partial resource ids are
    supplied then these are assumed to be first and the other resources will
    stay in their original order

    :param id: the id or name of the package to update
    :type id: string
    :param order: a list of resource ids in the order needed
    :type order: list
    '''

    id = _get_or_bust(data_dict, "id")
    order = _get_or_bust(data_dict, "order")
    if not isinstance(order, list):
        raise ValidationError({'order': 'Must be a list of resource'})

    if len(set(order)) != len(order):
        raise ValidationError({'order': 'Must supply unique resource_ids'})

    package_dict = _get_action('package_show')(context, {'id': id})
    existing_resources = package_dict.get('resources', [])
    ordered_resources = []

    for resource_id in order:
        for i in range(0, len(existing_resources)):
            if existing_resources[i]['id'] == resource_id:
                resource = existing_resources.pop(i)
                ordered_resources.append(resource)
                break
        else:
            raise ValidationError(
                {'order':
                 'resource_id {id} can not be found'.format(id=resource_id)}
            )

    new_resources = ordered_resources + existing_resources
    package_dict['resources'] = new_resources

    _check_access('package_resource_reorder', context, package_dict)
    _get_action('package_update')(context, package_dict)

    return {'id': id, 'order': [resource['id'] for resource in new_resources]}


def _update_package_relationship(relationship, comment, context):
    model = context['model']
    api = context.get('api_version')
    ref_package_by = 'id' if api == 2 else 'name'
    is_changed = relationship.comment != comment
    if is_changed:
        relationship.comment = comment
        if not context.get('defer_commit'):
            model.repo.commit_and_remove()
    rel_dict = relationship.as_dict(package=relationship.subject,
                                    ref_package_by=ref_package_by)
    return rel_dict


def package_relationship_update(context, data_dict):
    '''Update a relationship between two datasets (packages).

    The subject, object and type parameters are required to identify the
    relationship. Only the comment can be updated.

    You must be authorized to edit both the subject and the object datasets.

    :param subject: the name or id of the dataset that is the subject of the
        relationship
    :type subject: string
    :param object: the name or id of the dataset that is the object of the
        relationship
    :type object: string
    :param type: the type of the relationship, one of ``'depends_on'``,
        ``'dependency_of'``, ``'derives_from'``, ``'has_derivation'``,
        ``'links_to'``, ``'linked_from'``, ``'child_of'`` or ``'parent_of'``
    :type type: string
    :param comment: a comment about the relationship (optional)
    :type comment: string

    :returns: the updated relationship
    :rtype: dictionary

    '''
    model = context['model']
    schema = context.get('schema') \
        or schema_.default_update_relationship_schema()

    id, id2, rel = _get_or_bust(data_dict, ['subject', 'object', 'type'])

    pkg1 = model.Package.get(id)
    pkg2 = model.Package.get(id2)
    if not pkg1:
        raise NotFound('Subject package %r was not found.' % id)
    if not pkg2:
        return NotFound('Object package %r was not found.' % id2)

    data, errors = _validate(data_dict, schema, context)
    if errors:
        model.Session.rollback()
        raise ValidationError(errors)

    _check_access('package_relationship_update', context, data_dict)

    existing_rels = pkg1.get_relationships_with(pkg2, rel)
    if not existing_rels:
        raise NotFound('This relationship between the packages was not found.')
    entity = existing_rels[0]
    comment = data_dict.get('comment', u'')
    context['relationship'] = entity
    return _update_package_relationship(entity, comment, context)


def _group_or_org_update(context, data_dict, is_org=False):
    model = context['model']
    user = context['user']
    session = context['session']
    id = _get_or_bust(data_dict, 'id')

    group = model.Group.get(id)
    context["group"] = group
    if group is None:
        raise NotFound('Group was not found.')

    data_dict['type'] = group.type

    # get the schema
    group_plugin = lib_plugins.lookup_group_plugin(group.type)
    try:
        schema = group_plugin.form_to_db_schema_options({'type': 'update',
                                               'api': 'api_version' in context,
                                               'context': context})
    except AttributeError:
        schema = group_plugin.form_to_db_schema()

    upload = uploader.get_uploader('group', group.image_url)
    upload.update_data_dict(data_dict, 'image_url',
                            'image_upload', 'clear_upload')

    if is_org:
        _check_access('organization_update', context, data_dict)
    else:
        _check_access('group_update', context, data_dict)

    if 'api_version' not in context:
        # old plugins do not support passing the schema so we need
        # to ensure they still work
        try:
            group_plugin.check_data_dict(data_dict, schema)
        except TypeError:
            group_plugin.check_data_dict(data_dict)

    data, errors = lib_plugins.plugin_validate(
        group_plugin, context, data_dict, schema,
        'organization_update' if is_org else 'group_update')
    log.debug('group_update validate_errs=%r user=%s group=%s data_dict=%r',
              errors, context.get('user'),
              context.get('group').name if context.get('group') else '',
              data_dict)

    if errors:
        session.rollback()
        raise ValidationError(errors)

    contains_packages = 'packages' in data_dict

    group = model_save.group_dict_save(
        data, context,
        prevent_packages_update=is_org or not contains_packages
    )

    if is_org:
        plugin_type = plugins.IOrganizationController
    else:
        plugin_type = plugins.IGroupController

    for item in plugins.PluginImplementations(plugin_type):
        item.edit(group)

    if is_org:
        activity_type = 'changed organization'
    else:
        activity_type = 'changed group'

    activity_dict = {
            'user_id': model.User.by_name(six.ensure_text(user)).id,
            'object_id': group.id,
            'activity_type': activity_type,
            }
    # Handle 'deleted' groups.
    # When the user marks a group as deleted this comes through here as
    # a 'changed' group activity. We detect this and change it to a 'deleted'
    # activity.
    if group.state == u'deleted':
        if session.query(ckan.model.Activity).filter_by(
                object_id=group.id, activity_type='deleted').all():
            # A 'deleted group' activity for this group has already been
            # emitted.
            # FIXME: What if the group was deleted and then activated again?
            activity_dict = None
        else:
            # We will emit a 'deleted group' activity.
            activity_dict['activity_type'] = \
                'deleted organization' if is_org else 'deleted group'
    if activity_dict is not None:
        activity_dict['data'] = {
                'group': dictization.table_dictize(group, context)
                }
        activity_create_context = {
            'model': model,
            'user': user,
            'defer_commit': True,
            'ignore_auth': True,
            'session': session
        }
        _get_action('activity_create')(activity_create_context, activity_dict)
        # TODO: Also create an activity detail recording what exactly changed
        # in the group.

    upload.upload(uploader.get_max_image_size())

    if not context.get('defer_commit'):
        model.repo.commit()

    return model_dictize.group_dictize(group, context)


def group_update(context, data_dict):
    '''Update a group.

    You must be authorized to edit the group.

    Plugins may change the parameters of this function depending on the value
    of the group's ``type`` attribute, see the
    :py:class:`~ckan.plugins.interfaces.IGroupForm` plugin interface.

    For further parameters see
    :py:func:`~ckan.logic.action.create.group_create`.

    :param id: the name or id of the group to update
    :type id: string

    :returns: the updated group
    :rtype: dictionary

    '''
    # Callers that set context['allow_partial_update'] = True can choose to not
    # specify particular keys and they will be left at their existing
    # values. This includes: packages, users, groups, tags, extras
    return _group_or_org_update(context, data_dict)

def organization_update(context, data_dict):
    '''Update a organization.

    You must be authorized to edit the organization.

    For further parameters see
    :py:func:`~ckan.logic.action.create.organization_create`.

    :param id: the name or id of the organization to update
    :type id: string
    :param packages: ignored. use
        :py:func:`~ckan.logic.action.update.package_owner_org_update`
        to change package ownership

    :returns: the updated organization
    :rtype: dictionary

    '''
    # Callers that set context['allow_partial_update'] = True can choose to not
    # specify particular keys and they will be left at their existing
    # values. This includes: users, groups, tags, extras
    return _group_or_org_update(context, data_dict, is_org=True)

def user_update(context, data_dict):
    '''Update a user account.

    Normal users can only update their own user accounts. Sysadmins can update
    any user account. Can not modify exisiting user's name.

    For further parameters see
    :py:func:`~ckan.logic.action.create.user_create`.

    :param id: the name or id of the user to update
    :type id: string

    :returns: the updated user account
    :rtype: dictionary

    '''
    model = context['model']
    user = author = context['user']
    session = context['session']
    schema = context.get('schema') or schema_.default_update_user_schema()
    id = _get_or_bust(data_dict, 'id')

    user_obj = model.User.get(id)
    context['user_obj'] = user_obj
    if user_obj is None:
        raise NotFound('User was not found.')

    _check_access('user_update', context, data_dict)

    data, errors = _validate(data_dict, schema, context)
    if errors:
        session.rollback()
        raise ValidationError(errors)

    # user schema prevents non-sysadmins from providing password_hash
    if 'password_hash' in data:
        data['_password'] = data.pop('password_hash')

    user = model_save.user_dict_save(data, context)

    activity_dict = {
            'user_id': user.id,
            'object_id': user.id,
            'activity_type': 'changed user',
            }
    activity_create_context = {
        'model': model,
        'user': author,
        'defer_commit': True,
        'ignore_auth': True,
        'session': session
    }
    _get_action('activity_create')(activity_create_context, activity_dict)
    # TODO: Also create an activity detail recording what exactly changed in
    # the user.

    if not context.get('defer_commit'):
        model.repo.commit()
    return model_dictize.user_dictize(user, context)


def user_generate_apikey(context, data_dict):
    '''Cycle a user's API key

    :param id: the name or id of the user whose key needs to be updated
    :type id: string

    :returns: the updated user
    :rtype: dictionary
    '''
    model = context['model']
    user = context['user']
    session = context['session']
    schema = context.get('schema') or schema_.default_generate_apikey_user_schema()
    context['schema'] = schema
    # check if user id in data_dict
    id = _get_or_bust(data_dict, 'id')

    # check if user exists
    user_obj = model.User.get(id)
    context['user_obj'] = user_obj
    if user_obj is None:
        raise NotFound('User was not found.')

    # check permission
    _check_access('user_generate_apikey', context, data_dict)

    # change key
    old_data = _get_action('user_show')(context, data_dict)
    old_data['apikey'] = model.types.make_uuid()
    data_dict = old_data
    return _get_action('user_update')(context, data_dict)


def task_status_update(context, data_dict):
    '''Update a task status.

    :param id: the id of the task status to update
    :type id: string
    :param entity_id:
    :type entity_id: string
    :param entity_type:
    :type entity_type: string
    :param task_type:
    :type task_type: string
    :param key:
    :type key: string
    :param value: (optional)
    :type value:
    :param state: (optional)
    :type state:
    :param last_updated: (optional)
    :type last_updated:
    :param error: (optional)
    :type error:

    :returns: the updated task status
    :rtype: dictionary

    '''
    model = context['model']
    session = model.Session
    context['session'] = session

    user = context['user']
    id = data_dict.get("id")
    schema = context.get('schema') or schema_.default_task_status_schema()

    if id:
        task_status = model.TaskStatus.get(id)
        context["task_status"] = task_status

        if task_status is None:
            raise NotFound(_('TaskStatus was not found.'))

    _check_access('task_status_update', context, data_dict)

    data, errors = _validate(data_dict, schema, context)
    if errors:
        session.rollback()
        raise ValidationError(errors)

    task_status = model_save.task_status_dict_save(data, context)

    session.commit()
    session.close()
    return model_dictize.task_status_dictize(task_status, context)

def task_status_update_many(context, data_dict):
    '''Update many task statuses at once.

    :param data: the task_status dictionaries to update, for the format of task
        status dictionaries see
        :py:func:`~task_status_update`
    :type data: list of dictionaries

    :returns: the updated task statuses
    :rtype: list of dictionaries

    '''
    results = []
    model = context['model']
    deferred = context.get('defer_commit')
    context['defer_commit'] = True
    for data in data_dict['data']:
        results.append(_get_action('task_status_update')(context, data))
    if not deferred:
        context.pop('defer_commit')
    if not context.get('defer_commit'):
        model.Session.commit()
    return {'results': results}

def term_translation_update(context, data_dict):
    '''Create or update a term translation.

    You must be a sysadmin to create or update term translations.

    :param term: the term to be translated, in the original language, e.g.
        ``'romantic novel'``
    :type term: string
    :param term_translation: the translation of the term, e.g.
        ``'Liebesroman'``
    :type term_translation: string
    :param lang_code: the language code of the translation, e.g. ``'de'``
    :type lang_code: string

    :returns: the newly created or updated term translation
    :rtype: dictionary

    '''
    model = context['model']

    _check_access('term_translation_update', context, data_dict)

    schema = {'term': [validators.not_empty, text_type],
              'term_translation': [validators.not_empty, text_type],
              'lang_code': [validators.not_empty, text_type]}

    data, errors = _validate(data_dict, schema, context)
    if errors:
        model.Session.rollback()
        raise ValidationError(errors)

    trans_table = model.term_translation_table

    update = trans_table.update()
    update = update.where(trans_table.c.term == data['term'])
    update = update.where(trans_table.c.lang_code == data['lang_code'])
    update = update.values(term_translation = data['term_translation'])

    conn = model.Session.connection()
    result = conn.execute(update)

    # insert if not updated
    if not result.rowcount:
        conn.execute(trans_table.insert().values(**data))

    if not context.get('defer_commit'):
        model.Session.commit()

    return data

def term_translation_update_many(context, data_dict):
    '''Create or update many term translations at once.

    :param data: the term translation dictionaries to create or update,
        for the format of term translation dictionaries see
        :py:func:`~term_translation_update`
    :type data: list of dictionaries

    :returns: a dictionary with key ``'success'`` whose value is a string
        stating how many term translations were updated
    :rtype: string

    '''
    model = context['model']

    if not (data_dict.get('data') and isinstance(data_dict.get('data'), list)):
        raise ValidationError(
            {'error': 'term_translation_update_many needs to have a '
                      'list of dicts in field data'}
        )

    context['defer_commit'] = True

    action = _get_action('term_translation_update')
    for num, row in enumerate(data_dict['data']):
        action(context, row)

    model.Session.commit()

    return {'success': '%s rows updated' % (num + 1)}


def vocabulary_update(context, data_dict):
    '''Update a tag vocabulary.

    You must be a sysadmin to update vocabularies.

    For further parameters see
    :py:func:`~ckan.logic.action.create.vocabulary_create`.

    :param id: the id of the vocabulary to update
    :type id: string

    :returns: the updated vocabulary
    :rtype: dictionary

    '''
    model = context['model']

    vocab_id = data_dict.get('id')
    if not vocab_id:
        raise ValidationError({'id': _('id not in data')})

    vocab = model.vocabulary.Vocabulary.get(vocab_id)
    if vocab is None:
        raise NotFound(_('Could not find vocabulary "%s"') % vocab_id)

    data_dict['id'] = vocab.id
    if 'name' in data_dict:
        if data_dict['name'] == vocab.name:
            del data_dict['name']

    _check_access('vocabulary_update', context, data_dict)

    schema = context.get('schema') or schema_.default_update_vocabulary_schema()
    data, errors = _validate(data_dict, schema, context)
    if errors:
        model.Session.rollback()
        raise ValidationError(errors)

    updated_vocab = model_save.vocabulary_dict_update(data, context)

    if not context.get('defer_commit'):
        model.repo.commit()

    return model_dictize.vocabulary_dictize(updated_vocab, context)


def dashboard_mark_activities_old(context, data_dict):
    '''Mark all the authorized user's new dashboard activities as old.

    This will reset
    :py:func:`~ckan.logic.action.get.dashboard_new_activities_count` to 0.

    '''
    _check_access('dashboard_mark_activities_old', context,
            data_dict)
    model = context['model']
    user_id = model.User.get(context['user']).id
    model.Dashboard.get(user_id).activity_stream_last_viewed = (
            datetime.datetime.utcnow())
    if not context.get('defer_commit'):
        model.repo.commit()


@logic.auth_audit_exempt
def send_email_notifications(context, data_dict):
    '''Send any pending activity stream notification emails to users.

    You must provide a sysadmin's API key in the Authorization header of the
    request, or call this action from the command-line via a `paster post ...`
    command.

    '''
    # If paste.command_request is True then this function has been called
    # by a `paster post ...` command not a real HTTP request, so skip the
    # authorization.
    if not request.environ.get('paste.command_request'):
        _check_access('send_email_notifications', context, data_dict)

    if not converters.asbool(
            config.get('ckan.activity_streams_email_notifications')):
        raise ValidationError('ckan.activity_streams_email_notifications'
                              ' is not enabled in config')

    email_notifications.get_and_send_notifications_for_all_users()


def package_owner_org_update(context, data_dict):
    '''Update the owning organization of a dataset

    :param id: the name or id of the dataset to update
    :type id: string

    :param organization_id: the name or id of the owning organization
    :type organization_id: string
    '''
    model = context['model']
    user = context['user']
    name_or_id = data_dict.get('id')
    organization_id = data_dict.get('organization_id')

    _check_access('package_owner_org_update', context, data_dict)

    pkg = model.Package.get(name_or_id)
    if pkg is None:
        raise NotFound(_('Package was not found.'))
    if organization_id:
        org = model.Group.get(organization_id)
        if org is None or not org.is_organization:
            raise NotFound(_('Organization was not found.'))

        # FIXME check we are in that org
        pkg.owner_org = org.id
    else:
        org = None
        pkg.owner_org = None

    members = model.Session.query(model.Member) \
        .filter(model.Member.table_id == pkg.id) \
        .filter(model.Member.capacity == 'organization')

    need_update = True
    for member_obj in members:
        if org and member_obj.group_id == org.id:
            need_update = False
        else:
            member_obj.state = 'deleted'
            member_obj.save()

    # add the organization to member table
    if org and need_update:
        member_obj = model.Member(table_id=pkg.id,
                                  table_name='package',
                                  group=org,
                                  capacity='organization',
                                  group_id=org.id,
                                  state='active')
        model.Session.add(member_obj)

    if not context.get('defer_commit'):
        model.Session.commit()


def _bulk_update_dataset(context, data_dict, update_dict):
    ''' Bulk update shared code for organizations'''

    datasets = data_dict.get('datasets', [])
    org_id = data_dict.get('org_id')

    model = context['model']
    model.Session.query(model.package_table) \
        .filter(model.Package.id.in_(datasets)) \
        .filter(model.Package.owner_org == org_id) \
        .update(update_dict, synchronize_session=False)

    model.Session.commit()

    # solr update here
    psi = search.PackageSearchIndex()

    # update the solr index in batches
    BATCH_SIZE = 50

    def process_solr(q):
        # update the solr index for the query
        query = search.PackageSearchQuery()
        q = {
            'q': q,
            'fl': 'data_dict',
            'wt': 'json',
            'fq': 'site_id:"%s"' % config.get('ckan.site_id'),
            'rows': BATCH_SIZE
        }

        for result in query.run(q)['results']:
            data_dict = json.loads(result['data_dict'])
            if data_dict['owner_org'] == org_id:
                data_dict.update(update_dict)
                psi.index_package(data_dict, defer_commit=True)

    count = 0
    q = []
    for id in datasets:
        q.append('id:"%s"' % (id))
        count += 1
        if count % BATCH_SIZE == 0:
            process_solr(' OR '.join(q))
            q = []
    if len(q):
        process_solr(' OR '.join(q))
    # finally commit the changes
    psi.commit()


def bulk_update_private(context, data_dict):
    ''' Make a list of datasets private

    :param datasets: list of ids of the datasets to update
    :type datasets: list of strings

    :param org_id: id of the owning organization
    :type org_id: int
    '''

    _check_access('bulk_update_private', context, data_dict)
    _bulk_update_dataset(context, data_dict, {'private': True})

def bulk_update_public(context, data_dict):
    ''' Make a list of datasets public

    :param datasets: list of ids of the datasets to update
    :type datasets: list of strings

    :param org_id: id of the owning organization
    :type org_id: int
    '''

    _check_access('bulk_update_public', context, data_dict)
    _bulk_update_dataset(context, data_dict, {'private': False})

def bulk_update_delete(context, data_dict):
    ''' Make a list of datasets deleted

    :param datasets: list of ids of the datasets to update
    :type datasets: list of strings

    :param org_id: id of the owning organization
    :type org_id: int
    '''

    _check_access('bulk_update_delete', context, data_dict)
    _bulk_update_dataset(context, data_dict, {'state': 'deleted'})


def config_option_update(context, data_dict):
    '''

    .. versionadded:: 2.4

    Allows to modify some CKAN runtime-editable config options

    It takes arbitrary key, value pairs and checks the keys against the
    config options update schema. If some of the provided keys are not present
    in the schema a :py:class:`~ckan.plugins.logic.ValidationError` is raised.
    The values are then validated against the schema, and if validation is
    passed, for each key, value config option:

    * It is stored on the ``system_info`` database table
    * The Pylons ``config`` object is updated.
    * The ``app_globals`` (``g``) object is updated (this only happens for
      options explicitly defined in the ``app_globals`` module.

    The following lists a ``key`` parameter, but this should be replaced by
    whichever config options want to be updated, eg::

        get_action('config_option_update)({}, {
            'ckan.site_title': 'My Open Data site',
            'ckan.homepage_layout': 2,
        })

    :param key: a configuration option key (eg ``ckan.site_title``). It must
        be present on the ``update_configuration_schema``
    :type key: string

    :returns: a dictionary with the options set
    :rtype: dictionary

    .. note:: You can see all available runtime-editable configuration options
        calling
        the :py:func:`~ckan.logic.action.get.config_option_list` action

    .. note:: Extensions can modify which configuration options are
        runtime-editable.
        For details, check :doc:`/extensions/remote-config-update`.

    .. warning:: You should only add config options that you are comfortable
        they can be edited during runtime, such as ones you've added in your
        own extension, or have reviewed the use of in core CKAN.

    '''
    model = context['model']

    _check_access('config_option_update', context, data_dict)

    schema = schema_.update_configuration_schema()

    available_options = schema.keys()

    provided_options = data_dict.keys()

    unsupported_options = set(provided_options) - set(available_options)
    if unsupported_options:
        msg = 'Configuration option(s) \'{0}\' can not be updated'.format(
              ' '.join(list(unsupported_options)))

        raise ValidationError(msg, error_summary={'message': msg})

    upload = uploader.get_uploader('admin')
    upload.update_data_dict(data_dict, 'ckan.site_logo',
                            'logo_upload', 'clear_logo_upload')
    upload.upload(uploader.get_max_image_size())
    data, errors = _validate(data_dict, schema, context)
    if errors:
        model.Session.rollback()
        raise ValidationError(errors)

    for key, value in six.iteritems(data):

        # Set full Logo url
        if key == 'ckan.site_logo' and value and not value.startswith('http')\
                and not value.startswith('/'):
            image_path = 'uploads/admin/'

            value = h.url_for_static('{0}{1}'.format(image_path, value))

        # Save value in database
        model.set_system_info(key, value)

        # Update CKAN's `config` object
        config[key] = value

        # Only add it to the app_globals (`g`) object if explicitly defined
        # there
        globals_keys = app_globals.app_globals_from_config_details.keys()
        if key in globals_keys:
            app_globals.set_app_global(key, value)

    # Update the config update timestamp
    model.set_system_info('ckan.config_update', str(time.time()))

    log.info('Updated config options: {0}'.format(data))

    return data<|MERGE_RESOLUTION|>--- conflicted
+++ resolved
@@ -239,11 +239,7 @@
 
     '''
     model = context['model']
-<<<<<<< HEAD
-=======
     session = context['session']
-    user = context['user']
->>>>>>> c2626f8f
     name_or_id = data_dict.get('id') or data_dict.get('name')
     if name_or_id is None:
         raise ValidationError({'id': _('Missing value')})
