'''API functions for updating existing data in CKAN.'''

import logging
import datetime
import json

from pylons import config
from vdm.sqlalchemy.base import SQLAlchemySession
import paste.deploy.converters as converters

import ckan.plugins as plugins
import ckan.logic as logic
import ckan.logic.schema as schema_
import ckan.lib.dictization as dictization
import ckan.lib.dictization.model_dictize as model_dictize
import ckan.lib.dictization.model_save as model_save
import ckan.lib.navl.dictization_functions
import ckan.lib.navl.validators as validators
import ckan.lib.plugins as lib_plugins
import ckan.lib.email_notifications as email_notifications
import ckan.lib.search as search
<<<<<<< HEAD
import ckan.lib.datapreview as datapreview
=======
import ckan.lib.uploader as uploader
>>>>>>> 2f2dba87

from ckan.common import _, request

log = logging.getLogger(__name__)

# Define some shortcuts
# Ensure they are module-private so that they don't get loaded as available
# actions in the action API.
_validate = ckan.lib.navl.dictization_functions.validate
_get_action = logic.get_action
_check_access = logic.check_access
NotFound = logic.NotFound
ValidationError = logic.ValidationError
_get_or_bust = logic.get_or_bust

def _make_latest_rev_active(context, q):

    session = context['model'].Session

    old_current = q.filter_by(current=True).first()
    if old_current:
        old_current.current = False
        session.add(old_current)

    latest_rev = q.filter_by(expired_timestamp=datetime.datetime(9999, 12, 31)).one()
    latest_rev.current = True
    if latest_rev.state in ('pending-deleted', 'deleted'):
        latest_rev.state = 'deleted'
        latest_rev.continuity.state = 'deleted'
    else:
        latest_rev.continuity.state = 'active'
        latest_rev.state = 'active'

    session.add(latest_rev)

    ##this is just a way to get the latest revision that changed
    ##in order to timestamp
    old_latest = context.get('latest_revision_date')
    if old_latest:
        if latest_rev.revision_timestamp > old_latest:
            context['latest_revision_date'] = latest_rev.revision_timestamp
            context['latest_revision'] = latest_rev.revision_id
    else:
        context['latest_revision_date'] = latest_rev.revision_timestamp
        context['latest_revision'] = latest_rev.revision_id

def make_latest_pending_package_active(context, data_dict):
    '''

    .. todo:: What does this function do?

    You must be authorized to update the dataset.

    :param id: the name or id of the dataset, e.g. ``'warandpeace'``
    :type id: string

    '''
    model = context['model']
    session = model.Session
    SQLAlchemySession.setattr(session, 'revisioning_disabled', True)
    id = _get_or_bust(data_dict, "id")
    pkg = model.Package.get(id)

    _check_access('make_latest_pending_package_active', context, data_dict)

    #packages
    q = session.query(model.PackageRevision).filter_by(id=pkg.id)
    _make_latest_rev_active(context, q)

    #resources
    for resource in pkg.resource_groups_all[0].resources_all:
        q = session.query(model.ResourceRevision).filter_by(id=resource.id)
        _make_latest_rev_active(context, q)

    #tags
    for tag in pkg.package_tag_all:
        q = session.query(model.PackageTagRevision).filter_by(id=tag.id)
        _make_latest_rev_active(context, q)

    #extras
    for extra in pkg.extras_list:
        q = session.query(model.PackageExtraRevision).filter_by(id=extra.id)
        _make_latest_rev_active(context, q)

    latest_revision = context.get('latest_revision')
    if not latest_revision:
        return

    q = session.query(model.Revision).filter_by(id=latest_revision)
    revision = q.first()
    revision.approved_timestamp = datetime.datetime.now()
    session.add(revision)

    if not context.get('defer_commit'):
        session.commit()


def related_update(context, data_dict):
    '''Update a related item.

    You must be the owner of a related item to update it.

    For further parameters see
    :py:func:`~ckan.logic.action.create.related_create`.

    :param id: the id of the related item to update
    :type id: string

    :returns: the updated related item
    :rtype: dictionary

    '''
    model = context['model']
    id = _get_or_bust(data_dict, "id")

    session = context['session']
    schema = context.get('schema') or schema_.default_update_related_schema()

    related = model.Related.get(id)
    context["related"] = related

    if not related:
        logging.error('Could not find related ' + id)
        raise NotFound(_('Item was not found.'))

    _check_access('related_update', context, data_dict)
    data, errors = _validate(data_dict, schema, context)
    if errors:
        model.Session.rollback()
        raise ValidationError(errors)

    related = model_save.related_dict_save(data, context)

    dataset_dict = None
    if 'package' in context:
        dataset = context['package']
        dataset_dict = ckan.lib.dictization.table_dictize(dataset, context)

    related_dict = model_dictize.related_dictize(related, context)
    activity_dict = {
        'user_id': context['user'],
        'object_id': related.id,
        'activity_type': 'changed related item',
    }
    activity_dict['data'] = {
        'related': related_dict,
        'dataset': dataset_dict,
    }
    activity_create_context = {
        'model': model,
        'user': context['user'],
        'defer_commit': True,
        'ignore_auth': True,
        'session': session
    }

    _get_action('activity_create')(activity_create_context, activity_dict)

    if not context.get('defer_commit'):
        model.repo.commit()
    return model_dictize.related_dictize(related, context)



def resource_update(context, data_dict):
    '''Update a resource.

    To update a resource you must be authorized to update the dataset that the
    resource belongs to.

    For further parameters see
    :py:func:`~ckan.logic.action.create.resource_create`.

    :param id: the id of the resource to update
    :type id: string

    :returns: the updated resource
    :rtype: string

    '''
    model = context['model']
    user = context['user']
    id = _get_or_bust(data_dict, "id")

    resource = model.Resource.get(id)
    context["resource"] = resource

    if not resource:
        logging.error('Could not find resource ' + id)
        raise NotFound(_('Resource was not found.'))

    _check_access('resource_update', context, data_dict)
    del context["resource"]

    package_id = resource.resource_group.package.id
    pkg_dict = _get_action('package_show')(context, {'id': package_id})

    for n, p in enumerate(pkg_dict['resources']):
        if p['id'] == id:
            break
    else:
        logging.error('Could not find resource ' + id)
        raise NotFound(_('Resource was not found.'))

    upload = uploader.ResourceUpload(data_dict)

    pkg_dict['resources'][n] = data_dict

    try:
        context['defer_commit'] = True
        context['use_cache'] = False
        pkg_dict = _get_action('package_update')(context, pkg_dict)
        context.pop('defer_commit')
    except ValidationError, e:
        errors = e.error_dict['resources'][n]
        raise ValidationError(errors)

    upload.upload(id, uploader.get_max_resource_size())
    model.repo.commit()
    return _get_action('resource_show')(context, {'id': id})


def resource_view_update(context, data_dict):
    '''Update a resource view.

    To update a resource_view you must be authorized to update the resource
    that the resource_view belongs to.

    For further parameters see ``resource_view_create()``.

    :param id: the id of the resource_view to update
    :type id: string

    :returns: the updated resource_view
    :rtype: string

    '''
    model = context['model']
    id = _get_or_bust(data_dict, "id")
    schema = (context.get('schema') or
              ckan.logic.schema.default_update_resource_view_schema())


    resource_view = model.ResourceView.get(id)
    if not resource_view:
        raise NotFound

    view_plugin = datapreview.get_view_plugin(resource_view.view_type)
    plugin_schema = view_plugin.info().get('schema', {})
    schema.update(plugin_schema)

    data, errors = _validate(data_dict, schema, context)
    if errors:
        model.Session.rollback()
        raise ValidationError(errors)

    context["resource_view"] = resource_view
    context['resource'] = model.Resource.get(resource_view.resource_id)

    _check_access('resource_view_update', context, data_dict)

    if context.get('preview'):
        return data

    resource_view = model_save.resource_view_dict_save(data, context)
    if not context.get('defer_commit'):
        model.repo.commit()
    return model_dictize.resource_view_dictize(resource_view, context)

def resource_view_reorder(context, data_dict):
    '''Reorder resource views.

    :param id: the id of the resource
    :type id: string
    :param order: the list of id of the resource to update the order of the views
    :type order: list of strings

    :returns: the updated order of the view
    :rtype: dictionary
    '''
    model = context['model']
    id, order = _get_or_bust(data_dict, ["id", "order"])
    if not isinstance(order, list):
        raise ValidationError({"order": "Must supply order as a list"})
    if len(order) != len(set(order)):
        raise ValidationError({"order": "No duplicates allowed in order"})
    resource = model.Resource.get(id)
    context['resource'] = resource

    _check_access('resource_view_reorder', context, data_dict)

    q = model.Session.query(model.ResourceView.id).filter_by(resource_id=id)
    existing_views = [res[0] for res in
                      q.order_by(model.ResourceView.order).all()]
    ordered_views = []
    for view in order:
        try:
            existing_views.remove(view)
            ordered_views.append(view)
        except ValueError:
            raise ValidationError(
                {"order": "View {view} does not exist".format(view=view)}
            )
    new_order = ordered_views + existing_views

    for num, view in enumerate(new_order):
        model.Session.query(model.ResourceView).\
            filter_by(id=view).update({"order": num + 1})
    model.Session.commit()
    return {'id': id, 'order': new_order}


def package_update(context, data_dict):
    '''Update a dataset (package).

    You must be authorized to edit the dataset and the groups that it belongs
    to.
    
    It is recommended to call
    :py:func:`ckan.logic.action.get.package_show`, make the desired changes to
    the result, and then call ``package_update()`` with it.

    Plugins may change the parameters of this function depending on the value
    of the dataset's ``type`` attribute, see the
    :py:class:`~ckan.plugins.interfaces.IDatasetForm` plugin interface.

    For further parameters see
    :py:func:`~ckan.logic.action.create.package_create`.

    :param id: the name or id of the dataset to update
    :type id: string

    :returns: the updated dataset (if ``'return_package_dict'`` is ``True`` in
              the context, which is the default. Otherwise returns just the
              dataset id)
    :rtype: dictionary

    '''
    model = context['model']
    user = context['user']
    name_or_id = data_dict.get("id") or data_dict['name']

    pkg = model.Package.get(name_or_id)
    if pkg is None:
        raise NotFound(_('Package was not found.'))
    context["package"] = pkg
    data_dict["id"] = pkg.id

    _check_access('package_update', context, data_dict)

    # get the schema
    package_plugin = lib_plugins.lookup_package_plugin(pkg.type)
    if 'schema' in context:
        schema = context['schema']
    else:
        schema = package_plugin.update_package_schema()

    if 'api_version' not in context:
        # check_data_dict() is deprecated. If the package_plugin has a
        # check_data_dict() we'll call it, if it doesn't have the method we'll
        # do nothing.
        check_data_dict = getattr(package_plugin, 'check_data_dict', None)
        if check_data_dict:
            try:
                package_plugin.check_data_dict(data_dict, schema)
            except TypeError:
                # Old plugins do not support passing the schema so we need
                # to ensure they still work.
                package_plugin.check_data_dict(data_dict)

    data, errors = _validate(data_dict, schema, context)
    log.debug('package_update validate_errs=%r user=%s package=%s data=%r',
              errors, context.get('user'),
              context.get('package').name if context.get('package') else '',
              data)

    if errors:
        model.Session.rollback()
        raise ValidationError(errors)

    rev = model.repo.new_revision()
    rev.author = user
    if 'message' in context:
        rev.message = context['message']
    else:
        rev.message = _(u'REST API: Update object %s') % data.get("name")

    #avoid revisioning by updating directly
    model.Session.query(model.Package).filter_by(id=pkg.id).update(
        {"metadata_modified": datetime.datetime.utcnow()})
    model.Session.refresh(pkg)

    pkg = model_save.package_dict_save(data, context)

    context_org_update = context.copy()
    context_org_update['ignore_auth'] = True
    context_org_update['defer_commit'] = True
    _get_action('package_owner_org_update')(context_org_update,
                                            {'id': pkg.id,
                                             'organization_id': pkg.owner_org})

    for item in plugins.PluginImplementations(plugins.IPackageController):
        item.edit(pkg)

        item.after_update(context, data)

    if not context.get('defer_commit'):
        model.repo.commit()

    log.debug('Updated object %s' % pkg.name)

    return_id_only = context.get('return_id_only', False)

    # Make sure that a user provided schema is not used on package_show
    context.pop('schema', None)

    # we could update the dataset so we should still be able to read it.
    context['ignore_auth'] = True
    output = data_dict['id'] if return_id_only \
            else _get_action('package_show')(context, {'id': data_dict['id']})

    return output

def package_resource_reorder(context, data_dict):
    '''Reorder resources against datasets.  If only partial resource ids are
    supplied then these are assumed to be first and the other resources will
    stay in their original order

    :param id: the id or name of the package to update
    :type id: string
    :param order: a list of resource ids in the order needed
    :type list: list
    '''

    id = _get_or_bust(data_dict, "id")
    order = _get_or_bust(data_dict, "order")
    if not isinstance(order, list):
        raise ValidationError({'order': 'Must be a list of resource'})

    if len(set(order)) != len(order):
        raise ValidationError({'order': 'Must supply unique resource_ids'})

    package_dict = _get_action('package_show')(context, {'id': id})
    existing_resources = package_dict.get('resources', [])
    ordered_resources = []

    for resource_id in order:
        for i in range(0, len(existing_resources)):
            if existing_resources[i]['id'] == resource_id:
                resource = existing_resources.pop(i)
                ordered_resources.append(resource)
                break
        else:
            raise ValidationError(
                {'order':
                 'resource_id {id} can not be found'.format(id=resource_id)}
            )

    new_resources = ordered_resources + existing_resources
    package_dict['resources'] = new_resources

    _check_access('package_resource_reorder', context, package_dict)
    _get_action('package_update')(context, package_dict)

    return {'id': id, 'order': [resource['id'] for resource in new_resources]}


def _update_package_relationship(relationship, comment, context):
    model = context['model']
    api = context.get('api_version')
    ref_package_by = 'id' if api == 2 else 'name'
    is_changed = relationship.comment != comment
    if is_changed:
        rev = model.repo.new_revision()
        rev.author = context["user"]
        rev.message = (_(u'REST API: Update package relationship: %s %s %s') %
            (relationship.subject, relationship.type, relationship.object))
        relationship.comment = comment
        if not context.get('defer_commit'):
            model.repo.commit_and_remove()
    rel_dict = relationship.as_dict(package=relationship.subject,
                                    ref_package_by=ref_package_by)
    return rel_dict

def package_relationship_update(context, data_dict):
    '''Update a relationship between two datasets (packages).

    You must be authorized to edit both the subject and the object datasets.

    :param id: the id of the package relationship to update
    :type id: string
    :param subject: the name or id of the dataset that is the subject of the
        relationship (optional)
    :type subject: string
    :param object: the name or id of the dataset that is the object of the
        relationship (optional)
    :param type: the type of the relationship, one of ``'depends_on'``,
        ``'dependency_of'``, ``'derives_from'``, ``'has_derivation'``,
        ``'links_to'``, ``'linked_from'``, ``'child_of'`` or ``'parent_of'``
        (optional)
    :type type: string
    :param comment: a comment about the relationship (optional)
    :type comment: string

    :returns: the updated relationship
    :rtype: dictionary

    '''
    model = context['model']
    schema = context.get('schema') or schema_.default_update_relationship_schema()

    id, id2, rel = _get_or_bust(data_dict, ['subject', 'object', 'type'])

    pkg1 = model.Package.get(id)
    pkg2 = model.Package.get(id2)
    if not pkg1:
        raise NotFound('Subject package %r was not found.' % id)
    if not pkg2:
        return NotFound('Object package %r was not found.' % id2)

    data, errors = _validate(data_dict, schema, context)
    if errors:
        model.Session.rollback()
        raise ValidationError(errors)

    _check_access('package_relationship_update', context, data_dict)

    existing_rels = pkg1.get_relationships_with(pkg2, rel)
    if not existing_rels:
        raise NotFound('This relationship between the packages was not found.')
    entity = existing_rels[0]
    comment = data_dict.get('comment', u'')
    context['relationship'] = entity
    return _update_package_relationship(entity, comment, context)

def _group_or_org_update(context, data_dict, is_org=False):
    model = context['model']
    user = context['user']
    session = context['session']
    id = _get_or_bust(data_dict, 'id')

    group = model.Group.get(id)
    context["group"] = group
    if group is None:
        raise NotFound('Group was not found.')

    # get the schema
    group_plugin = lib_plugins.lookup_group_plugin(group.type)
    try:
        schema = group_plugin.form_to_db_schema_options({'type':'update',
                                               'api':'api_version' in context,
                                               'context': context})
    except AttributeError:
        schema = group_plugin.form_to_db_schema()

    upload = uploader.Upload('group', group.image_url)
    upload.update_data_dict(data_dict, 'image_url',
                           'image_upload', 'clear_upload')

    if is_org:
        _check_access('organization_update', context, data_dict)
    else:
        _check_access('group_update', context, data_dict)

    if 'api_version' not in context:
        # old plugins do not support passing the schema so we need
        # to ensure they still work
        try:
            group_plugin.check_data_dict(data_dict, schema)
        except TypeError:
            group_plugin.check_data_dict(data_dict)

    data, errors = _validate(data_dict, schema, context)
    log.debug('group_update validate_errs=%r user=%s group=%s data_dict=%r',
              errors, context.get('user'),
              context.get('group').name if context.get('group') else '',
              data_dict)

    if errors:
        session.rollback()
        raise ValidationError(errors)

    rev = model.repo.new_revision()
    rev.author = user

    if 'message' in context:
        rev.message = context['message']
    else:
        rev.message = _(u'REST API: Update object %s') % data.get("name")

    # when editing an org we do not want to update the packages if using the
    # new templates.
    if ((not is_org)
            and not converters.asbool(
                config.get('ckan.legacy_templates', False))
            and 'api_version' not in context):
        context['prevent_packages_update'] = True
    group = model_save.group_dict_save(data, context)

    if is_org:
        plugin_type = plugins.IOrganizationController
    else:
        plugin_type = plugins.IGroupController

    for item in plugins.PluginImplementations(plugin_type):
        item.edit(group)

    if is_org:
        activity_type = 'changed organization'
    else:
        activity_type = 'changed group'

    activity_dict = {
            'user_id': model.User.by_name(user.decode('utf8')).id,
            'object_id': group.id,
            'activity_type': activity_type,
            }
    # Handle 'deleted' groups.
    # When the user marks a group as deleted this comes through here as
    # a 'changed' group activity. We detect this and change it to a 'deleted'
    # activity.
    if group.state == u'deleted':
        if session.query(ckan.model.Activity).filter_by(
                object_id=group.id, activity_type='deleted').all():
            # A 'deleted group' activity for this group has already been
            # emitted.
            # FIXME: What if the group was deleted and then activated again?
            activity_dict = None
        else:
            # We will emit a 'deleted group' activity.
            activity_dict['activity_type'] = 'deleted group'
    if activity_dict is not None:
        activity_dict['data'] = {
                'group': dictization.table_dictize(group, context)
                }
        activity_create_context = {
            'model': model,
            'user': user,
            'defer_commit': True,
            'ignore_auth': True,
            'session': session
        }
        _get_action('activity_create')(activity_create_context, activity_dict)
        # TODO: Also create an activity detail recording what exactly changed
        # in the group.

    upload.upload(uploader.get_max_image_size())
    if not context.get('defer_commit'):
        model.repo.commit()


    return model_dictize.group_dictize(group, context)

def group_update(context, data_dict):
    '''Update a group.

    You must be authorized to edit the group.

    Plugins may change the parameters of this function depending on the value
    of the group's ``type`` attribute, see the
    :py:class:`~ckan.plugins.interfaces.IGroupForm` plugin interface.

    For further parameters see
    :py:func:`~ckan.logic.action.create.group_create`.

    :param id: the name or id of the group to update
    :type id: string

    :returns: the updated group
    :rtype: dictionary

    '''
    return _group_or_org_update(context, data_dict)

def organization_update(context, data_dict):
    '''Update a organization.

    You must be authorized to edit the organization.

    For further parameters see
    :py:func:`~ckan.logic.action.create.organization_create`.

    :param id: the name or id of the organization to update
    :type id: string

    :returns: the updated organization
    :rtype: dictionary

    '''
    return _group_or_org_update(context, data_dict, is_org=True)

def user_update(context, data_dict):
    '''Update a user account.

    Normal users can only update their own user accounts. Sysadmins can update
    any user account.

    For further parameters see
    :py:func:`~ckan.logic.action.create.user_create`.

    :param id: the name or id of the user to update
    :type id: string

    :returns: the updated user account
    :rtype: dictionary

    '''
    model = context['model']
    user = context['user']
    session = context['session']
    schema = context.get('schema') or schema_.default_update_user_schema()
    id = _get_or_bust(data_dict, 'id')

    user_obj = model.User.get(id)
    context['user_obj'] = user_obj
    if user_obj is None:
        raise NotFound('User was not found.')

    _check_access('user_update', context, data_dict)

    data, errors = _validate(data_dict, schema, context)
    if errors:
        session.rollback()
        raise ValidationError(errors)

    user = model_save.user_dict_save(data, context)

    activity_dict = {
            'user_id': user.id,
            'object_id': user.id,
            'activity_type': 'changed user',
            }
    activity_create_context = {
        'model': model,
        'user': user,
        'defer_commit': True,
        'ignore_auth': True,
        'session': session
    }
    _get_action('activity_create')(activity_create_context, activity_dict)
    # TODO: Also create an activity detail recording what exactly changed in
    # the user.

    if not context.get('defer_commit'):
        model.repo.commit()
    return model_dictize.user_dictize(user, context)

def task_status_update(context, data_dict):
    '''Update a task status.

    :param id: the id of the task status to update
    :type id: string
    :param entity_id:
    :type entity_id: string
    :param entity_type:
    :type entity_type: string
    :param task_type:
    :type task_type: string
    :param key:
    :type key: string
    :param value: (optional)
    :type value:
    :param state: (optional)
    :type state:
    :param last_updated: (optional)
    :type last_updated:
    :param error: (optional)
    :type error:

    :returns: the updated task status
    :rtype: dictionary

    '''
    model = context['model']
    session = model.meta.create_local_session()
    context['session'] = session

    user = context['user']
    id = data_dict.get("id")
    schema = context.get('schema') or schema_.default_task_status_schema()

    if id:
        task_status = model.TaskStatus.get(id)
        context["task_status"] = task_status

        if task_status is None:
            raise NotFound(_('TaskStatus was not found.'))

    _check_access('task_status_update', context, data_dict)

    data, errors = _validate(data_dict, schema, context)
    if errors:
        session.rollback()
        raise ValidationError(errors)

    task_status = model_save.task_status_dict_save(data, context)

    session.commit()
    session.close()
    return model_dictize.task_status_dictize(task_status, context)

def task_status_update_many(context, data_dict):
    '''Update many task statuses at once.

    :param data: the task_status dictionaries to update, for the format of task
        status dictionaries see 
        :py:func:`~task_status_update`
    :type data: list of dictionaries

    :returns: the updated task statuses
    :rtype: list of dictionaries

    '''
    results = []
    model = context['model']
    deferred = context.get('defer_commit')
    context['defer_commit'] = True
    for data in data_dict['data']:
        results.append(_get_action('task_status_update')(context, data))
    if not deferred:
        context.pop('defer_commit')
    if not context.get('defer_commit'):
        model.Session.commit()
    return {'results': results}

def term_translation_update(context, data_dict):
    '''Create or update a term translation.

    You must be a sysadmin to create or update term translations.

    :param term: the term to be translated, in the original language, e.g.
        ``'romantic novel'``
    :type term: string
    :param term_translation: the translation of the term, e.g.
        ``'Liebesroman'``
    :type term_translation: string
    :param lang_code: the language code of the translation, e.g. ``'de'``
    :type lang_code: string

    :returns: the newly created or updated term translation
    :rtype: dictionary

    '''
    model = context['model']

    _check_access('term_translation_update', context, data_dict)

    schema = {'term': [validators.not_empty, unicode],
              'term_translation': [validators.not_empty, unicode],
              'lang_code': [validators.not_empty, unicode]}

    data, errors = _validate(data_dict, schema, context)
    if errors:
        model.Session.rollback()
        raise ValidationError(errors)

    trans_table = model.term_translation_table

    update = trans_table.update()
    update = update.where(trans_table.c.term == data['term'])
    update = update.where(trans_table.c.lang_code == data['lang_code'])
    update = update.values(term_translation = data['term_translation'])

    conn = model.Session.connection()
    result = conn.execute(update)

    # insert if not updated
    if not result.rowcount:
        conn.execute(trans_table.insert().values(**data))

    if not context.get('defer_commit'):
        model.Session.commit()

    return data

def term_translation_update_many(context, data_dict):
    '''Create or update many term translations at once.

    :param data: the term translation dictionaries to create or update,
        for the format of term translation dictionaries see
        :py:func:`~term_translation_update`
    :type data: list of dictionaries

    :returns: a dictionary with key ``'success'`` whose value is a string
        stating how many term translations were updated
    :rtype: string

    '''
    model = context['model']

    if not (data_dict.get('data') and isinstance(data_dict.get('data'), list)):
        raise ValidationError(
            {'error': 'term_translation_update_many needs to have a '
                      'list of dicts in field data'}
        )

    context['defer_commit'] = True

    action = _get_action('term_translation_update')
    for num, row in enumerate(data_dict['data']):
        action(context, row)

    model.Session.commit()

    return {'success': '%s rows updated' % (num + 1)}


## Modifications for rest api

def package_update_rest(context, data_dict):

    model = context['model']
    id = data_dict.get("id")
    request_id = context['id']
    pkg = model.Package.get(request_id)

    if not pkg:
        raise NotFound

    if id and id != pkg.id:
        pkg_from_data = model.Package.get(id)
        if pkg_from_data != pkg:
            error_dict = {id:('Cannot change value of key from %s to %s. '
                'This key is read-only') % (pkg.id, id)}
            raise ValidationError(error_dict)

    context["package"] = pkg
    context["allow_partial_update"] = False
    dictized_package = model_save.package_api_to_dict(data_dict, context)

    _check_access('package_update_rest', context, dictized_package)

    dictized_after = _get_action('package_update')(context, dictized_package)

    pkg = context['package']

    package_dict = model_dictize.package_to_api(pkg, context)

    return package_dict

def group_update_rest(context, data_dict):

    model = context['model']
    id = _get_or_bust(data_dict, "id")
    group = model.Group.get(id)
    context["group"] = group
    context["allow_partial_update"] = True
    dictized_group = model_save.group_api_to_dict(data_dict, context)

    _check_access('group_update_rest', context, dictized_group)

    dictized_after = _get_action('group_update')(context, dictized_group)

    group = context['group']

    group_dict = model_dictize.group_to_api(group, context)

    return group_dict

def vocabulary_update(context, data_dict):
    '''Update a tag vocabulary.

    You must be a sysadmin to update vocabularies.

    For further parameters see
    :py:func:`~ckan.logic.action.create.vocabulary_create`.

    :param id: the id of the vocabulary to update
    :type id: string

    :returns: the updated vocabulary
    :rtype: dictionary

    '''
    model = context['model']

    vocab_id = data_dict.get('id')
    if not vocab_id:
        raise ValidationError({'id': _('id not in data')})

    vocab = model.vocabulary.Vocabulary.get(vocab_id)
    if vocab is None:
        raise NotFound(_('Could not find vocabulary "%s"') % vocab_id)

    data_dict['id'] = vocab.id
    if data_dict.has_key('name'):
        if data_dict['name'] == vocab.name:
            del data_dict['name']

    _check_access('vocabulary_update', context, data_dict)

    schema = context.get('schema') or schema_.default_update_vocabulary_schema()
    data, errors = _validate(data_dict, schema, context)
    if errors:
        model.Session.rollback()
        raise ValidationError(errors)

    updated_vocab = model_save.vocabulary_dict_update(data, context)

    if not context.get('defer_commit'):
        model.repo.commit()

    return model_dictize.vocabulary_dictize(updated_vocab, context)

def package_relationship_update_rest(context, data_dict):

    # rename keys
    key_map = {'id': 'subject',
               'id2': 'object',
               'rel': 'type'}

    # We want 'destructive', so that the value of the subject,
    # object and rel in the URI overwrite any values for these
    # in params. This is because you are not allowed to change
    # these values.
    data_dict = logic.action.rename_keys(data_dict, key_map, destructive=True)

    relationship_dict = _get_action('package_relationship_update')(context, data_dict)

    return relationship_dict

def user_role_update(context, data_dict):
    '''Update a user or authorization group's roles for a domain object.

    The ``user`` parameter must be given.

    You must be authorized to update the domain object.

    To delete all of a user or authorization group's roles for domain object,
    pass an empty list ``[]`` to the ``roles`` parameter.

    :param user: the name or id of the user
    :type user: string
    :param domain_object: the name or id of the domain object (e.g. a package,
        group or authorization group)
    :type domain_object: string
    :param roles: the new roles, e.g. ``['editor']``
    :type roles: list of strings

    :returns: the updated roles of all users for the
        domain object
    :rtype: dictionary

    '''
    model = context['model']

    new_user_ref = data_dict.get('user') # the user who is being given the new role
    if not bool(new_user_ref):
        raise ValidationError('You must provide the "user" parameter.')
    domain_object_ref = _get_or_bust(data_dict, 'domain_object')
    if not isinstance(data_dict['roles'], (list, tuple)):
        raise ValidationError('Parameter "%s" must be of type: "%s"' % ('role', 'list'))
    desired_roles = set(data_dict['roles'])

    if new_user_ref:
        user_object = model.User.get(new_user_ref)
        if not user_object:
            raise NotFound('Cannot find user %r' % new_user_ref)
        data_dict['user'] = user_object.id
        add_user_to_role_func = model.add_user_to_role
        remove_user_from_role_func = model.remove_user_from_role

    domain_object = logic.action.get_domain_object(model, domain_object_ref)
    data_dict['id'] = domain_object.id

    # current_uors: in order to avoid either creating a role twice or
    # deleting one which is non-existent, we need to get the users\'
    # current roles (if any)
    current_role_dicts = _get_action('roles_show')(context, data_dict)['roles']
    current_roles = set([role_dict['role'] for role_dict in current_role_dicts])

    # Whenever our desired state is different from our current state,
    # change it.
    for role in (desired_roles - current_roles):
        add_user_to_role_func(user_object, role, domain_object)
    for role in (current_roles - desired_roles):
        remove_user_from_role_func(user_object, role, domain_object)

    # and finally commit all these changes to the database
    if not (current_roles == desired_roles):
        model.repo.commit_and_remove()

    return _get_action('roles_show')(context, data_dict)

def user_role_bulk_update(context, data_dict):
    '''Update the roles of many users or authorization groups for an object.

    You must be authorized to update the domain object.

    :param user_roles: the updated user roles, for the format of user role
        dictionaries see :py:func:`~user_role_update`
    :type user_roles: list of dictionaries

    :returns: the updated roles of all users and authorization groups for the
        domain object
    :rtype: dictionary

    '''
    # Collate all the roles for each user
    roles_by_user = {} # user:roles
    for user_role_dict in data_dict['user_roles']:
        user = user_role_dict.get('user')
        if user:
            roles = user_role_dict['roles']
            if user not in roles_by_user:
                roles_by_user[user] = []
            roles_by_user[user].extend(roles)
    # For each user, update its roles
    for user in roles_by_user:
        uro_data_dict = {'user': user,
                         'roles': roles_by_user[user],
                         'domain_object': data_dict['domain_object']}
        user_role_update(context, uro_data_dict)
    return _get_action('roles_show')(context, data_dict)


def dashboard_mark_activities_old(context, data_dict):
    '''Mark all the authorized user's new dashboard activities as old.

    This will reset
    :py:func:`~ckan.logic.action.get.dashboard_new_activities_count` to 0.

    '''
    _check_access('dashboard_mark_activities_old', context,
            data_dict)
    model = context['model']
    user_id = model.User.get(context['user']).id
    model.Dashboard.get(user_id).activity_stream_last_viewed = (
            datetime.datetime.now())
    if not context.get('defer_commit'):
        model.repo.commit()


def send_email_notifications(context, data_dict):
    '''Send any pending activity stream notification emails to users.

    You must provide a sysadmin's API key in the Authorization header of the
    request, or call this action from the command-line via a `paster post ...`
    command.

    '''
    # If paste.command_request is True then this function has been called
    # by a `paster post ...` command not a real HTTP request, so skip the
    # authorization.
    if not request.environ.get('paste.command_request'):
        _check_access('send_email_notifications', context, data_dict)

    if not converters.asbool(
            config.get('ckan.activity_streams_email_notifications')):
        raise ValidationError('ckan.activity_streams_email_notifications'
                              ' is not enabled in config')

    email_notifications.get_and_send_notifications_for_all_users()


def package_owner_org_update(context, data_dict):
    '''Update the owning organization of a dataset

    :param id: the name or id of the dataset to update
    :type id: string

    :param organization_id: the name or id of the owning organization
    :type id: string
    '''
    model = context['model']
    name_or_id = data_dict.get('id')
    organization_id = data_dict.get('organization_id')

    _check_access('package_owner_org_update', context, data_dict)

    pkg = model.Package.get(name_or_id)
    if pkg is None:
        raise NotFound(_('Package was not found.'))
    if organization_id:
        org = model.Group.get(organization_id)
        if org is None or not org.is_organization:
            raise NotFound(_('Organization was not found.'))

        # FIXME check we are in that org
        pkg.owner_org = org.id
    else:
        org = None
        pkg.owner_org = None


    members = model.Session.query(model.Member) \
            .filter(model.Member.table_id == pkg.id) \
            .filter(model.Member.capacity == 'organization')

    need_update = True
    for member_obj in members:
        if org and member_obj.group_id == org.id:
            need_update = False
        else:
            member_obj.state = 'deleted'
            member_obj.save()

    # add the organization to member table
    if org and need_update:
        member_obj = model.Member(table_id=pkg.id,
                                  table_name='package',
                                  group=org,
                                  capacity='organization',
                                  group_id=org.id,
                                  state='active')
        model.Session.add(member_obj)

    if not context.get('defer_commit'):
        model.Session.commit()


def _bulk_update_dataset(context, data_dict, update_dict):
    ''' Bulk update shared code for organizations'''

    datasets = data_dict.get('datasets', [])
    org_id = data_dict.get('org_id')

    model = context['model']

    model.Session.query(model.package_table) \
        .filter(model.Package.id.in_(datasets)) \
        .filter(model.Package.owner_org == org_id) \
        .update(update_dict, synchronize_session=False)

    # revisions
    model.Session.query(model.package_revision_table) \
        .filter(model.PackageRevision.id.in_(datasets)) \
        .filter(model.PackageRevision.owner_org == org_id) \
        .filter(model.PackageRevision.current == True) \
        .update(update_dict, synchronize_session=False)

    model.Session.commit()

    # solr update here
    psi = search.PackageSearchIndex()

    # update the solr index in batches
    BATCH_SIZE = 50

    def process_solr(q):
        # update the solr index for the query
        query = search.PackageSearchQuery()
        q = {
            'q': q,
            'fl': 'data_dict',
            'wt': 'json',
            'fq': 'site_id:"%s"' % config.get('ckan.site_id'),
            'rows': BATCH_SIZE
        }

        for result in query.run(q)['results']:
            data_dict = json.loads(result['data_dict'])
            if data_dict['owner_org'] == org_id:
                data_dict.update(update_dict)
                psi.index_package(data_dict, defer_commit=True)

    count = 0
    q = []
    for id in datasets:
        q.append('id:%s' % (id))
        count += 1
        if count % BATCH_SIZE == 0:
            process_solr(' OR '.join(q))
            q = []
    if len(q):
        process_solr(' OR '.join(q))
    # finally commit the changes
    psi.commit()


def bulk_update_private(context, data_dict):
    ''' Make a list of datasets private

    :param datasets: list of ids of the datasets to update
    :type datasets: list of strings

    :param org_id: id of the owning organization
    :type org_id: int
    '''

    _check_access('bulk_update_private', context, data_dict)
    _bulk_update_dataset(context, data_dict, {'private': True})

def bulk_update_public(context, data_dict):
    ''' Make a list of datasets public

    :param datasets: list of ids of the datasets to update
    :type datasets: list of strings

    :param org_id: id of the owning organization
    :type org_id: int
    '''

    _check_access('bulk_update_public', context, data_dict)
    _bulk_update_dataset(context, data_dict, {'private': False})

def bulk_update_delete(context, data_dict):
    ''' Make a list of datasets deleted

    :param datasets: list of ids of the datasets to update
    :type datasets: list of strings

    :param org_id: id of the owning organization
    :type org_id: int
    '''

    _check_access('bulk_update_delete', context, data_dict)
    _bulk_update_dataset(context, data_dict, {'state': 'deleted'})<|MERGE_RESOLUTION|>--- conflicted
+++ resolved
@@ -19,11 +19,8 @@
 import ckan.lib.plugins as lib_plugins
 import ckan.lib.email_notifications as email_notifications
 import ckan.lib.search as search
-<<<<<<< HEAD
 import ckan.lib.datapreview as datapreview
-=======
 import ckan.lib.uploader as uploader
->>>>>>> 2f2dba87
 
 from ckan.common import _, request
 
