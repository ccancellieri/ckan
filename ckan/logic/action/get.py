--- conflicted
+++ resolved
@@ -55,16 +55,9 @@
 _and_ = sqlalchemy.and_
 _func = sqlalchemy.func
 _case = sqlalchemy.case
-<<<<<<< HEAD
-_text = sqlalchemy.text
 
 
 def site_read(context: Context, data_dict: Optional[DataDict]=None) -> bool:
-=======
-
-
-def site_read(context, data_dict=None):
->>>>>>> 4e905cfb
     '''Return ``True``.
 
     :rtype: bool
