--- conflicted
+++ resolved
@@ -2196,37 +2196,18 @@
 
 def dashboard_activity_list(context, data_dict):
     '''Return the authorized user's dashboard activity stream.
-<<<<<<< HEAD
-=======
 
     Unlike the activity dictionaries returned by other *_activity_list actions,
     these activity dictionaries have an extra boolean value with key 'is_new'
     that tells you whether the activity happened since the user last viewed her
     dashboard ('is_new': True) or not ('is_new': False).
->>>>>>> 326a7c02
 
     The user's own activities are always marked 'is_new': False.
 
     :rtype: list of activity dictionaries
 
     '''
-<<<<<<< HEAD
-    # FIXME: Filter out activities whose subject or object the user is not
-    # authorized to read.
-    if 'user' not in context:
-        raise logic.NotAuthorized(
-            _("You must be logged in to access your dashboard."))
-
-    model = context['model']
-
-    userobj = model.User.get(context['user'])
-    if not userobj:
-        raise logic.NotAuthorized(
-            _("You must be logged in to access your dashboard."))
-    user_id = userobj.id
-=======
     _check_access('dashboard_activity_list', context, data_dict)
->>>>>>> 326a7c02
 
     model = context['model']
     user_id = model.User.get(context['user']).id
@@ -2253,7 +2234,6 @@
     return activity_dicts
 
 
-
 def dashboard_activity_list_html(context, data_dict):
     '''Return the authorized user's dashboard activity stream as HTML.
 
@@ -2264,83 +2244,7 @@
 
     '''
     activity_stream = dashboard_activity_list(context, data_dict)
-    return activity_streams.activity_list_to_html(context, activity_stream, is_dashboard=True)
-
-
-def dashboard_new_activities_count(context, data_dict):
-    '''Return the number of new activities in the user's activity stream.
-
-    Return the number of new activities in the authorized user's dashboard
-    activity stream.
-
-    :rtype: int
-
-    '''
-    # We don't bother to do our own auth check in this function, because we
-    # assume dashboard_activity_list will do it.
-    activities = dashboard_activity_list(context, data_dict)
-
-    model = context['model']
-    user = model.User.get(context['user'])  # The authorized user.
-    last_viewed = model.Dashboard.get_activity_stream_last_viewed(user.id)
-
-    strptime = datetime.datetime.strptime
-    fmt = '%Y-%m-%dT%H:%M:%S.%f'
-    new_activities = [activity for activity in activities if
-            strptime(activity['timestamp'], fmt) > last_viewed]
-    return len(new_activities)
-
-def dashboard_get_last_viewed(context, data_dict):
-    model = context['model']
-    user = model.User.get(context['user']) # The authorized user.
-    last_viewed = model.Dashboard.get_activity_stream_last_viewed(user.id)
-    return last_viewed.timetuple()
-
-def dashboard_mark_activities_as_read(context, data_dict):
-    '''Mark all the authorized user's new dashboard activities as old.
-
-    This will reset dashboard_new_activities_count to 0.
-
-    '''
-    if 'user' not in context:
-        raise logic.NotAuthorized(
-            _("You must be logged in to access your dashboard."))
-
-    model = context['model']
-
-    userobj = model.User.get(context['user'])
-    if not userobj:
-        raise logic.NotAuthorized(
-            _("You must be logged in to access your dashboard."))
-    user_id = userobj.id
-    model.Dashboard.update_activity_stream_last_viewed(user_id)
-
-
-def dashboard_email_notification_last_sent(context, data_dict):
-    model = context['model']
-    user = model.User.get(context['user'])  # The authorized user.
-    last_viewed = model.Dashboard.get_activity_stream_last_viewed(user.id)
-    return last_viewed
-
-
-def get_email_notifications(context, data_dict):
-    '''Return a list of new email notifications for the given user.
-
-    :param:
-
-    
-    '''
-    if not context.has_key('user'):
-        raise logic.NotAuthorized
-
-    model = context['model']
-
-    userobj = model.User.get(context['user'])
-    if not userobj:
-        raise logic.NotAuthorized
-
-    activity_stream = logic.get_action('dashboard_activity_list')(context,
-            data_dict)
+    return activity_streams.activity_list_to_html(context, activity_stream)
 
 
 def dashboard_new_activities_count(context, data_dict):
@@ -2373,6 +2277,33 @@
     model = context['model']
     user_id = model.User.get(context['user']).id
     model.Dashboard.update_activity_stream_last_viewed(user_id)
+
+
+def dashboard_email_notification_last_sent(context, data_dict):
+    model = context['model']
+    user = model.User.get(context['user'])  # The authorized user.
+    last_viewed = model.Dashboard.get_activity_stream_last_viewed(user.id)
+    return last_viewed
+
+
+def get_email_notifications(context, data_dict):
+    '''Return a list of new email notifications for the given user.
+
+    :param:
+
+    
+    '''
+    if not context.has_key('user'):
+        raise logic.NotAuthorized
+
+    model = context['model']
+
+    userobj = model.User.get(context['user'])
+    if not userobj:
+        raise logic.NotAuthorized
+
+    activity_stream = logic.get_action('dashboard_activity_list')(context,
+            data_dict)
 
 
 def _unpick_search(sort, allowed_fields=None, total=None):
