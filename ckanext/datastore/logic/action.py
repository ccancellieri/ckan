import logging

import pylons
import sqlalchemy

import ckan.lib.navl.dictization_functions
import ckan.logic as logic
import ckan.plugins as p
import ckanext.datastore.db as db
import ckanext.datastore.logic.schema as dsschema

log = logging.getLogger(__name__)
_get_or_bust = logic.get_or_bust
_validate = ckan.lib.navl.dictization_functions.validate

WHITELISTED_RESOURCES = ['_table_metadata']


def datastore_create(context, data_dict):
    '''Adds a new table to the DataStore.

    The datastore_create action allows you to post JSON data to be
    stored against a resource. This endpoint also supports altering tables,
    aliases and indexes and bulk insertion. This endpoint can be called multiple
    times to initially insert more data, add fields, change the aliases or indexes
    as well as the primary keys.

    To create an empty datastore resource and a CKAN resource at the same time,
    provide ``resource`` with a valid ``package_id`` and omit the ``resource_id``.

    If you want to create a datastore resource from the content of a file,
    provide ``resource`` with a valid ``url``.

    See :ref:`fields` and :ref:`records` for details on how to lay out records.

    :param resource_id: resource id that the data is going to be stored against.
    :type resource_id: string
    :param force: set to True to edit a read-only resource
    :type force: bool (optional, default: False)
    :param resource: resource dictionary that is passed to
        :meth:`~ckan.logic.action.create.resource_create`.
        Use instead of ``resource_id`` (optional)
    :type resource: dictionary
    :param aliases: names for read only aliases of the resource. (optional)
    :type aliases: list or comma separated string
    :param fields: fields/columns and their extra metadata. (optional)
    :type fields: list of dictionaries
    :param records: the data, eg: [{"dob": "2005", "some_stuff": ["a", "b"]}]  (optional)
    :type records: list of dictionaries
    :param primary_key: fields that represent a unique key (optional)
    :type primary_key: list or comma separated string
    :param indexes: indexes on table (optional)
    :type indexes: list or comma separated string

    Please note that setting the ``aliases``, ``indexes`` or ``primary_key`` replaces the exising
    aliases or constraints. Setting ``records`` appends the provided records to the resource.

    **Results:**

    :returns: The newly created data object.
    :rtype: dictionary

    See :ref:`fields` and :ref:`records` for details on how to lay out records.

    '''
    schema = context.get('schema', dsschema.datastore_create_schema())
    records = data_dict.pop('records', None)
    resource = data_dict.pop('resource', None)
    data_dict, errors = _validate(data_dict, schema, context)
    if records:
        data_dict['records'] = records
    if resource:
        data_dict['resource'] = resource
    if errors:
        raise p.toolkit.ValidationError(errors)

    p.toolkit.check_access('datastore_create', context, data_dict)

    if 'resource' in data_dict and 'resource_id' in data_dict:
        raise p.toolkit.ValidationError({
            'resource': ['resource cannot be used with resource_id']
        })

    if not 'resource' in data_dict and not 'resource_id' in data_dict:
        raise p.toolkit.ValidationError({
            'resource_id': ['resource_id or resource required']
        })

    if 'resource' in data_dict:
        has_url = 'url' in data_dict['resource']
        # A datastore only resource does not have a url in the db
        data_dict['resource'].setdefault('url', '_datastore_only_resource')
        res = p.toolkit.get_action('resource_create')(context,
                                                      data_dict['resource'])
        data_dict['resource_id'] = res['id']

        # create resource from file
        if has_url:
<<<<<<< HEAD
            try:
                p.toolkit.get_action('datapusher_submit')(context, {
                    'resource_id': res['id'],
                    'set_url_type': True
                })
            except KeyError:
                raise p.toolkit.ValidationError({'resource': [
                    'The datapusher has to be enabled.']})

=======
            if not p.plugin_loaded('datapusher'):
                raise p.toolkit.ValidationError({'resource': [
                    'The datapusher has to be enabled.']})
            p.toolkit.get_action('datapusher_submit')(context, {
                'resource_id': res['id'],
                'set_url_type': True
            })
>>>>>>> e4fc2fad
            # since we'll overwrite the datastore resource anyway, we
            # don't need to create it here
            return

        # create empty resource
        else:
            # no need to set the full url because it will be set in before_show
            res['url_type'] = 'datastore'
            p.toolkit.get_action('resource_update')(context, res)
    else:
        _check_read_only(context, data_dict)

    data_dict['connection_url'] = pylons.config['ckan.datastore.write_url']

    # validate aliases
    aliases = db._get_list(data_dict.get('aliases', []))
    for alias in aliases:
        if not db._is_valid_table_name(alias):
            raise p.toolkit.ValidationError({
                'alias': [u'"{0}" is not a valid alias name'.format(alias)]
            })

    # create a private datastore resource, if necessary
    model = _get_or_bust(context, 'model')
    resource = model.Resource.get(data_dict['resource_id'])
    legacy_mode = 'ckan.datastore.read_url' not in pylons.config
    if not legacy_mode and resource.resource_group.package.private:
        data_dict['private'] = True

    result = db.create(context, data_dict)
    result.pop('id', None)
    result.pop('private', None)
    result.pop('connection_url')
    return result


def datastore_upsert(context, data_dict):
    '''Updates or inserts into a table in the DataStore

    The datastore_upsert API action allows you to add or edit records to
    an existing DataStore resource. In order for the *upsert* and *update*
    methods to work, a unique key has to be defined via the datastore_create
    action. The available methods are:

    *upsert*
        Update if record with same key already exists, otherwise insert.
        Requires unique key.
    *insert*
        Insert only. This method is faster that upsert, but will fail if any
        inserted record matches an existing one. Does *not* require a unique
        key.
    *update*
        Update only. An exception will occur if the key that should be updated
        does not exist. Requires unique key.


    :param resource_id: resource id that the data is going to be stored under.
    :type resource_id: string
    :param force: set to True to edit a read-only resource
    :type force: bool (optional, default: False)
    :param records: the data, eg: [{"dob": "2005", "some_stuff": ["a","b"]}] (optional)
    :type records: list of dictionaries
    :param method: the method to use to put the data into the datastore.
                   Possible options are: upsert, insert, update (optional, default: upsert)
    :type method: string

    **Results:**

    :returns: The modified data object.
    :rtype: dictionary

    '''
    schema = context.get('schema', dsschema.datastore_upsert_schema())
    records = data_dict.pop('records', None)
    data_dict, errors = _validate(data_dict, schema, context)
    if records:
        data_dict['records'] = records
    if errors:
        raise p.toolkit.ValidationError(errors)

    p.toolkit.check_access('datastore_upsert', context, data_dict)

    _check_read_only(context, data_dict)

    data_dict['connection_url'] = pylons.config['ckan.datastore.write_url']

    res_id = data_dict['resource_id']
    resources_sql = sqlalchemy.text(u'''SELECT 1 FROM "_table_metadata"
                                        WHERE name = :id AND alias_of IS NULL''')
    results = db._get_engine(data_dict).execute(resources_sql, id=res_id)
    res_exists = results.rowcount > 0

    if not res_exists:
        raise p.toolkit.ObjectNotFound(p.toolkit._(
            u'Resource "{0}" was not found.'.format(res_id)
        ))

    result = db.upsert(context, data_dict)
    result.pop('id', None)
    result.pop('connection_url')
    return result


def datastore_delete(context, data_dict):
    '''Deletes a table or a set of records from the DataStore.

    :param resource_id: resource id that the data will be deleted from. (optional)
    :type resource_id: string
    :param force: set to True to edit a read-only resource
    :type force: bool (optional, default: False)
    :param filters: filters to apply before deleting (eg {"name": "fred"}).
                   If missing delete whole table and all dependent views. (optional)
    :type filters: dictionary

    **Results:**

    :returns: Original filters sent.
    :rtype: dictionary

    '''
    schema = context.get('schema', dsschema.datastore_upsert_schema())
    filters = data_dict.pop('filters', None)
    data_dict, errors = _validate(data_dict, schema, context)
    if filters:
        data_dict['filters'] = filters
    if errors:
        raise p.toolkit.ValidationError(errors)

    p.toolkit.check_access('datastore_delete', context, data_dict)

    _check_read_only(context, data_dict)

    data_dict['connection_url'] = pylons.config['ckan.datastore.write_url']

    res_id = data_dict['resource_id']
    resources_sql = sqlalchemy.text(u'''SELECT 1 FROM "_table_metadata"
                                        WHERE name = :id AND alias_of IS NULL''')
    results = db._get_engine(data_dict).execute(resources_sql, id=res_id)
    res_exists = results.rowcount > 0

    if not res_exists:
        raise p.toolkit.ObjectNotFound(p.toolkit._(
            u'Resource "{0}" was not found.'.format(res_id)
        ))

    result = db.delete(context, data_dict)
    result.pop('id', None)
    result.pop('connection_url')
    return result


@logic.side_effect_free
def datastore_search(context, data_dict):
    '''Search a DataStore resource.

    The datastore_search action allows you to search data in a resource.
    DataStore resources that belong to private CKAN resource can only be
    read by you if you have access to the CKAN resource and send the appropriate
    authorization.

    :param resource_id: id or alias of the resource to be searched against
    :type resource_id: string
    :param filters: matching conditions to select, e.g {"key1": "a", "key2": "b"} (optional)
    :type filters: dictionary
    :param q: full text query (optional)
    :type q: string
    :param plain: treat as plain text query (optional, default: true)
    :type plain: bool
    :param language: language of the full text query (optional, default: english)
    :type language: string
    :param limit: maximum number of rows to return (optional, default: 100)
    :type limit: int
    :param offset: offset this number of rows (optional)
    :type offset: int
    :param fields: fields to return (optional, default: all fields in original order)
    :type fields: list or comma separated string
    :param sort: comma separated field names with ordering
                 e.g.: "fieldname1, fieldname2 desc"
    :type sort: string

    Setting the ``plain`` flag to false enables the entire PostgreSQL `full text search query language`_.

    A listing of all available resources can be found at the alias ``_table_metadata``.

    .. _full text search query language: http://www.postgresql.org/docs/9.1/static/datatype-textsearch.html#DATATYPE-TSQUERY

    If you need to download the full resource, read :ref:`dump`.

    **Results:**

    The result of this action is a dictionary with the following keys:

    :rtype: A dictionary with the following keys
    :param fields: fields/columns and their extra metadata
    :type fields: list of dictionaries
    :param offset: query offset value
    :type offset: int
    :param limit: query limit value
    :type limit: int
    :param filters: query filters
    :type filters: list of dictionaries
    :param total: number of total matching records
    :type total: int
    :param records: list of matching results
    :type records: list of dictionaries

    '''
    schema = context.get('schema', dsschema.datastore_search_schema())
    data_dict, errors = _validate(data_dict, schema, context)
    if errors:
        raise p.toolkit.ValidationError(errors)

    res_id = data_dict['resource_id']
    data_dict['connection_url'] = pylons.config['ckan.datastore.write_url']

    resources_sql = sqlalchemy.text(u'''SELECT alias_of FROM "_table_metadata"
                                        WHERE name = :id''')
    results = db._get_engine(data_dict).execute(resources_sql, id=res_id)

    # Resource only has to exist in the datastore (because it could be an alias)
    if not results.rowcount > 0:
        raise p.toolkit.ObjectNotFound(p.toolkit._(
            'Resource "{0}" was not found.'.format(res_id)
        ))

    if not data_dict['resource_id'] in WHITELISTED_RESOURCES:
        # Replace potential alias with real id to simplify access checks
        resource_id = results.fetchone()[0]
        if resource_id:
            data_dict['resource_id'] = resource_id

        p.toolkit.check_access('datastore_search', context, data_dict)

    result = db.search(context, data_dict)
    result.pop('id', None)
    result.pop('connection_url')
    return result


@logic.side_effect_free
def datastore_search_sql(context, data_dict):
    '''Execute SQL queries on the DataStore.

    The datastore_search_sql action allows a user to search data in a resource
    or connect multiple resources with join expressions. The underlying SQL
    engine is the
    `PostgreSQL engine <http://www.postgresql.org/docs/9.1/interactive/sql/.html>`_.
    There is an enforced timeout on SQL queries to avoid an unintended DOS.
    DataStore resource that belong to a private CKAN resource cannot be searched with
    this action. Use :meth:`~ckanext.datastore.logic.action.datastore_search` instead.

    .. note:: This action is only available when using PostgreSQL 9.X and using a read-only user on the database.
        It is not available in :ref:`legacy mode<legacy-mode>`.

    :param sql: a single SQL select statement
    :type sql: string

    **Results:**

    The result of this action is a dictionary with the following keys:

    :rtype: A dictionary with the following keys
    :param fields: fields/columns and their extra metadata
    :type fields: list of dictionaries
    :param records: list of matching results
    :type records: list of dictionaries

    '''
    sql = _get_or_bust(data_dict, 'sql')

    if not db._is_single_statement(sql):
        raise p.toolkit.ValidationError({
            'query': ['Query is not a single statement or contains semicolons.'],
            'hint': [('If you want to use semicolons, use character encoding'
                     '(; equals chr(59)) and string concatenation (||). ')]
        })

    p.toolkit.check_access('datastore_search', context, data_dict)

    data_dict['connection_url'] = pylons.config['ckan.datastore.read_url']

    result = db.search_sql(context, data_dict)
    result.pop('id', None)
    result.pop('connection_url')
    return result


def datastore_make_private(context, data_dict):
    ''' Deny access to the DataStore table through
    :meth:`~ckanext.datastore.logic.action.datastore_search_sql`.

    This action is called automatically when a CKAN dataset becomes
    private or a new DataStore table is created for a CKAN resource
    that belongs to a private dataset.

    :param resource_id: id of resource that should become private
    :type resource_id: string
    '''
    if 'id' in data_dict:
        data_dict['resource_id'] = data_dict['id']
    res_id = _get_or_bust(data_dict, 'resource_id')

    data_dict['connection_url'] = pylons.config['ckan.datastore.write_url']

    if not _resource_exists(context, data_dict):
        raise p.toolkit.ObjectNotFound(p.toolkit._(
            u'Resource "{0}" was not found.'.format(res_id)
        ))

    p.toolkit.check_access('datastore_change_permissions', context, data_dict)

    db.make_private(context, data_dict)


def datastore_make_public(context, data_dict):
    ''' Allow access to the DataStore table through
    :meth:`~ckanext.datastore.logic.action.datastore_search_sql`.

    This action is called automatically when a CKAN dataset becomes
    public.

    :param resource_id: if of resource that should become public
    :type resource_id: string
    '''
    if 'id' in data_dict:
        data_dict['resource_id'] = data_dict['id']
    res_id = _get_or_bust(data_dict, 'resource_id')

    data_dict['connection_url'] = pylons.config['ckan.datastore.write_url']

    if not _resource_exists(context, data_dict):
        raise p.toolkit.ObjectNotFound(p.toolkit._(
            u'Resource "{0}" was not found.'.format(res_id)
        ))

    p.toolkit.check_access('datastore_change_permissions', context, data_dict)

    db.make_public(context, data_dict)


def _resource_exists(context, data_dict):
    ''' Returns true if the resource exists in CKAN and in the datastore '''
    model = _get_or_bust(context, 'model')
    res_id = _get_or_bust(data_dict, 'resource_id')
    if not model.Resource.get(res_id):
        return False

    resources_sql = sqlalchemy.text(u'''SELECT 1 FROM "_table_metadata"
                                        WHERE name = :id AND alias_of IS NULL''')
    results = db._get_engine(data_dict).execute(resources_sql, id=res_id)
    return results.rowcount > 0


def _check_read_only(context, data_dict):
    ''' Raises exception if the resource is read-only.
    Make sure the resource id is in resource_id
    '''
    if data_dict.get('force'):
        return
    res = p.toolkit.get_action('resource_show')(
        context, {'id': data_dict['resource_id']})
    if res.get('url_type') != 'datastore':
        raise p.toolkit.ValidationError({
            'read-only': ['Cannot edit read-only resource. Either pass'
                          '"force=True" or change url-type to "datastore"']
        })<|MERGE_RESOLUTION|>--- conflicted
+++ resolved
@@ -96,17 +96,6 @@
 
         # create resource from file
         if has_url:
-<<<<<<< HEAD
-            try:
-                p.toolkit.get_action('datapusher_submit')(context, {
-                    'resource_id': res['id'],
-                    'set_url_type': True
-                })
-            except KeyError:
-                raise p.toolkit.ValidationError({'resource': [
-                    'The datapusher has to be enabled.']})
-
-=======
             if not p.plugin_loaded('datapusher'):
                 raise p.toolkit.ValidationError({'resource': [
                     'The datapusher has to be enabled.']})
@@ -114,7 +103,6 @@
                 'resource_id': res['id'],
                 'set_url_type': True
             })
->>>>>>> e4fc2fad
             # since we'll overwrite the datastore resource anyway, we
             # don't need to create it here
             return
