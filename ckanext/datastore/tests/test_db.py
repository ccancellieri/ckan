import mock
import nose

<<<<<<< HEAD
import sqlalchemy.exc

=======
import ckan.plugins as p
>>>>>>> 7dac7f5e
import ckan.new_tests.helpers as helpers
import ckan.new_tests.factories as factories

import ckanext.datastore.db as db

assert_equal = nose.tools.assert_equal


class TestCreateIndexes(object):
    @helpers.change_config('ckan.datastore.default_fts_index_method', None)
    def test_creates_fts_index_using_gist_by_default(self):
        connection = mock.MagicMock()
        context = {
            'connection': connection
        }
        resource_id = 'resource_id'
        data_dict = {
            'resource_id': resource_id,
        }

        db.create_indexes(context, data_dict)

        self._assert_created_index_on('_full_text', connection, resource_id,
                                      method='gist')

    @helpers.change_config('ckan.datastore.default_fts_index_method', 'gin')
    def test_default_fts_index_method_can_be_overwritten_by_config_var(self):
        connection = mock.MagicMock()
        context = {
            'connection': connection
        }
        resource_id = 'resource_id'
        data_dict = {
            'resource_id': resource_id,
        }

        db.create_indexes(context, data_dict)

        self._assert_created_index_on('_full_text', connection, resource_id,
                                      method='gin')

    @helpers.change_config('ckan.datastore.default_fts_lang', None)
    @mock.patch('ckanext.datastore.db._get_fields')
    def test_creates_fts_index_on_all_fields_except_dates_nested_and_arrays_with_english_as_default(self, _get_fields):
        _get_fields.return_value = [
            {'id': 'text', 'type': 'text'},
            {'id': 'number', 'type': 'number'},
            {'id': 'nested', 'type': 'nested'},
            {'id': 'date', 'type': 'date'},
            {'id': 'text array', 'type': 'text[]'},
            {'id': 'timestamp', 'type': 'timestamp'},
        ]
        connection = mock.MagicMock()
        context = {
            'connection': connection
        }
        resource_id = 'resource_id'
        data_dict = {
            'resource_id': resource_id,
        }

        db.create_indexes(context, data_dict)

        self._assert_created_index_on('text', connection, resource_id, 'english')
        self._assert_created_index_on('number', connection, resource_id, 'english', cast=True)

    @helpers.change_config('ckan.datastore.default_fts_lang', 'simple')
    @mock.patch('ckanext.datastore.db._get_fields')
    def test_creates_fts_index_on_textual_fields_can_overwrite_lang_with_config_var(self, _get_fields):
        _get_fields.return_value = [
            {'id': 'foo', 'type': 'text'},
        ]
        connection = mock.MagicMock()
        context = {
            'connection': connection
        }
        resource_id = 'resource_id'
        data_dict = {
            'resource_id': resource_id,
        }

        db.create_indexes(context, data_dict)

        self._assert_created_index_on('foo', connection, resource_id, 'simple')

    @helpers.change_config('ckan.datastore.default_fts_lang', 'simple')
    @mock.patch('ckanext.datastore.db._get_fields')
    def test_creates_fts_index_on_textual_fields_can_overwrite_lang_using_lang_param(self, _get_fields):
        _get_fields.return_value = [
            {'id': 'foo', 'type': 'text'},
        ]
        connection = mock.MagicMock()
        context = {
            'connection': connection
        }
        resource_id = 'resource_id'
        data_dict = {
            'resource_id': resource_id,
            'lang': 'french',
        }

        db.create_indexes(context, data_dict)

        self._assert_created_index_on('foo', connection, resource_id, 'french')

    def _assert_created_index_on(self, field, connection, resource_id,
                                 lang=None, cast=False, method='gist'):
        field = u'"{0}"'.format(field)
        if cast:
            field = u'cast({0} AS text)'.format(field)
        if lang is not None:
            sql_str = (u'ON "resource_id" '
                       u'USING {method}(to_tsvector(\'{lang}\', {field}))')
            sql_str = sql_str.format(method=method, lang=lang, field=field)
        else:
            sql_str = u'USING {method}({field})'.format(method=method,
                                                        field=field)

        calls = connection.execute.call_args_list
        was_called = [call for call in calls if call[0][0].find(sql_str) != -1]

<<<<<<< HEAD
        assert was_called, ("Expected 'connection.execute' to have been ",
                            "called with a string containing '%s'" % sql_str)


@mock.patch("ckanext.datastore.db._get_fields")
def test_upsert_with_insert_method_and_invalid_data(
        mock_get_fields_function):
    """upsert_data() should raise InvalidDataError if given invalid data.

    If the type of a field is numeric and upsert_data() is given a whitespace
    value like "   ", it should raise DataError.

    In this case we're testing with "method": "insert" in the data_dict.

    """
    mock_connection = mock.Mock()
    mock_connection.execute.side_effect = sqlalchemy.exc.DataError(
        "statement", "params", "orig", connection_invalidated=False)

    context = {
        "connection": mock_connection,
    }
    data_dict = {
        "fields": [{"id": "value", "type": "numeric"}],
        "records": [
            {"value": 0},
            {"value": 1},
            {"value": 2},
            {"value": 3},
            {"value": "   "},  # Invalid numeric value.
            {"value": 5},
            {"value": 6},
            {"value": 7},
        ],
        "method": "insert",
        "resource_id": "fake-resource-id",
    }

    mock_get_fields_function.return_value = data_dict["fields"]

    nose.tools.assert_raises(
        db.InvalidDataError, db.upsert_data, context, data_dict)
=======
        assert was_called, ("Expected 'connection.execute' to have been "
                            "called with a string containing '%s'" % sql_str)


class TestJsonGetValues(object):
    def test_returns_empty_list_if_called_with_none(self):
        assert_equal(db.json_get_values(None), [])

    def test_returns_list_with_value_if_called_with_string(self):
        assert_equal(db.json_get_values('foo'), ['foo'])

    def test_returns_list_with_only_the_original_truthy_values_if_called(self):
        data = [None, 'foo', 42, 'bar', {}, []]
        assert_equal(db.json_get_values(data), ['foo', '42', 'bar'])

    def test_returns_flattened_list(self):
        data = ['foo', ['bar', ('baz', 42)]]
        assert_equal(db.json_get_values(data), ['foo', 'bar', 'baz', '42'])

    def test_returns_only_truthy_values_from_dict(self):
        data = {'foo': 'bar', 'baz': [42, None, {}, [], 'hey']}
        assert_equal(db.json_get_values(data), ['foo', 'bar', 'baz', '42', 'hey'])


class TestGetAllResourcesIdsInDatastore(object):
    @classmethod
    def setup_class(cls):
        p.load('datastore')

    @classmethod
    def teardown_class(cls):
        p.unload('datastore')
        helpers.reset_db()

    def test_get_all_resources_ids_in_datastore(self):
        resource_in_datastore = factories.Resource()
        resource_not_in_datastore = factories.Resource()
        data = {
            'resource_id': resource_in_datastore['id'],
            'force': True,
        }
        helpers.call_action('datastore_create', **data)

        resource_ids = db.get_all_resources_ids_in_datastore()

        assert resource_in_datastore['id'] in resource_ids
        assert resource_not_in_datastore['id'] not in resource_ids
>>>>>>> 7dac7f5e
<|MERGE_RESOLUTION|>--- conflicted
+++ resolved
@@ -1,12 +1,9 @@
 import mock
 import nose
 
-<<<<<<< HEAD
 import sqlalchemy.exc
 
-=======
 import ckan.plugins as p
->>>>>>> 7dac7f5e
 import ckan.new_tests.helpers as helpers
 import ckan.new_tests.factories as factories
 
@@ -128,8 +125,7 @@
         calls = connection.execute.call_args_list
         was_called = [call for call in calls if call[0][0].find(sql_str) != -1]
 
-<<<<<<< HEAD
-        assert was_called, ("Expected 'connection.execute' to have been ",
+        assert was_called, ("Expected 'connection.execute' to have been "
                             "called with a string containing '%s'" % sql_str)
 
 
@@ -171,9 +167,6 @@
 
     nose.tools.assert_raises(
         db.InvalidDataError, db.upsert_data, context, data_dict)
-=======
-        assert was_called, ("Expected 'connection.execute' to have been "
-                            "called with a string containing '%s'" % sql_str)
 
 
 class TestJsonGetValues(object):
@@ -218,5 +211,4 @@
         resource_ids = db.get_all_resources_ids_in_datastore()
 
         assert resource_in_datastore['id'] in resource_ids
-        assert resource_not_in_datastore['id'] not in resource_ids
->>>>>>> 7dac7f5e
+        assert resource_not_in_datastore['id'] not in resource_ids