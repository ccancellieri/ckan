--- conflicted
+++ resolved
@@ -366,13 +366,8 @@
         limit = data_dict.get('limit', 100)
         offset = data_dict.get('offset', 0)
 
-<<<<<<< HEAD
-        sort = self._sort(data_dict)
+        sort = self._sort(data_dict, fields_types)
         where = self._where(data_dict, fields_types)
-=======
-        sort = self._sort(data_dict, column_names)
-        where = self._where(data_dict, column_names)
->>>>>>> 2ab9ccce
 
         select_cols = [u'"{0}"'.format(field_id) for field_id in field_ids] +\
                       [u'count(*) over() as "_full_count" %s' % rank_column]
@@ -404,19 +399,6 @@
             clauses.append(clause)
 
         # add full-text search where clause
-<<<<<<< HEAD
-        if data_dict.get('q'):
-            clause = (u'_full_text @@ query',)
-            clauses.append(clause)
-
-        return clauses
-
-    def _is_array_type(self, field_type):
-        return field_type.startswith('_')
-
-    def _textsearch_query(self, data_dict):
-=======
->>>>>>> 2ab9ccce
         q = data_dict.get('q')
         if q:
             if isinstance(q, basestring):
@@ -424,7 +406,7 @@
                 clauses.append(clause)
             elif isinstance(q, dict):
                 for field, value in q.iteritems():
-                    if field not in column_names:
+                    if field not in fields_types:
                         continue
                     query_field = self._ts_query_alias(field)
                     clause_str = u'"{0}" @@ {1}'.format(field, query_field)
@@ -433,11 +415,10 @@
 
         return clauses
 
-<<<<<<< HEAD
-    def _sort(self, data_dict):
-=======
-    def _sort(self, data_dict, column_names):
->>>>>>> 2ab9ccce
+    def _is_array_type(self, field_type):
+        return field_type.startswith('_')
+
+    def _sort(self, data_dict, fields_types):
         sort = data_dict.get('sort')
         if not sort:
             q = data_dict.get('q')
@@ -446,7 +427,7 @@
                     return [self._ts_rank_alias()]
                 elif isinstance(q, dict):
                     return [self._ts_rank_alias(field) for field in q
-                            if field in column_names]
+                            if field not in fields_types]
             else:
                 return []
 
