--- conflicted
+++ resolved
@@ -25,14 +25,8 @@
     if not p.plugin_loaded(u'resource_proxy'):
         return url
 
-<<<<<<< HEAD
     ckan_url = config.get(u'ckan.site_url', u'//localhost:5000')
-    scheme = urlparse.urlparse(url).scheme
-=======
-    ckan_url = config.get('ckan.site_url', '//localhost:5000')
-    url = data_dict['resource']['url']
     scheme = urlparse(url).scheme
->>>>>>> 0b2a6c75
     compare_domains = datapreview.compare_domains
     if not compare_domains([ckan_url, url]) and scheme in proxy_schemes:
         url = h.url_for(
