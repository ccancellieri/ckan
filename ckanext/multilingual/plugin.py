import sets
import ckan
from ckan.plugins import SingletonPlugin, implements, IPackageController
from ckan.plugins import IGroupController, ITagController
import pylons
import ckan.logic.action.get as action_get
from pylons import config

LANGS = ['en', 'fr', 'de', 'es', 'it', 'nl', 'ro', 'pt', 'pl']

def translate_data_dict(data_dict):
    '''Return the given dict (e.g. a dataset dict) with as many of its fields
    as possible translated into the desired or the fallback language.

    '''
    desired_lang_code = pylons.request.environ['CKAN_LANG']
    fallback_lang_code = pylons.config.get('ckan.locale_default', 'en')

    # Get a flattened copy of data_dict to do the translation on.
    flattened = ckan.lib.navl.dictization_functions.flatten_dict(
            data_dict)

    # Get a simple flat list of all the terms to be translated, from the
    # flattened data dict.
    terms = sets.Set()
    for (key, value) in flattened.items():
        if value in (None, True, False):
            continue
        elif isinstance(value, basestring):
            terms.add(value)
        elif isinstance(value, (int, long)):
            continue
        else:
            for item in value:
                terms.add(item)

    # Get the translations of all the terms (as a list of dictionaries).
    translations = ckan.logic.action.get.term_translation_show(
            {'model': ckan.model},
            {'terms': terms,
                'lang_codes': (desired_lang_code, fallback_lang_code)})

    # Transform the translations into a more convenient structure.
    desired_translations = {}
    fallback_translations = {}
    for translation in translations:
        if translation['lang_code'] == desired_lang_code:
            desired_translations[translation['term']] = (
                    translation['term_translation'])
        else:
            assert translation['lang_code'] == fallback_lang_code
            fallback_translations[translation['term']] = (
                    translation['term_translation'])

    # Make a copy of the flattened data dict with all the terms replaced by
    # their translations, where available.
    translated_flattened = {}
    for (key, value) in flattened.items():

        # Don't translate names that are used for form URLs.
        if key == ('name',):
            translated_flattened[key] = value
        elif (key[0] in ('tags', 'groups') and len(key) == 3
                and key[2] == 'name'):
            translated_flattened[key] = value

        elif value in (None, True, False):
            # Don't try to translate values that aren't strings.
            translated_flattened[key] = value

        elif isinstance(value, basestring):
            if desired_translations.has_key(value):
                translated_flattened[key] = desired_translations[value]
            else:
                translated_flattened[key] = fallback_translations.get(
                        value, value)

<<<<<<< HEAD
        elif isinstance(value, (int, dict)):
=======
        elif isinstance(value, (int, long, dict)):
>>>>>>> aa3e0603
            translated_flattened[key] = value

        else:
            translated_value = []
            for item in value:
                if desired_translations.has_key(value):
                    translated_flattened[key] = desired_translations[value]
                else:
                    translated_flattened[key] = fallback_translations.get(
                            value, value)
            translated_flattened[key] = translated_value

    # Finally unflatten and return the translated data dict.
    translated_data_dict = (ckan.lib.navl.dictization_functions
            .unflatten(translated_flattened))
    return translated_data_dict

KEYS_TO_IGNORE = ['state', 'revision_id', 'id', #title done seperately
                  'metadata_created', 'metadata_modified', 'site_id']

class MultilingualDataset(SingletonPlugin):
    implements(IPackageController, inherit=True)

    def before_index(self, search_data):

        default_lang = search_data.get(
            'lang_code', 
             pylons.config.get('ckan.locale_default', 'en')
        )

        ## translate title
        title = search_data.get('title')
        search_data['title_' + default_lang] = title 
        title_translations = action_get.term_translation_show(
                          {'model': ckan.model},
                          {'terms': [title],
                              'lang_codes': LANGS})

        for translation in title_translations:
            title_field = 'title_' + translation['lang_code']
            search_data[title_field] = translation['term_translation']

        ## translate rest
        all_terms = []
        for key, value in search_data.iteritems():
            if key in KEYS_TO_IGNORE or key.startswith('title'):
                continue
            if isinstance(value, list):
                all_terms.extend(value)
            elif value in (None, True, False):
                continue
            else:
                all_terms.append(value)

        field_translations = action_get.term_translation_show(
                          {'model': ckan.model},
                          {'terms': all_terms,
                              'lang_codes': LANGS})

        text_field_items = dict(('text_' + lang, []) for lang in LANGS)
        
        text_field_items['text_' + default_lang].extend(all_terms)

        for translation in sorted(field_translations):
            lang_field = 'text_' + translation['lang_code']
            text_field_items[lang_field].append(translation['term_translation'])

        for key, value in text_field_items.iteritems():
            search_data[key] = ' '.join(value)
        
        return search_data

    def before_search(self, search_params):
        lang_set = set(LANGS)
        current_lang = pylons.request.environ['CKAN_LANG']
        # fallback to default locale if locale not in suported langs
        if not current_lang in lang_set:
            current_lang = config.get('ckan.locale_default')
        # fallback to english if default locale is not supported
        if not current_lang in lang_set:
            current_lang = 'en'
        # treat current lang differenly so remove from set
        lang_set.remove(current_lang)

        # weight current lang more highly
        query_fields = 'title_%s^8 text_%s^4' % (current_lang, current_lang)

        for lang in lang_set:
            query_fields += ' title_%s^2 text_%s' % (lang, lang)

        search_params['qf'] = query_fields

        return search_params

    def after_search(self, search_results, search_params):

        # Translate the unselected search facets.
        facets = search_results.get('search_facets')
        if not facets:
            return search_results

        desired_lang_code = pylons.request.environ['CKAN_LANG']
        fallback_lang_code = pylons.config.get('ckan.locale_default', 'en')

        # Look up translations for all of the facets in one db query.
        terms = sets.Set()
        for facet in facets.values():
            for item in facet['items']:
                terms.add(item['display_name'])
        translations = ckan.logic.action.get.term_translation_show(
                {'model': ckan.model},
                {'terms': terms,
                    'lang_codes': (desired_lang_code, fallback_lang_code)})

        # Replace facet display names with translated ones.
        for facet in facets.values():
            for item in facet['items']:
                matching_translations = [translation for
                        translation in translations
                        if translation['term'] == item['display_name']
                        and translation['lang_code'] == desired_lang_code]
                if not matching_translations:
                    matching_translations = [translation for
                            translation in translations
                            if translation['term'] == item['display_name']
                            and translation['lang_code'] == fallback_lang_code]
                if matching_translations:
                    assert len(matching_translations) == 1
                    item['display_name'] = (
                        matching_translations[0]['term_translation'])

        return search_results

    def before_view(self, dataset_dict):

        # Translate any selected search facets (e.g. if we are rendering a
        # group read page or the dataset index page): lookup translations of
        # all the terms in c.fields (c.fields contains the selected facets)
        # and save them in c.translated_fields where the templates can
        # retrieve them later.
        c = pylons.c
        desired_lang_code = pylons.request.environ['CKAN_LANG']
        fallback_lang_code = pylons.config.get('ckan.locale_default', 'en')
        terms = [value for param, value in c.fields]
        translations = ckan.logic.action.get.term_translation_show(
                {'model': ckan.model},
                {'terms': terms,
                 'lang_codes': (desired_lang_code, fallback_lang_code)})
        c.translated_fields = {}
        for param, value in c.fields:
            matching_translations = [translation for translation in
                    translations if translation['term'] == value and
                    translation['lang_code'] == desired_lang_code]
            if not matching_translations:
                matching_translations = [translation for translation in
                        translations if translation['term'] == value and
                        translation['lang_code'] == fallback_lang_code]
            if matching_translations:
                assert len(matching_translations) == 1
                translation = matching_translations[0]['term_translation']
                c.translated_fields[(param, value)] = translation

        # Now translate the fields of the dataset itself.
        return translate_data_dict(dataset_dict)

class MultilingualGroup(SingletonPlugin):
    '''The MultilingualGroup plugin translates group names and other group
    fields on group read pages and on the group index page.

    For example on the page /de/group/david the title "Dave's Books" at the
    top of the page might be translated to "Dave's Bucher".

    Datasets are also shown on group pages, but these are translated by the
    MultilingualDataset plugin.

    '''
    implements(IGroupController, inherit=True)

    def before_view(self, data_dict):
        translated_data_dict = translate_data_dict(data_dict)
        return translated_data_dict

class MultilingualTag(SingletonPlugin):
    '''The MultilingualTag plugin translates tag names on tag read pages and
    on the tag index page.

    For example on the page /de/tag/tolstoy the title "Tag: tolstoy" at the
    top of the page might be translated to "Tag: Tolstoi".

    Datasets are also shown on tag pages, but these are translated by the
    MultilingualDataset plugin.

    '''
    implements(ITagController, inherit=True)

    def before_view(self, data_dict):
        translated_data_dict = translate_data_dict(data_dict)
        return translated_data_dict<|MERGE_RESOLUTION|>--- conflicted
+++ resolved
@@ -75,11 +75,7 @@
                 translated_flattened[key] = fallback_translations.get(
                         value, value)
 
-<<<<<<< HEAD
-        elif isinstance(value, (int, dict)):
-=======
         elif isinstance(value, (int, long, dict)):
->>>>>>> aa3e0603
             translated_flattened[key] = value
 
         else:
